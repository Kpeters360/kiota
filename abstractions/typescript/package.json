{
<<<<<<< HEAD
    "name": "@microsoft/kiota-abstractions",
    "version": "1.0.25",
    "description": "Core abstractions for kiota generated libraries in TypeScript and JavaScript",
    "main": "dist/cjs/index.js",
    "module": "dist/es/index.js",
    "types": "dist/index.d.ts",
    "scripts": {
        "build": "npm run build:cjs && npm run build:esm",
        "build:cjs": "tsc -p tsconfig.cjs.json",
        "build:esm": "tsc -p tsconfig.es.json",
        "test": "echo \"Error: no test specified\" && exit 1",
        "clean": "rm -r ./dist"
    },
    "repository": "git://github.com/microsoft/kiota.git",
    "keywords": [
        "kiota",
        "openAPI",
        "Microsoft",
        "Graph"
    ],
    "author": "Microsoft",
    "license": "MIT",
    "bugs": {
        "url": "https://github.com/microsoft/kiota/issues"
    },
    "homepage": "https://github.com/microsoft/kiota#readme",
    "devDependencies": {
        "@types/node": "^16.11.13",
        "@types/uri-template-lite": "^19.12.1",
        "@types/uuid": "^8.3.3",
        "typescript": "^4.5.4"
    },
    "publishConfig": {
        "registry": "https://npm.pkg.github.com"
    },
    "dependencies": {
        "tinyduration": "^3.2.2",
        "tslib": "^2.3.1",
        "uri-template-lite": "^22.1.0",
        "uuid": "^8.3.2",
        "web-streams-polyfill": "^3.2.0"
    }
=======
  "name": "@microsoft/kiota-abstractions",
  "version": "1.0.26",
  "description": "Core abstractions for kiota generated libraries in TypeScript and JavaScript",
  "main": "dist/index.js",
  "types": "dist/index.d.ts",
  "scripts": {
    "build": "tsc -p tsconfig.json",
    "test": "echo \"Error: no test specified\" && exit 1",
    "clean": "rm -r ./dist"
  },
  "repository": "git://github.com/microsoft/kiota.git",
  "keywords": [
    "kiota",
    "openAPI",
    "Microsoft",
    "Graph"
  ],
  "author": "Microsoft",
  "license": "MIT",
  "bugs": {
    "url": "https://github.com/microsoft/kiota/issues"
  },
  "homepage": "https://github.com/microsoft/kiota#readme",
  "devDependencies": {
    "@types/node": "^17.0.12",
    "@types/uri-template-lite": "^19.12.1",
    "@types/uuid": "^8.3.4",
    "typescript": "^4.5.5"
  },
  "publishConfig": {
    "registry": "https://npm.pkg.github.com"
  },
  "dependencies": {
    "tinyduration": "^3.2.2",
    "uri-template-lite": "^22.1.0",
    "uuid": "^8.3.2",
    "web-streams-polyfill": "^3.2.0"
  }
>>>>>>> 48cdebcf
}<|MERGE_RESOLUTION|>--- conflicted
+++ resolved
@@ -1,9 +1,8 @@
 {
-<<<<<<< HEAD
-    "name": "@microsoft/kiota-abstractions",
-    "version": "1.0.25",
-    "description": "Core abstractions for kiota generated libraries in TypeScript and JavaScript",
-    "main": "dist/cjs/index.js",
+  "name": "@microsoft/kiota-abstractions",
+  "version": "1.0.26",
+  "description": "Core abstractions for kiota generated libraries in TypeScript and JavaScript",
+  "main": "dist/cjs/index.js",
     "module": "dist/es/index.js",
     "types": "dist/index.d.ts",
     "scripts": {
@@ -13,46 +12,6 @@
         "test": "echo \"Error: no test specified\" && exit 1",
         "clean": "rm -r ./dist"
     },
-    "repository": "git://github.com/microsoft/kiota.git",
-    "keywords": [
-        "kiota",
-        "openAPI",
-        "Microsoft",
-        "Graph"
-    ],
-    "author": "Microsoft",
-    "license": "MIT",
-    "bugs": {
-        "url": "https://github.com/microsoft/kiota/issues"
-    },
-    "homepage": "https://github.com/microsoft/kiota#readme",
-    "devDependencies": {
-        "@types/node": "^16.11.13",
-        "@types/uri-template-lite": "^19.12.1",
-        "@types/uuid": "^8.3.3",
-        "typescript": "^4.5.4"
-    },
-    "publishConfig": {
-        "registry": "https://npm.pkg.github.com"
-    },
-    "dependencies": {
-        "tinyduration": "^3.2.2",
-        "tslib": "^2.3.1",
-        "uri-template-lite": "^22.1.0",
-        "uuid": "^8.3.2",
-        "web-streams-polyfill": "^3.2.0"
-    }
-=======
-  "name": "@microsoft/kiota-abstractions",
-  "version": "1.0.26",
-  "description": "Core abstractions for kiota generated libraries in TypeScript and JavaScript",
-  "main": "dist/index.js",
-  "types": "dist/index.d.ts",
-  "scripts": {
-    "build": "tsc -p tsconfig.json",
-    "test": "echo \"Error: no test specified\" && exit 1",
-    "clean": "rm -r ./dist"
-  },
   "repository": "git://github.com/microsoft/kiota.git",
   "keywords": [
     "kiota",
@@ -81,5 +40,4 @@
     "uuid": "^8.3.2",
     "web-streams-polyfill": "^3.2.0"
   }
->>>>>>> 48cdebcf
 }