# kiota client generate

## Description

Now that we have a `kiota-config.json` file, all the parameters required to generate the code are stored in the file. The `kiota client generate` command will read the `kiota-config.json` file and generate the code for each of the available clients. 

It's also possible to specify for which API and client the code should be generated. This is useful when a project contains multiple clients. The `kiota client generate --client-name "MyClient"` command will read the `kiota-config.json` file and generate the code for the specified client. If it can't find the specified API or client, it will throw an error.

In general cases, the `kiota client generate` command will generate the code for all the clients in the `kiota-config.json` file based on the cached OpenAPI description. If the `--refresh` parameter is provided, the command will refresh the cached OpenAPI description(s), update the different `x-ms-kiotaHash` in the API Manifest and then generate the code for the specified clients.

## Parameters

| Parameters | Required | Example | Description | Telemetry | 
| -- | -- | -- | -- |
<<<<<<< HEAD
| `--client-name \| --cn` | No | graphDelegated | Name of the client. Unique within the parent API. | Yes |
| `--refresh \| -r` | No | true | Provided when refreshing the description(s) is required. | Yes |
=======
| `--client-name \| --cn` | No | GraphClient | Name of the client. Unique within the parent API. |
| `--refresh \| -r` | No | true | Provided when refreshing the description(s) is required. |
>>>>>>> 8391409f

## Usage

### Using `kiota client generate` for a single API client

```bash
kiota client generate --client-name "GraphClient"
```

### Using `kiota client generate` for all API clients

```bash
kiota client generate
```

### Using `kiota client generate` for all API clients and refresh their descriptions

```bash
kiota client generate
```<|MERGE_RESOLUTION|>--- conflicted
+++ resolved
@@ -12,13 +12,8 @@
 
 | Parameters | Required | Example | Description | Telemetry | 
 | -- | -- | -- | -- |
-<<<<<<< HEAD
 | `--client-name \| --cn` | No | graphDelegated | Name of the client. Unique within the parent API. | Yes |
 | `--refresh \| -r` | No | true | Provided when refreshing the description(s) is required. | Yes |
-=======
-| `--client-name \| --cn` | No | GraphClient | Name of the client. Unique within the parent API. |
-| `--refresh \| -r` | No | true | Provided when refreshing the description(s) is required. |
->>>>>>> 8391409f
 
 ## Usage
 
