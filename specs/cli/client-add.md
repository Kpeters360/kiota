--- conflicted
+++ resolved
@@ -16,7 +16,6 @@
 
 | Parameters | Required | Example | Description | Telemetry |
 | -- | -- | -- | -- |
-<<<<<<< HEAD
 | `--client-name \| --cn` | Yes | graphDelegated | Name of the client and the client class. Unique within the parent API. Defaults to `Client` | Yes, without its value |
 | `--openapi \| -d` | Yes | https://aka.ms/graph/v1.0/openapi.yaml | The location of the OpenAPI description in JSON or YAML format to use to generate the SDK. Accepts a URL or a local path. | Yes, without its value |
 | `--search-key \| --sk` | No | github::microsoftgraph/msgraph-metadata/graph.microsoft.com/v1.0 | The search key used to locate the OpenAPI description. | Yes, without its value |
@@ -29,20 +28,6 @@
 | `--structured-media-types \| -m` | No | `application/json` | Any valid media type which will match a request body type or a response type in the OpenAPI description. Default are documented [here](https://learn.microsoft.com/en-us/openapi/kiota/using#--structured-mime-types--m). | Yes |
 | `--skip-generation \| --sg` | No | true | When specified, the generation would be skipped. Defaults to false. |Yes |
 | `--output \| -o` | No | ./generated/graph/csharp | The output directory or file path for the generated code files. This is relative to the location of `kiota-config.json`. Defaults to `./output`. | Yes, without its value |
-=======
-| `--client-name \| --cn` | Yes | GraphClient | Name of the client and the client class. Unique within the parent API. Defaults to `Client` |
-| `--openapi \| -d` | Yes | https://aka.ms/graph/v1.0/openapi.yaml | The location of the OpenAPI description in JSON or YAML format to use to generate the SDK. Accepts a URL or a local path. |
-| `--search-key \| --sk` | No | github::microsoftgraph/msgraph-metadata/graph.microsoft.com/v1.0 | The search key used to locate the OpenAPI description. |
-| `--include-path \| -i` | No | /me/chats#GET | A glob pattern to include paths from generation. Accepts multiple values. Defaults to no value which includes everything. |
-| `--exclude-path \| -e` | No | \*\*/users/\*\* | A glob pattern to exclude paths from generation. Accepts multiple values. Defaults to no value which excludes nothing. |
-| `--language \| -l` | Yes | csharp | The target language for the generated code files or for the information. |
-| `--namespace-name \| -n` | No | Contoso.GraphApp | The namespace of the client class. Defaults to `Microsoft.Graph`. |
-| `--backing-store \| -b` | No | | Defaults to `false` |
-| `--exclude-backward-compatible \| --ebc` | No |  | Whether to exclude the code generated only for backward compatibility reasons or not. Defaults to `false`. |
-| `--structured-media-types \| -m` | No | `application/json` |Any valid media type which will match a request body type or a response type in the OpenAPI description. Default are documented [here](https://learn.microsoft.com/en-us/openapi/kiota/using#--structured-mime-types--m). |
-| `--skip-generation \| --sg` | No | true | When specified, the generation would be skipped. Defaults to false. |
-| `--output \| -o` | No | ./generated/graph/csharp | The output directory or file path for the generated code files. This is relative to the location of `kiota-config.json`. Defaults to `./output`. |
->>>>>>> 8391409f
 
 > [!NOTE] 
 > It is not required to use the CLI to add new clients. It is possible to add a new client by adding a new entry in the `clients` section of the `kiota-config.json` file. See the [kiota-config.json schema](../schemas/kiota-config.json) for more information. Using `kiota client generate --client-name myClient` would be required to generate the code files.
