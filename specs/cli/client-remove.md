# kiota client remove

## Description

`kiota client remove` allows a developer to remove an existing client from the `kiota-config.json` file. The command will remove the entry from the `clients` section of `kiota-config.json` file. The command has a single required parameters; the name of the client. 

The command also has one optional parameter, the ability to remove the generated client. If provided, kiota will delete the folder and its content specified at the `outputPath` from the client configuration. It will also remove the local version of the OpenAPI description file (specified by the `x-ms-kiotaHash` property in the API Manifest). The API Manifest is also updated to remove the dependency from the list of dependencies.

| Parameters | Required | Example | Description | Telemetry | 
| -- | -- | -- | -- |
<<<<<<< HEAD
| `--client-name \| --cn` | Yes | graphDelegated | Name of the client | Yes, without its value |
| `--clean-output \| --co` | No |  | Cleans the generated client | Yes |
=======
| `--client-name \| --cn` | Yes | GraphClient | Name of the client |
| `--clean-output \| --co` | No |  | Cleans the generated client |
>>>>>>> 8391409f

#### Using kiota client remove

```bash
kiota client remove --client-name "GraphClient" --clean-output
```

The resulting `kiota-config.json` file will look like this:

```jsonc
{
  "version": "1.0.0",
  "clients": { }
}
```

_The resulting `apimanifest.json` file will look like this:_

```jsonc
{
  "apiDependencies": { }
}
```

## File structure
```bash
/
 └─.kiota
 └─generated
    └─graph
 └─kiota-config.json
 └─apimanifest.json
```<|MERGE_RESOLUTION|>--- conflicted
+++ resolved
@@ -8,13 +8,8 @@
 
 | Parameters | Required | Example | Description | Telemetry | 
 | -- | -- | -- | -- |
-<<<<<<< HEAD
 | `--client-name \| --cn` | Yes | graphDelegated | Name of the client | Yes, without its value |
 | `--clean-output \| --co` | No |  | Cleans the generated client | Yes |
-=======
-| `--client-name \| --cn` | Yes | GraphClient | Name of the client |
-| `--clean-output \| --co` | No |  | Cleans the generated client |
->>>>>>> 8391409f
 
 #### Using kiota client remove
 
