--- conflicted
+++ resolved
@@ -8,17 +8,10 @@
 
 ## Parameters
 
-<<<<<<< HEAD
-| Parameters | Required | Example | Description |
-| -- | -- | -- | -- |
-| `--lock-directory \| --ld` | No | ./output/pythonClient/ | Relative path to the directory containing the `kiota-lock.json` file. If not specified, all `kiota-lock.json` files within in the current directory tree will be used. |
-| `--client-name \| --cn` | No | GraphClient | Used with `--lock-directory`, it would allow to specify a name for the API client. Else, name is auto-generated as a concatenation of the `language` and `clientClassName`. |
-=======
 | Parameters | Required | Example | Description | Telemetry | 
 | -- | -- | -- | -- | -- |
-| `--lock-location` | No | ./output/pythonClient/kiota-lock.json | Location of the `kiota-lock.json` file. If not specified, all `kiota-lock.json` files within in the current directory tree will be used. | Yes, without its value |
-| `--client-name \| --cn` | No | graphDelegated | Used with `--lock-location`, it would allow to specify a name for the API client. Else, name is auto-generated as a concatenation of the `language` and `clientClassName`. | Yes, without its value |
->>>>>>> 8db25413
+| `--lock-directory \| --ld` | No | ./output/pythonClient/ | Relative path to the directory containing the `kiota-lock.json` file. If not specified, all `kiota-lock.json` files within in the current directory tree will be used. | Yes, without its value |
+| `--client-name \| --cn` | No | graphDelegated | Used with `--lock-directory`, it would allow to specify a name for the API client. Else, name is auto-generated as a concatenation of the `language` and `clientClassName`. | Yes, without its value |
 
 ## Using `kiota config migrate`
 
