import * as cp from 'child_process';
import * as vscode from "vscode";
import * as rpc from 'vscode-jsonrpc/node';
import { KiotaGenerationLanguage, KiotaPluginType } from './enums';
import { ensureKiotaIsPresent, getKiotaPath } from './kiotaInstall';
import { getWorkspaceJsonDirectory } from "./util";

export async function connectToKiota<T>(context: vscode.ExtensionContext, callback:(connection: rpc.MessageConnection) => Promise<T | undefined>, workingDirectory:string = getWorkspaceJsonDirectory()): Promise<T | undefined> {
  const kiotaPath = getKiotaPath(context);
  await ensureKiotaIsPresent(context);
  const childProcess = cp.spawn(kiotaPath, ["rpc"],{
    cwd: workingDirectory,
    env: {
        ...process.env,
        // eslint-disable-next-line @typescript-eslint/naming-convention
        KIOTA_CONFIG_PREVIEW: "true",
    }
  });
  let connection = rpc.createMessageConnection(
    new rpc.StreamMessageReader(childProcess.stdout),
    new rpc.StreamMessageWriter(childProcess.stdin));
  connection.listen();
  try {
    return await callback(connection);
  } catch (error) {
    console.error(error);
    return undefined;
  } finally {
    connection.dispose();
    childProcess.kill();
  }
}

export interface KiotaLogEntry {
  level: LogLevel;
  message: string;
}

export interface KiotaOpenApiNode {
    segment: string,
    path: string,
    children: KiotaOpenApiNode[],
    selected?: boolean,
    isOperation?: boolean;
    documentationUrl?: string;
    clientNameOrPluginName?: string;
}
interface CacheClearableConfiguration {
    clearCache: boolean;
}

export interface KiotaShowConfiguration extends CacheClearableConfiguration {
    includeFilters: string[];
    excludeFilters: string[];
    descriptionPath: string;
}
export interface KiotaGetManifestDetailsConfiguration extends CacheClearableConfiguration {
    manifestPath: string;
    apiIdentifier: string;
}

interface KiotaLoggedResult {
    logs: KiotaLogEntry[];
}
export interface KiotaShowResult extends KiotaLoggedResult {
    rootNode?: KiotaOpenApiNode;
    apiTitle?: string;
}

export interface KiotaManifestResult extends KiotaLoggedResult {
    apiDescriptionPath?: string;
    selectedPaths?: string[];
}

export interface KiotaSearchResult extends KiotaLoggedResult {
    results: Record<string, KiotaSearchResultItem>;
}
export interface KiotaSearchResultItem {
  // eslint-disable-next-line @typescript-eslint/naming-convention
  Title: string;
  // eslint-disable-next-line @typescript-eslint/naming-convention
  Description: string;
  // eslint-disable-next-line @typescript-eslint/naming-convention
  ServiceUrl?: string;
  // eslint-disable-next-line @typescript-eslint/naming-convention
  DescriptionUrl?: string;
  // eslint-disable-next-line @typescript-eslint/naming-convention
  VersionLabels?: string[];
}

export enum ConsumerOperation {
    // eslint-disable-next-line @typescript-eslint/naming-convention
    Add,
    // eslint-disable-next-line @typescript-eslint/naming-convention
    Edit,
    // eslint-disable-next-line @typescript-eslint/naming-convention
    Remove,
    // eslint-disable-next-line @typescript-eslint/naming-convention
    Generate
}

export function generationLanguageToString(language: KiotaGenerationLanguage): string {
    switch (language) {
        case KiotaGenerationLanguage.CSharp:
            return "CSharp";
        case KiotaGenerationLanguage.Java:
            return "Java";
        case KiotaGenerationLanguage.TypeScript:
            return "TypeScript";
        case KiotaGenerationLanguage.PHP:
            return "PHP";
        case KiotaGenerationLanguage.Python:
            return "Python";
        case KiotaGenerationLanguage.Go:
            return "Go";
        case KiotaGenerationLanguage.Swift:
            return "Swift";
        case KiotaGenerationLanguage.Ruby:
            return "Ruby";
        case KiotaGenerationLanguage.CLI:
            return "CLI";
        default:
            throw new Error("unknown language");
    }
}

export const allGenerationLanguages = [
    KiotaGenerationLanguage.CSharp,
    KiotaGenerationLanguage.Go,
    KiotaGenerationLanguage.Java,
    KiotaGenerationLanguage.PHP,
    KiotaGenerationLanguage.Python,
    KiotaGenerationLanguage.Ruby,
    KiotaGenerationLanguage.CLI,
    KiotaGenerationLanguage.Swift,
    KiotaGenerationLanguage.TypeScript,
];

/**
 * The log level from Kiota
 * @see https://learn.microsoft.com/en-us/dotnet/api/microsoft.extensions.logging.loglevel?view=dotnet-plat-ext-7.0
 */
export enum LogLevel {
    trace = 0,
    debug = 1,
    information = 2,
    warning = 3,
    error = 4,
    critical = 5,
    none = 6,
}
export function getLogEntriesForLevel(logEntries: KiotaLogEntry[], ...levels: LogLevel[]): KiotaLogEntry[] {
    return logEntries.filter((entry) => levels.indexOf(entry.level) !== -1);
}

export interface LanguagesInformation {
    [key: string]: LanguageInformation;
}
export interface LanguageInformation {
    // eslint-disable-next-line @typescript-eslint/naming-convention
    MaturityLevel: MaturityLevel;
    // eslint-disable-next-line @typescript-eslint/naming-convention
    Dependencies: LanguageDependency[];
    // eslint-disable-next-line @typescript-eslint/naming-convention
    DependencyInstallCommand: string;
    // eslint-disable-next-line @typescript-eslint/naming-convention
    ClientNamespaceName: string;
    // eslint-disable-next-line @typescript-eslint/naming-convention
    ClientClassName: string;
    // eslint-disable-next-line @typescript-eslint/naming-convention
    StructuredMimeTypes: string[];
}
export interface LanguageDependency {
    // eslint-disable-next-line @typescript-eslint/naming-convention
    Name: string;
    // eslint-disable-next-line @typescript-eslint/naming-convention
    Version: string;
}
export enum MaturityLevel {
    experimental = 0,
    preview = 1,
    stable = 2,
}
export function maturityLevelToString(level: MaturityLevel): string {
    switch (level) {
        case MaturityLevel.experimental:
            return "experimental";
        case MaturityLevel.preview:
            return "preview";
        case MaturityLevel.stable:
            return "stable";
        default:
            throw new Error("unknown level");
    }
}
export interface ConfigurationFile {
    version: string;
    clients: Record<string, ClientObjectProperties>;
    plugins: Record<string, PluginObjectProperties>;
}

export interface GenerationConfiguration {
    cleanOutput: boolean;
    clearCache: boolean;
    clientClassName: string;
    clientNamespaceName: string;
    deserializers: string[];
    disabledValidationRules: string[];
    excludeBackwardCompatible: boolean;
    excludePatterns: string[];
    includeAdditionalData: boolean;
    includePatterns: string[];
    language: KiotaGenerationLanguage;
    openAPIFilePath: string;
    outputPath: string;
    serializers: string[];
    structuredMimeTypes: string[];
    usesBackingStore: boolean;
<<<<<<< HEAD
}

export type HttpGenerationConfiguration = Omit<GenerationConfiguration, 'clientClassName' | 'usesBackingStore' | 'clientNamespaceName' | 'serializers' | 'deserializers' | 'language' | 'includeAdditionalData'>;
=======
    pluginTypes: KiotaPluginType[];
    operation: ConsumerOperation;
}

interface WorkspaceObjectProperties {
    descriptionLocation: string;
    includePatterns: string[];
    excludePatterns: string[];
    outputPath: string;
}

export interface ClientObjectProperties extends WorkspaceObjectProperties {
    language: string;
    structuredMimeTypes: string[];
    clientNamespaceName: string;
    usesBackingStore: boolean;
    includeAdditionalData: boolean;
    excludeBackwardCompatible: boolean;
    disabledValidationRules: string[];
}

export interface PluginObjectProperties extends WorkspaceObjectProperties {
    types: string[];
}

export type ClientOrPluginProperties = ClientObjectProperties | PluginObjectProperties;
>>>>>>> 61d036ed
<|MERGE_RESOLUTION|>--- conflicted
+++ resolved
@@ -216,11 +216,6 @@
     serializers: string[];
     structuredMimeTypes: string[];
     usesBackingStore: boolean;
-<<<<<<< HEAD
-}
-
-export type HttpGenerationConfiguration = Omit<GenerationConfiguration, 'clientClassName' | 'usesBackingStore' | 'clientNamespaceName' | 'serializers' | 'deserializers' | 'language' | 'includeAdditionalData'>;
-=======
     pluginTypes: KiotaPluginType[];
     operation: ConsumerOperation;
 }
@@ -247,4 +242,5 @@
 }
 
 export type ClientOrPluginProperties = ClientObjectProperties | PluginObjectProperties;
->>>>>>> 61d036ed
+
+export type HttpGenerationConfiguration = Omit<GenerationConfiguration, 'clientClassName' | 'usesBackingStore' | 'clientNamespaceName' | 'serializers' | 'deserializers' | 'language' | 'includeAdditionalData'>;