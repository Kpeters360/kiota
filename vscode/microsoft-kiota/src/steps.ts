--- conflicted
+++ resolved
@@ -176,13 +176,8 @@
         }
     }
     async function inputGenerationType(input: MultiStepInput, state: Partial<GenerateState>) {
-<<<<<<< HEAD
-        if (!state.generationType){
-            const items = [l10n.t('Generate an API client'), l10n.t('Generate a plugin'), l10n.t('Generate an API manifest'), l10n.t('Generate HTTP Snippet')];
-=======
         if (!isDeepLinkGenerationTypeProvided) {
-            const items = [l10n.t('Generate an API client'), l10n.t('Generate a plugin'), l10n.t('Generate an API manifest')];
->>>>>>> 978cb47e
+            const items = [l10n.t('Generate an API client'), l10n.t('Generate a plugin'), l10n.t('Generate an API manifest'), l10n.t('Generate HTTP snippet')];
             const option = await input.showQuickPick({
                 title: l10n.t('What do you want to generate?'),
                 step: step++,
@@ -201,7 +196,7 @@
             else if (option.label === l10n.t('Generate an API manifest')) {
                 state.generationType = "apimanifest";
             }
-            else if(option.label === l10n.t('Generate HTTP Snippet')) {
+            else if(option.label === l10n.t('Generate HTTP snippet')) {
                 state.generationType = "httpSnippet";
             }
         }
@@ -237,6 +232,43 @@
         });
         return (input: MultiStepInput) => inputOutputPath(input, state);
     }
+    async function inputHttpSnippetOutputPath(input: MultiStepInput, state: Partial<GenerateState>) {
+        while (true) {
+            const selectedOption = await input.showQuickPick({
+                title: `${l10n.t('Generate HTTP snippet')} - ${l10n.t('output directory')}`,
+                step: 3,
+                totalSteps: 3,
+                placeholder: l10n.t('Enter an output path relative to the root of the project'),
+                items: inputOptions,
+                shouldResume: shouldResume
+            });
+            if (selectedOption) {
+                if (selectedOption?.label === folderSelectionOption) {
+                    const folderUri = await input.showOpenDialog({
+                        canSelectMany: false,
+                        openLabel: 'Select',
+                        canSelectFolders: true,
+                        canSelectFiles: false
+                    });
+
+                    if (folderUri && folderUri[0]) {
+                        state.outputPath = folderUri[0].fsPath;
+                    } else {
+                        continue;
+                    }
+                } else {
+                    state.outputPath = selectedOption.description;
+                    if (workspaceOpen) {
+                        state.workingDirectory = vscode.workspace.workspaceFolders![0].uri.fsPath;
+                    } else {
+                        state.workingDirectory = path.dirname(selectedOption.description!);
+                    }
+                }
+            }
+            state.outputPath = state.outputPath === '' ? 'output' : state.outputPath;
+            break;
+        }
+    }
     async function inputOutputPath(input: MultiStepInput, state: Partial<GenerateState>) {
         while (true) {
             const selectedOption = await input.showQuickPick({
@@ -367,48 +399,6 @@
             break;
         }
     }
-<<<<<<< HEAD
-
-    async function inputHttpSnippetOutputPath(input: MultiStepInput, state: Partial<GenerateState>) {
-        while (true) {
-            const selectedOption = await input.showQuickPick({
-                title: `${l10n.t('Generate HTTP Snippet')} - ${l10n.t('output directory')}`,
-                step: 3,
-                totalSteps: 3,
-                placeholder: l10n.t('Enter an output path relative to the root of the project'),
-                items: inputOptions,
-                shouldResume: shouldResume
-            });
-            if (selectedOption) {
-                if (selectedOption?.label === folderSelectionOption) {
-                    const folderUri = await input.showOpenDialog({
-                        canSelectMany: false,
-                        openLabel: 'Select',
-                        canSelectFolders: true,
-                        canSelectFiles: false
-                    });
-
-                    if (folderUri && folderUri[0]) {
-                        state.outputPath = folderUri[0].fsPath;
-                    } else {
-                        continue;
-                    }
-                } else {
-                    state.outputPath = selectedOption.description;
-                    if (workspaceOpen) {
-                        state.workingDirectory = vscode.workspace.workspaceFolders![0].uri.fsPath;
-                    } else {
-                        state.workingDirectory = path.dirname(selectedOption.description!);
-                    }
-                }
-            }
-            state.outputPath = state.outputPath === '' ? 'output' : state.outputPath;
-            break;
-        }
-    }
-
-=======
->>>>>>> 978cb47e
     async function inputManifestName(input: MultiStepInput, state: Partial<GenerateState>) {
         if (!isDeepLinkPluginNameProvided) {
             state.pluginName = await input.showInputBox({
