import * as path from 'path';
import * as vscode from 'vscode';
import { Disposable, l10n, OpenDialogOptions, QuickInput, QuickInputButton, QuickInputButtons, QuickPickItem, Uri, window, workspace } from 'vscode';
import { allGenerationLanguages, generationLanguageToString, KiotaSearchResultItem, LanguagesInformation, maturityLevelToString } from './kiotaInterop';
<<<<<<< HEAD
import { kiotaLockFile } from './extension';
import * as vscode from 'vscode';


export async function openSteps() {
    const state = {} as Partial<OpenState>;
    const title = l10n.t('Open an API description');
    let step = 1;
    let totalSteps = 1;
    async function inputPathOrUrl(input: MultiStepInput, state: Partial<OpenState>) {
        state.descriptionPath = await input.showInputBox({
            title,
            step: step++,
            totalSteps: totalSteps,
            value: state.descriptionPath || '',
            prompt: l10n.t('A path or url to an OpenAPI description'),
            validate: validateIsNotEmpty,
            shouldResume: shouldResume
        });
    }
    await MultiStepInput.run(input => inputPathOrUrl(input, state), () => step-=2);
    return state;
};

export async function openManifestSteps() {
    const state = {} as Partial<OpenManifestState>;
    const title = l10n.t('Open an API manifest');
    let step = 1;
    let totalSteps = 1;
    async function inputPathOrUrl(input: MultiStepInput, state: Partial<OpenManifestState>) {
        state.manifestPath = await input.showInputBox({
            title,
            step: step++,
            totalSteps: totalSteps,
            value: state.manifestPath || '',
            prompt: l10n.t('A path or URL to an API manifest'),
            validate: validateIsNotEmpty,
            shouldResume: shouldResume
        });
    }
    await MultiStepInput.run(input => inputPathOrUrl(input, state), () => step-=2);
    return state;
};

export async function selectApiManifestKey(keys: string[]) {
    const state = {} as Partial<SelectApiManifestKey>;
    let step = 1;
    let totalSteps = 1;
    const title = l10n.t('Select an API manifest key');
    async function pickSearchResult(input: MultiStepInput, state: Partial<SelectApiManifestKey>) {
        const items = keys.map(x => 
        { 
            return {
                label: x,
            } as QuickPickItem;
        });
        const pick = await input.showQuickPick({
            title,
            step: step++,
            totalSteps: totalSteps,
            placeholder: l10n.t('Select an API manifest key'),
            items: items,
            shouldResume: shouldResume
        });
        state.selectedKey = keys.find(x => x === pick?.label);
    }
    await MultiStepInput.run(input => pickSearchResult(input, state), () => step-=2);
    return state;
}

export async function searchLockSteps() {
    const state = {} as Partial<SearchLockState>;
    let step = 1;
    let totalSteps = 1;
    const title = l10n.t('Open a lock file');
    async function pickSearchResult(input: MultiStepInput, state: Partial<SearchLockState>) {
        const searchResults = await workspace.findFiles(`**/${kiotaLockFile}`);
        const items = searchResults.map(x => 
        { 
            return {
                label: x.path.replace(workspace.getWorkspaceFolder(x)?.uri.path || '', ''),
            } as QuickPickItem;
        });
        const pick = await input.showQuickPick({
            title,
            step: step++,
            totalSteps: totalSteps,
            placeholder: l10n.t('Pick a lock file'),
            items: items,
            shouldResume: shouldResume
        });
        state.lockFilePath = searchResults.find(x => x.path.replace(workspace.getWorkspaceFolder(x)?.uri.path || '', '') === pick?.label);
    }
    await MultiStepInput.run(input => pickSearchResult(input, state), () => step-=2);
    return state;
}
=======
import { findAppPackageDirectory, getWorkspaceJsonDirectory } from './util';
>>>>>>> 61d036ed

export async function filterSteps(existingFilter: string, filterCallback: (searchQuery: string) => void) {
    const state = {} as Partial<BaseStepsState>;
    const title = l10n.t('Filter the API description');
    let step = 1;
    let totalSteps = 1;
    async function inputFilterQuery(input: MultiStepInput, state: Partial<BaseStepsState>) {
        await input.showInputBox({
            title,
            step: step++,
            totalSteps: totalSteps,
            value: existingFilter,
            prompt: l10n.t('Enter a filter'),
            validate: x => {
                filterCallback(x.length === 0 && existingFilter.length > 0 ? existingFilter : x);
                existingFilter = '';
                return Promise.resolve(undefined);
            },
            shouldResume: shouldResume
        });
    }
    await MultiStepInput.run(input => inputFilterQuery(input, state), () => step -= 2);
    return state;
}

export async function searchSteps(searchCallBack: (searchQuery: string) => Thenable<Record<string, KiotaSearchResultItem> | undefined>) {
    const state: Partial<SearchState & OpenState> = {};
    const title = l10n.t('Add an API description');
    let step = 1;
    let totalSteps = 2;
    async function inputPathOrSearch(input: MultiStepInput, state: Partial<SearchState & OpenState>) {
        const selectedOption = await input.showQuickPick({
            title,
            step: step++,
            totalSteps: totalSteps,
            placeholder: l10n.t('Search or browse a path to an API description'),
            items: [{ label: l10n.t('Search') }, { label: l10n.t('Browse path') }],
            validate: validateIsNotEmpty,
            shouldResume: shouldResume
        });
        if (selectedOption?.label === l10n.t('Search')) {
            return (input: MultiStepInput) => inputSearch(input, state);
        }
        else if (selectedOption?.label === l10n.t('Browse path')) {
            const fileUri = await input.showOpenDialog({
                canSelectMany: false,
                openLabel: 'Select',
                canSelectFolders: false,
                canSelectFiles: true
            });

            if (fileUri && fileUri[0]) {
                state.descriptionPath = fileUri[0].fsPath;
            }
        }
    }

    async function inputSearch(input: MultiStepInput, state: Partial<SearchState & OpenState>) {
        state.searchQuery = await input.showInputBox({
            title,
            step: step++,
            totalSteps: totalSteps,
            value: state.searchQuery ?? '',
            prompt: l10n.t('Search or paste a path to an API description'),
            validate: validateIsNotEmpty,
            shouldResume: shouldResume
        });
        state.searchResults = await searchCallBack(state.searchQuery);
        if (state.searchResults && Object.keys(state.searchResults).length > 0) {
            return (input: MultiStepInput) => pickSearchResult(input, state);
        } else {
            state.descriptionPath = state.searchQuery;
            return (input: MultiStepInput) => inputPathOrUrl(input, state);
        }
    }

    async function inputPathOrUrl(input: MultiStepInput, state: Partial<OpenState>) {
        if (state.descriptionPath) {
            return;
        }
        state.descriptionPath = await input.showInputBox({
            title,
            step: step++,
            totalSteps: 1,
            value: state.descriptionPath || '',
            prompt: l10n.t('Search or paste a path to an API description'),
            validate: validateIsNotEmpty,
            shouldResume: shouldResume
        });
    }

    async function pickSearchResult(input: MultiStepInput, state: Partial<SearchState & OpenState>) {
        const items: QuickSearchPickItem[] = [];
        if (state.searchResults) {
            for (const key of Object.keys(state.searchResults)) {
                const value = state.searchResults[key];
                items.push({ label: key, description: value.Description, descriptionUrl: value.DescriptionUrl });
            }
        }
        const pick = await input.showQuickPick({
            title,
            step: step++,
            totalSteps: totalSteps,
            placeholder: l10n.t('Pick a search result'),
            items: items,
            shouldResume: shouldResume
        });
        state.descriptionPath = items.find(x => x.label === pick?.label)?.descriptionUrl || '';
    }
    await MultiStepInput.run(input => inputPathOrSearch(input, state), () => step -= 2);
    return state;
}

export function transformToGenerationconfig(deepLinkParams: Record<string, string|undefined>)
    : Partial<GenerateState> 
{
    const generationConfig: Partial<GenerateState> = {};
    if (deepLinkParams.kind === "client")
    {
        generationConfig["generationType"] = "client";
        generationConfig["clientClassName"] = deepLinkParams.name;
        generationConfig["language"] = deepLinkParams.language;
    }
    else if (deepLinkParams.kind === "plugin")
    {
        generationConfig["pluginName"] = deepLinkParams.name;
        switch(deepLinkParams.type){
            case "apiplugin":
                generationConfig["generationType"] = "plugin";
                generationConfig["pluginTypes"] = ["ApiPlugin"];
                break;
            case "openai":
                generationConfig["generationType"] = "plugin";
                generationConfig["pluginTypes"] = ['OpenAI'];
                break;
            case "apimanifest":
                generationConfig["generationType"] = "apimanifest";
                break;
            }
    }
    return generationConfig;
}


export async function generateSteps(existingConfiguration: Partial<GenerateState>, languagesInformation?: LanguagesInformation) {
    const state = { ...existingConfiguration } as Partial<GenerateState>;
    if (existingConfiguration.generationType && existingConfiguration.clientClassName && existingConfiguration.clientNamespaceName && existingConfiguration.outputPath && existingConfiguration.language &&
        typeof existingConfiguration.generationType === 'string' && existingConfiguration.clientNamespaceName === 'string' && typeof existingConfiguration.outputPath === 'string' && typeof existingConfiguration.language === 'string' &&
        existingConfiguration.generationType.length > 0 && existingConfiguration.clientClassName.length > 0 && existingConfiguration.clientNamespaceName.length > 0 && existingConfiguration.outputPath.length > 0 && existingConfiguration.language.length > 0) {
        return state;
    }

    if (typeof state.outputPath === 'string') {
        state.outputPath = workspace.asRelativePath(state.outputPath);
    }
    const workspaceOpen = vscode.workspace.workspaceFolders && vscode.workspace.workspaceFolders.length > 0;

    let workspaceFolder = getWorkspaceJsonDirectory();
    const appPackagePath = findAppPackageDirectory(workspaceFolder);
    if (appPackagePath) {
        workspaceFolder = appPackagePath;
    }

    let step = 1;
    let totalSteps = 4;

    const folderSelectionOption = l10n.t('Browse your output directory');
    let inputOptions = [
        { label: l10n.t('Default folder'), description: workspaceFolder },
        { label: folderSelectionOption }
    ];

    function updateWorkspaceFolder(name: string | undefined) {
        if (name && (!workspaceOpen)) {
            workspaceFolder = getWorkspaceJsonDirectory(name);
            inputOptions = [
                { label: l10n.t('Default folder'), description: workspaceFolder },
                { label: folderSelectionOption }
            ];
        }
    }
    function getNextStepForGenerationType(generationType: string|QuickPickItem) {
        switch(generationType) {
            case 'client':
                return inputClientClassName;
            case 'plugin':
                return inputPluginName;
            case 'apimanifest':
                return inputManifestName;
            default:
                throw new Error('unknown generation type');
        }
    }
    async function inputGenerationType(input: MultiStepInput, state: Partial<GenerateState>) {
        if (!state.generationType){
            const items = [l10n.t('Generate an API client'), l10n.t('Generate a plugin'), l10n.t('Generate an API manifest')];
            const option = await input.showQuickPick({
                title: l10n.t('What do you want to generate?'),
                step: 1,
                totalSteps: 1,
                placeholder: l10n.t('Select an option'),
                items: items.map(x => ({label: x})),
                validate: validateIsNotEmpty,
                shouldResume: shouldResume
            });
            if(option.label === l10n.t('Generate an API client')) {
                state.generationType = "client";
            }
            else if(option.label === l10n.t('Generate a plugin')) { 
                state.generationType = "plugin";
            }
            else if(option.label === l10n.t('Generate an API manifest')) {
                state.generationType = "apimanifest";
            }
        }
        let nextStep = getNextStepForGenerationType(state.generationType?.toString() || '');
        return (input: MultiStepInput) => nextStep(input, state);
	}
    async function inputClientClassName(input: MultiStepInput, state: Partial<GenerateState>) {
        if (!state.clientClassName) {
            state.clientClassName = await input.showInputBox({
                title: `${l10n.t('Create a new API client')} - ${l10n.t('class')}`,
                step: step++,
                totalSteps: totalSteps,
                value: state.clientClassName ?? '',
                placeholder: 'ApiClient',
                prompt: l10n.t('Choose a name for the client class'),
                validate: validateIsNotEmpty,
                shouldResume: shouldResume
            });
        }
        updateWorkspaceFolder(state.clientClassName);
        return (input: MultiStepInput) => inputClientNamespaceName(input, state);
    }
    async function inputClientNamespaceName(input: MultiStepInput, state: Partial<GenerateState>) {
        state.clientNamespaceName = await input.showInputBox({
            title: `${l10n.t('Create a new API client')} - ${l10n.t('namespace')}`,
            step: step++,
            totalSteps: totalSteps,
            value: typeof state.clientNamespaceName === 'string' ? state.clientNamespaceName : '',
            placeholder: 'ApiSDK',
            prompt: l10n.t('Choose a name for the client class namespace'),
            validate: validateIsNotEmpty,
            shouldResume: shouldResume
        });
        return (input: MultiStepInput) => inputOutputPath(input, state);
    }
    async function inputOutputPath(input: MultiStepInput, state: Partial<GenerateState>) {
        while (true) {
            const selectedOption = await input.showQuickPick({
                title: `${l10n.t('Create a new API client')} - ${l10n.t('output directory')}`,
                step: 4,
                totalSteps: totalSteps,
                placeholder: l10n.t('Enter an output path relative to the root of the project'),
                items: inputOptions,
                shouldResume: shouldResume
            });
            if (selectedOption) {
                if (selectedOption?.label === folderSelectionOption) {
                    const folderUri = await input.showOpenDialog({
                        canSelectMany: false,
                        openLabel: 'Select',
                        canSelectFolders: true,
                        canSelectFiles: false
                    });

                    if (folderUri && folderUri[0]) {
                        state.outputPath = folderUri[0].fsPath;
                    } else {
                        continue;
                    }
                } else {
                    state.outputPath = selectedOption.description;
                    if (workspaceOpen) {
                        state.workingDirectory = vscode.workspace.workspaceFolders![0].uri.fsPath;
                    } else {
                        state.workingDirectory = path.dirname(selectedOption.description!);
                    }
                }
            }
            state.outputPath = state.outputPath === '' ? 'output' : state.outputPath;
            return (input: MultiStepInput) => pickLanguage(input, state);
        }

    }
    async function pickLanguage(input: MultiStepInput, state: Partial<GenerateState>) {
        if (!state.language) {
            const items = allGenerationLanguages.map(x => {
                const lngName = generationLanguageToString(x);
                const lngInfo = languagesInformation ? languagesInformation[lngName] : undefined;
                const lngMaturity = lngInfo ? ` - ${maturityLevelToString(lngInfo.MaturityLevel)}` : '';
                return {
                    label: `${lngName}${lngMaturity}`,
                    languageName: lngName,
                } as (QuickPickItem & { languageName: string });
            });
            const pick = await input.showQuickPick({
                title: `${l10n.t('Create a new API client')} - ${l10n.t('language')}`,
                step: step++,
                totalSteps: totalSteps,
                placeholder: l10n.t('Pick a language'),
                items,
                activeItem: typeof state.language === 'string' ? items.find(x => x.languageName === state.language) : undefined,
                shouldResume: shouldResume
            });
            state.language = pick.label.split('-')[0].trim();
        }
    }
    async function inputPluginName(input: MultiStepInput, state: Partial<GenerateState>) {
        if (!state.pluginName){
            state.pluginName = await input.showInputBox({
                title: `${l10n.t('Create a new plugin')} - ${l10n.t('plugin name')}`,
                step: step++,
                totalSteps: 3,
                value: state.pluginName ?? '',
                placeholder: 'MyPlugin',
                prompt: l10n.t('Choose a name for the plugin'),
                validate: validateIsNotEmpty,
                shouldResume: shouldResume
            });
        }
        updateWorkspaceFolder(state.pluginName);
        return (input: MultiStepInput) => inputPluginType(input, state);      
    }    
    async function inputPluginType(input: MultiStepInput, state: Partial<GenerateState>) {
        if (!state.pluginTypes) {
            const items = ['API Plugin','Open AI'].map(x => ({ label: x})as QuickPickItem);
            const pluginTypes = await input.showQuickPick({
                title: l10n.t('Choose a plugin type'),
                step: step++,
                totalSteps: 3,
                placeholder: l10n.t('Select an option'),
                items: items,
                validate: validateIsNotEmpty,
                shouldResume: shouldResume
            });
            pluginTypes.label === 'API Plugin' ? state.pluginTypes = ['ApiPlugin'] : state.pluginTypes = ['OpenAI'];
        }
        return (input: MultiStepInput) => inputPluginOutputPath(input, state);
    }
    async function inputPluginOutputPath(input: MultiStepInput, state: Partial<GenerateState>) {
        while (true) {
            const selectedOption = await input.showQuickPick({
                title: `${l10n.t('Create a new plugin')} - ${l10n.t('output directory')}`,
                step: 3,
                totalSteps: 3,
                placeholder: l10n.t('Enter an output path relative to the root of the project'),
                items: inputOptions,
                shouldResume: shouldResume
            });
            if (selectedOption) {
                if (selectedOption?.label === folderSelectionOption) {
                    const folderUri = await input.showOpenDialog({
                        canSelectMany: false,
                        openLabel: 'Select',
                        canSelectFolders: true,
                        canSelectFiles: false
                    });

                    if (folderUri && folderUri[0]) {
                        state.outputPath = folderUri[0].fsPath;
                    } else {
                        continue;
                    }
                } else {
                    state.outputPath = selectedOption.description;
                    if (workspaceOpen) {
                        state.workingDirectory = vscode.workspace.workspaceFolders![0].uri.fsPath;
                    } else {
                        state.workingDirectory = path.dirname(selectedOption.description!);
                    }
                }
            }
            state.outputPath = state.outputPath === '' ? 'output' : state.outputPath;
            break;
        }
    }

    async function inputManifestName(input: MultiStepInput, state: Partial<GenerateState>) {
        if (!state.pluginName){
            state.pluginName = await input.showInputBox({
                title: `${l10n.t('Create a new manifest')} - ${l10n.t('manifest name')}`,
                step: step++,
                totalSteps: 3,
                value: state.pluginName ?? '',
                placeholder: 'MyManifest',
                prompt: l10n.t('Choose a name for the manifest'),
                validate: validateIsNotEmpty,
                shouldResume: shouldResume
            });
        }
        updateWorkspaceFolder(state.pluginName);
        return (input: MultiStepInput) => inputManifestOutputPath(input, state);
    }
    async function inputManifestOutputPath(input: MultiStepInput, state: Partial<GenerateState>) {
        while (true) {
            const selectedOption = await input.showQuickPick({
                title: `${l10n.t('Create a new manifest')} - ${l10n.t('output directory')}`,
                step: 2,
                totalSteps: 3,
                placeholder: l10n.t('Enter an output path relative to the root of the project'),
                items: inputOptions,
                shouldResume: shouldResume
            });
            if (selectedOption) {
                if (selectedOption?.label === folderSelectionOption) {
                    const folderUri = await input.showOpenDialog({
                        canSelectMany: false,
                        openLabel: 'Select',
                        canSelectFolders: true,
                        canSelectFiles: false
                    });

                    if (folderUri && folderUri[0]) {
                        state.outputPath = folderUri[0].fsPath;
                    } else {
                        continue;
                    }
                } else {
                    state.outputPath = selectedOption.description;
                    if (workspaceOpen) {
                        state.workingDirectory = vscode.workspace.workspaceFolders![0].uri.fsPath;
                    } else {
                        state.workingDirectory = path.dirname(selectedOption.description!);
                    }
                }
            }
            state.outputPath === '' ? state.outputPath = 'output' : state.outputPath;
            break;
        }

    }
    await MultiStepInput.run(input => inputGenerationType(input, state), () => step -= 2);
    if (!state.workingDirectory) {
        state.workingDirectory = workspaceOpen ? vscode.workspace.workspaceFolders![0].uri.fsPath : state.outputPath as string;
    }
    return state;
}


export async function generateHttpSnippetsSteps(existingConfiguration: Partial<GenerateHttpSnippetState>) {
    const state = {...existingConfiguration} as Partial<GenerateState>;
    const title = l10n.t('Generate HTTP snippet');
    let step = 1;
    let totalSteps = 1;

    async function inputOutputPath(input: MultiStepInput, state: Partial<GenerateHttpSnippetState>) {
        const options: vscode.OpenDialogOptions = {
            canSelectMany: false,
            openLabel: 'Select',
            canSelectFiles: false,
            canSelectFolders: true,
        };

        const folderUri = await vscode.window.showOpenDialog(options);
        if (folderUri && folderUri[0]) {
            state.outputPath = folderUri[0].fsPath;
        } else {
            throw new Error('No folder selected');
        }
    }

    await MultiStepInput.run(input => inputOutputPath(input, state), () => step -= 2);
    return state;
}

function shouldResume() {
    // Could show a notification with the option to resume.
    return new Promise<boolean>((resolve, reject) => {
        // noop
    });
}

function validateIsNotEmpty(value: string) {
    return Promise.resolve(value.length > 0 ? undefined : l10n.t('Required'));
}

interface BaseStepsState {
    title: string;
    step: number;
    totalSteps: number;
}

interface SearchState extends BaseStepsState {
    searchQuery: string;
    searchResults: Record<string, KiotaSearchResultItem>;
    descriptionPath: string;
}

interface OpenState extends BaseStepsState {
    descriptionPath: string;
}

interface SearchItem {
    descriptionUrl?: string;
}
type QuickSearchPickItem = QuickPickItem & SearchItem;

export interface GenerateState extends BaseStepsState {
    generationType: QuickPickItem | string;
    pluginTypes: QuickPickItem | string[];
    pluginName: string;
    clientClassName: string;
    clientNamespaceName: QuickPickItem | string;
    language: QuickPickItem | string;
    outputPath: QuickPickItem | string;
    workingDirectory: string;
}
<<<<<<< HEAD
interface GenerateHttpSnippetState extends BaseStepsState {
    outputPath: QuickPickItem | string;
}
=======

>>>>>>> 61d036ed
class InputFlowAction {
    static back = new InputFlowAction();
    static cancel = new InputFlowAction();
    static resume = new InputFlowAction();
}
type InputStep = (input: MultiStepInput) => Thenable<InputStep | void>;

interface QuickPickParameters<T extends QuickPickItem> {
    title: string;
    step: number;
    totalSteps: number;
    items: T[];
    activeItem?: T;
    ignoreFocusOut?: boolean;
    placeholder: string;
    buttons?: QuickInputButton[];
    shouldResume: () => Thenable<boolean>;
}

interface InputBoxParameters {
    title: string;
    step: number;
    totalSteps: number;
    value: string;
    prompt: string;
    validate?: (value: string) => Promise<string | undefined>;
    buttons?: QuickInputButton[];
    ignoreFocusOut?: boolean;
    placeholder?: string;
    shouldResume: () => Thenable<boolean>;
}
interface OpenDialogParameters {
    canSelectMany: boolean;
    openLabel: string;
    canSelectFolders: boolean;
    canSelectFiles: boolean;
}

class MultiStepInput {
    async showOpenDialog({ canSelectMany, openLabel, canSelectFolders, canSelectFiles }: OpenDialogParameters): Promise<Uri[] | undefined> {
        const disposables: Disposable[] = [];

        try {
            return await new Promise<Uri[] | undefined>((resolve) => {
                const input: OpenDialogOptions = {
                    canSelectMany,
                    openLabel,
                    canSelectFolders,
                    canSelectFiles
                };

                void window.showOpenDialog(input).then(folderUris => {
                    if (folderUris && folderUris.length > 0) {
                        resolve([folderUris[0]]);
                    } else {
                        resolve(undefined);
                    }
                });
            });
        } finally {
            disposables.forEach(d => d.dispose());
        }
    }

    static async run<T>(start: InputStep, onNavBack?: () => void) {
        const input = new MultiStepInput();
        return input.stepThrough(start, onNavBack);
    }

    private current?: QuickInput;
    private steps: InputStep[] = [];

    private async stepThrough<T>(start: InputStep, onNavBack?: () => void) {
        let step: InputStep | void = start;
        while (step) {
            this.steps.push(step);
            if (this.current) {
                this.current.enabled = false;
                this.current.busy = true;
            }
            try {
                step = await step(this);
            } catch (err) {
                if (err === InputFlowAction.back) {
                    if (onNavBack) {
                        onNavBack();
                    }
                    this.steps.pop();
                    step = this.steps.pop();
                } else if (err === InputFlowAction.resume) {
                    step = this.steps.pop();
                } else if (err === InputFlowAction.cancel) {
                    step = undefined;
                } else {
                    throw err;
                }
            }
        }
        if (this.current) {
            this.current.dispose();
        }
    }

    async showQuickPick<T extends QuickPickItem, P extends QuickPickParameters<T>>({ title, step, totalSteps, items, activeItem, ignoreFocusOut, placeholder, buttons, shouldResume }: P) {
        const disposables: Disposable[] = [];
        try {
            return await new Promise<T | (P extends { buttons: (infer I)[] } ? I : never)>((resolve, reject) => {
                const input = window.createQuickPick<T>();
                input.title = title;
                input.step = step;
                input.totalSteps = totalSteps;
                input.ignoreFocusOut = ignoreFocusOut ?? false;
                input.placeholder = placeholder;
                input.items = items;
                input.buttons = [
                    ...(this.steps.length > 1 ? [QuickInputButtons.Back] : []),
                    ...(buttons || [])
                ];
                disposables.push(
                    input.onDidTriggerButton(item => {
                        if (item === QuickInputButtons.Back) {
                            reject(InputFlowAction.back);
                        } else {
                            resolve(<any>item);
                        }
                    }),
                    input.onDidChangeSelection(items => resolve(items[0])),
                    input.onDidHide(() => {
                        (async () => {
                            reject(shouldResume && await shouldResume() ? InputFlowAction.resume : InputFlowAction.cancel);
                        })()
                            .catch(reject);
                    })
                );
                if (this.current) {
                    this.current.dispose();
                }
                this.current = input;
                this.current.show();
                if (activeItem) {
                    input.activeItems = [activeItem];
                }
            });
        } finally {
            disposables.forEach(d => d.dispose());
        }
    }

    async showInputBox<P extends InputBoxParameters>({ title, step, totalSteps, value, prompt, validate, buttons, ignoreFocusOut, placeholder, shouldResume }: P) {
        const disposables: Disposable[] = [];
        try {
            return await new Promise<string | (P extends { buttons: (infer I)[] } ? I : never)>((resolve, reject) => {
                const input = window.createInputBox();
                input.title = title;
                input.step = step;
                input.totalSteps = totalSteps;
                input.value = value || '';
                input.prompt = prompt;
                input.ignoreFocusOut = ignoreFocusOut ?? false;
                input.placeholder = placeholder;
                input.buttons = [
                    ...(this.steps.length > 1 ? [QuickInputButtons.Back] : []),
                    ...(buttons || [])
                ];
                let validating = validate ? validate('') : Promise.resolve(undefined);
                disposables.push(
                    input.onDidTriggerButton(item => {
                        if (item === QuickInputButtons.Back) {
                            reject(InputFlowAction.back);
                        } else {
                            resolve(<any>item);
                        }
                    }),
                    input.onDidAccept(async () => {
                        const value = input.value;
                        input.enabled = false;
                        input.busy = true;
                        if (!(validate && await validate(value))) {
                            resolve(value);
                        }
                        input.enabled = true;
                        input.busy = false;
                    }),
                    input.onDidChangeValue(async text => {
                        if (validate) {
                            const current = validate(text);
                            validating = current;
                            const validationMessage = await current;
                            if (current === validating) {
                                input.validationMessage = validationMessage;
                            }
                        }
                    }),
                    input.onDidHide(() => {
                        (async () => {
                            reject(shouldResume && await shouldResume() ? InputFlowAction.resume : InputFlowAction.cancel);
                        })()
                            .catch(reject);
                    })
                );
                if (this.current) {
                    this.current.dispose();
                }
                this.current = input;
                this.current.show();
            });
        } finally {
            disposables.forEach(d => d.dispose());
        }
    }
}<|MERGE_RESOLUTION|>--- conflicted
+++ resolved
@@ -2,106 +2,7 @@
 import * as vscode from 'vscode';
 import { Disposable, l10n, OpenDialogOptions, QuickInput, QuickInputButton, QuickInputButtons, QuickPickItem, Uri, window, workspace } from 'vscode';
 import { allGenerationLanguages, generationLanguageToString, KiotaSearchResultItem, LanguagesInformation, maturityLevelToString } from './kiotaInterop';
-<<<<<<< HEAD
-import { kiotaLockFile } from './extension';
-import * as vscode from 'vscode';
-
-
-export async function openSteps() {
-    const state = {} as Partial<OpenState>;
-    const title = l10n.t('Open an API description');
-    let step = 1;
-    let totalSteps = 1;
-    async function inputPathOrUrl(input: MultiStepInput, state: Partial<OpenState>) {
-        state.descriptionPath = await input.showInputBox({
-            title,
-            step: step++,
-            totalSteps: totalSteps,
-            value: state.descriptionPath || '',
-            prompt: l10n.t('A path or url to an OpenAPI description'),
-            validate: validateIsNotEmpty,
-            shouldResume: shouldResume
-        });
-    }
-    await MultiStepInput.run(input => inputPathOrUrl(input, state), () => step-=2);
-    return state;
-};
-
-export async function openManifestSteps() {
-    const state = {} as Partial<OpenManifestState>;
-    const title = l10n.t('Open an API manifest');
-    let step = 1;
-    let totalSteps = 1;
-    async function inputPathOrUrl(input: MultiStepInput, state: Partial<OpenManifestState>) {
-        state.manifestPath = await input.showInputBox({
-            title,
-            step: step++,
-            totalSteps: totalSteps,
-            value: state.manifestPath || '',
-            prompt: l10n.t('A path or URL to an API manifest'),
-            validate: validateIsNotEmpty,
-            shouldResume: shouldResume
-        });
-    }
-    await MultiStepInput.run(input => inputPathOrUrl(input, state), () => step-=2);
-    return state;
-};
-
-export async function selectApiManifestKey(keys: string[]) {
-    const state = {} as Partial<SelectApiManifestKey>;
-    let step = 1;
-    let totalSteps = 1;
-    const title = l10n.t('Select an API manifest key');
-    async function pickSearchResult(input: MultiStepInput, state: Partial<SelectApiManifestKey>) {
-        const items = keys.map(x => 
-        { 
-            return {
-                label: x,
-            } as QuickPickItem;
-        });
-        const pick = await input.showQuickPick({
-            title,
-            step: step++,
-            totalSteps: totalSteps,
-            placeholder: l10n.t('Select an API manifest key'),
-            items: items,
-            shouldResume: shouldResume
-        });
-        state.selectedKey = keys.find(x => x === pick?.label);
-    }
-    await MultiStepInput.run(input => pickSearchResult(input, state), () => step-=2);
-    return state;
-}
-
-export async function searchLockSteps() {
-    const state = {} as Partial<SearchLockState>;
-    let step = 1;
-    let totalSteps = 1;
-    const title = l10n.t('Open a lock file');
-    async function pickSearchResult(input: MultiStepInput, state: Partial<SearchLockState>) {
-        const searchResults = await workspace.findFiles(`**/${kiotaLockFile}`);
-        const items = searchResults.map(x => 
-        { 
-            return {
-                label: x.path.replace(workspace.getWorkspaceFolder(x)?.uri.path || '', ''),
-            } as QuickPickItem;
-        });
-        const pick = await input.showQuickPick({
-            title,
-            step: step++,
-            totalSteps: totalSteps,
-            placeholder: l10n.t('Pick a lock file'),
-            items: items,
-            shouldResume: shouldResume
-        });
-        state.lockFilePath = searchResults.find(x => x.path.replace(workspace.getWorkspaceFolder(x)?.uri.path || '', '') === pick?.label);
-    }
-    await MultiStepInput.run(input => pickSearchResult(input, state), () => step-=2);
-    return state;
-}
-=======
 import { findAppPackageDirectory, getWorkspaceJsonDirectory } from './util';
->>>>>>> 61d036ed
 
 export async function filterSteps(existingFilter: string, filterCallback: (searchQuery: string) => void) {
     const state = {} as Partial<BaseStepsState>;
@@ -541,7 +442,6 @@
     return state;
 }
 
-
 export async function generateHttpSnippetsSteps(existingConfiguration: Partial<GenerateHttpSnippetState>) {
     const state = {...existingConfiguration} as Partial<GenerateState>;
     const title = l10n.t('Generate HTTP snippet');
@@ -610,13 +510,11 @@
     outputPath: QuickPickItem | string;
     workingDirectory: string;
 }
-<<<<<<< HEAD
+
 interface GenerateHttpSnippetState extends BaseStepsState {
     outputPath: QuickPickItem | string;
 }
-=======
-
->>>>>>> 61d036ed
+
 class InputFlowAction {
     static back = new InputFlowAction();
     static cancel = new InputFlowAction();
