// The module 'vscode' contains the VS Code extensibility API
// Import the module and reference it with the alias vscode in your code below
import TelemetryReporter from '@vscode/extension-telemetry';
import * as fs from 'fs';
import * as path from 'path';
import * as vscode from "vscode";

import { CodeLensProvider } from "./codelensProvider";
import { MigrateFromLockFileCommand } from './commands/migrateFromLockFileCommand';
import { KIOTA_WORKSPACE_FILE, dependenciesInfo, extensionId, statusBarCommandId, treeViewFocusCommand, treeViewId } from "./constants";
import { DependenciesViewProvider } from "./dependenciesViewProvider";
import { GenerationType, KiotaGenerationLanguage, KiotaPluginType } from "./enums";
import { ExtensionSettings, getExtensionSettings } from "./extensionSettings";
import { generateClient } from "./generateClient";
import { generatePlugin } from "./generatePlugin";
import { getKiotaVersion } from "./getKiotaVersion";
import { getLanguageInformation, getLanguageInformationForDescription } from "./getLanguageInformation";
import {
  ClientOrPluginProperties,
  ConsumerOperation,
  KiotaLogEntry,
  LogLevel,
  generationLanguageToString,
  getLogEntriesForLevel,
} from "./kiotaInterop";
import { checkForLockFileAndPrompt } from "./migrateFromLockFile";
import { OpenApiTreeNode, OpenApiTreeProvider } from "./openApiTreeProvider";
import { searchDescription } from "./searchDescription";
import { GenerateState, filterSteps, generateSteps, searchSteps, generateHttpSnippetsSteps } from "./steps";
import { updateClients } from "./updateClients";
import {
  getSanitizedString, getWorkspaceJsonDirectory, getWorkspaceJsonPath,
  isClientType, isPluginType, parseGenerationLanguage,
  parseGenerationType, parsePluginType, updateTreeViewIcons
} from "./util";
import { IntegrationParams, isDeeplinkEnabled, transformToGenerationConfig, validateDeepLinkQueryParams } from './utilities/deep-linking';
import { confirmOverride } from './utilities/regeneration';
import { loadTreeView } from "./workspaceTreeProvider";
import { generateHttpSnippet } from './generateHttpSnippet';

let kiotaStatusBarItem: vscode.StatusBarItem;
let kiotaOutputChannel: vscode.LogOutputChannel;
let clientOrPluginKey: string;
let clientOrPluginObject: ClientOrPluginProperties;
let workspaceGenerationType: string;
let config: Partial<GenerateState>;
interface GeneratedOutputState {
  outputPath: string;
  clientClassName: string;
}

// This method is called when your extension is activated
// Your extension is activated the very first time the command is executed
export async function activate(
  context: vscode.ExtensionContext
): Promise<void> {
  kiotaOutputChannel = vscode.window.createOutputChannel("Kiota", {
    log: true,
  });
  const openApiTreeProvider = new OpenApiTreeProvider(context, () => getExtensionSettings(extensionId));
  const dependenciesInfoProvider = new DependenciesViewProvider(
    context.extensionUri
  );
  const reporter = new TelemetryReporter(context.extension.packageJSON.telemetryInstrumentationKey);
  const migrateFromLockFileCommand = new MigrateFromLockFileCommand(context);
  await loadTreeView(context);
  await checkForLockFileAndPrompt(context);
  let codeLensProvider = new CodeLensProvider();
  let deepLinkParams: Partial<IntegrationParams> = {};
  context.subscriptions.push(
    vscode.window.registerUriHandler({
      handleUri: async (uri: vscode.Uri) => {
        if (uri.path === "/") {
          return;
        }
        const queryParameters = getQueryParameters(uri);
        if (uri.path.toLowerCase() === "/opendescription") {
          let errorsArray: string[];
          [deepLinkParams, errorsArray] = validateDeepLinkQueryParams(queryParameters);
          reporter.sendTelemetryEvent("DeepLink.OpenDescription initialization status", {
            "queryParameters": JSON.stringify(queryParameters),
            "validationErrors": errorsArray.join(", ")
          });

          if (deepLinkParams.descriptionurl) {
            await openTreeViewWithProgress(() => openApiTreeProvider.setDescriptionUrl(deepLinkParams.descriptionurl!));
            return;
          }
        }
        void vscode.window.showErrorMessage(
          vscode.l10n.t("Invalid URL, please check the documentation for the supported URLs")
        );
      }
    }),

    vscode.languages.registerCodeLensProvider('json', codeLensProvider),
    reporter,
    registerCommandWithTelemetry(reporter,
      `${extensionId}.selectLock`,
      (x) => loadWorkspaceFile(x, openApiTreeProvider)
    ),
    registerCommandWithTelemetry(reporter, statusBarCommandId, async () => {
      const yesAnswer = vscode.l10n.t("Yes");
      const response = await vscode.window.showInformationMessage(
        vscode.l10n.t("Open installation instructions for kiota?"),
        yesAnswer,
        vscode.l10n.t("No")
      );
      if (response === yesAnswer) {
        await vscode.env.openExternal(vscode.Uri.parse("https://aka.ms/get/kiota"));
      }
    }),
    vscode.window.registerWebviewViewProvider(
      dependenciesInfo,
      dependenciesInfoProvider
    ),
    vscode.window.registerTreeDataProvider(treeViewId, openApiTreeProvider),
    registerCommandWithTelemetry(reporter,
      `${treeViewId}.openDocumentationPage`,
      (x: OpenApiTreeNode) => x.documentationUrl && vscode.env.openExternal(vscode.Uri.parse(x.documentationUrl))
    ),
    registerCommandWithTelemetry(reporter,
      `${treeViewId}.addToSelectedEndpoints`,
      (x: OpenApiTreeNode) => openApiTreeProvider.select(x, true, false)
    ),
    registerCommandWithTelemetry(reporter,
      `${treeViewId}.addAllToSelectedEndpoints`,
      (x: OpenApiTreeNode) => openApiTreeProvider.select(x, true, true)
    ),
    registerCommandWithTelemetry(reporter,
      `${treeViewId}.removeFromSelectedEndpoints`,
      (x: OpenApiTreeNode) => openApiTreeProvider.select(x, false, false)
    ),
    registerCommandWithTelemetry(reporter,
      `${treeViewId}.removeAllFromSelectedEndpoints`,
      (x: OpenApiTreeNode) => openApiTreeProvider.select(x, false, true)
    ),
    registerCommandWithTelemetry(reporter,
      `${treeViewId}.generateClient`,
      async () => {
        const selectedPaths = openApiTreeProvider.getSelectedPaths();
        if (selectedPaths.length === 0) {
          await vscode.window.showErrorMessage(
            vscode.l10n.t("No endpoints selected, select endpoints first")
          );
          return;
        }

        let languagesInformation = await getLanguageInformation(context);
        let availableStateInfo: Partial<GenerateState>;
        if (isDeeplinkEnabled(deepLinkParams)) {
          if (!deepLinkParams.name && openApiTreeProvider.apiTitle) {
            deepLinkParams.name = getSanitizedString(openApiTreeProvider.apiTitle);
          }
          availableStateInfo = transformToGenerationConfig(deepLinkParams);
        } else {
          const pluginName = getSanitizedString(openApiTreeProvider.apiTitle);
          availableStateInfo = {
            clientClassName: openApiTreeProvider.clientClassName,
            clientNamespaceName: openApiTreeProvider.clientNamespaceName,
            language: openApiTreeProvider.language,
            outputPath: openApiTreeProvider.outputPath,
            pluginName
          };
        }
        config = await generateSteps(
          availableStateInfo,
          languagesInformation,
          deepLinkParams
        );
        const generationType = parseGenerationType(config.generationType);
        const outputPath = typeof config.outputPath === "string"
          ? config.outputPath
          : "./output";
        await showUpgradeWarningMessage(outputPath, context);
        if (!openApiTreeProvider.descriptionUrl) {
          await vscode.window.showErrorMessage(
            vscode.l10n.t("No description found, select a description first")
          );
          return;
        }

        const settings = getExtensionSettings(extensionId);
        workspaceGenerationType = config.generationType as string;
        let result;
        switch (generationType) {
          case GenerationType.Client:
            result = await generateClientAndRefreshUI(config, settings, outputPath, selectedPaths);
            break;
          case GenerationType.Plugin:
            result = await generatePluginAndRefreshUI(config, settings, outputPath, selectedPaths);
            break;
          case GenerationType.ApiManifest:
            result = await generateManifestAndRefreshUI(config, settings, outputPath, selectedPaths);
            break;
          case GenerationType.HttpSnippet:
            result = await generateHttpSnippetAndRefreshUI(config, settings, outputPath, selectedPaths);
            break;
          default:
            await vscode.window.showErrorMessage(
              vscode.l10n.t("Invalid generation type")
            );
            return;
        }
        if (result && getLogEntriesForLevel(result, LogLevel.critical, LogLevel.error).length === 0) {
          // Save state before opening the new window
          const outputState = {
            outputPath,
            config,
            clientClassName: config.clientClassName || config.pluginName
          };
          void context.workspaceState.update('generatedOutput', outputState as GeneratedOutputState);

          const pathOfSpec = path.join(outputPath, `${outputState.clientClassName?.toLowerCase()}-openapi.yml`);
          const pathPluginManifest = path.join(outputPath, `${outputState.clientClassName?.toLowerCase()}-apiplugin.json`);
          if (deepLinkParams.source && deepLinkParams.source.toLowerCase() === 'ttk') {
            try {
              await vscode.commands.executeCommand(
                'fx-extension.createprojectfromkiota',
                [
                  pathOfSpec,
                  pathPluginManifest,
                  deepLinkParams.ttkContext ? deepLinkParams.ttkContext : undefined
                ]
              );
              openApiTreeProvider.closeDescription();
              await updateTreeViewIcons(treeViewId, false);
            } catch (error) {
              reporter.sendTelemetryEvent("DeepLinked fx-extension.createprojectfromkiota", {
                "error": JSON.stringify(error)
              });
            }
          } else {
            if (!vscode.workspace.workspaceFolders || vscode.workspace.workspaceFolders.length === 0) {
              await vscode.commands.executeCommand('vscode.openFolder', vscode.Uri.file(config.workingDirectory ?? getWorkspaceJsonDirectory()), true);
            } else {
              await displayGenerationResults(context, openApiTreeProvider, config);
            }
          }

          deepLinkParams = {};  // Clear the state after the generation
        }
      }
    ),
    vscode.workspace.onDidChangeWorkspaceFolders(async () => {
      const generatedOutput = context.workspaceState.get<GeneratedOutputState>('generatedOutput');
      if (generatedOutput) {
        const { outputPath } = generatedOutput;
        await displayGenerationResults(context, openApiTreeProvider, config);
        // Clear the state 
        void context.workspaceState.update('generatedOutput', undefined);
      }
    }),
    registerCommandWithTelemetry(
      reporter,
      `${treeViewId}.searchOrOpenApiDescription`,
      async (
        searchParams: Partial<IntegrationParams> = {}
      ) => {
        // set deeplink params if exists
        if (Object.keys(searchParams).length > 0) {
          let errorsArray: string[];
          [deepLinkParams, errorsArray] = validateDeepLinkQueryParams(searchParams);
          reporter.sendTelemetryEvent("DeepLinked searchOrOpenApiDescription", {
            "searchParameters": JSON.stringify(searchParams),
            "validationErrors": errorsArray.join(", ")
          });
        }

        // proceed to enable loading of openapi description
        const yesAnswer = vscode.l10n.t("Yes, override it");
        if (!openApiTreeProvider.isEmpty() && openApiTreeProvider.hasChanges()) {
          const response = await vscode.window.showWarningMessage(
            vscode.l10n.t(
              "Before adding a new API description, consider that your changes and current selection will be lost."),
            yesAnswer,
            vscode.l10n.t("Cancel")
          );
          if (response !== yesAnswer) {
            return;
          }
        }
        const config = await searchSteps(x => vscode.window.withProgress({
          location: vscode.ProgressLocation.Notification,
          cancellable: false,
          title: vscode.l10n.t("Searching...")
        }, (progress, _) => {
          const settings = getExtensionSettings(extensionId);
          return searchDescription(context, x, settings.clearCache);
        }));
        if (config.descriptionPath) {
          await openTreeViewWithProgress(() => openApiTreeProvider.setDescriptionUrl(config.descriptionPath!));
        }
      }
    ),
    registerCommandWithTelemetry(reporter, `${treeViewId}.closeDescription`, async () => {
      const yesAnswer = vscode.l10n.t("Yes");
      const response = await vscode.window.showInformationMessage(
        vscode.l10n.t("Do you want to remove this API description?"),
        yesAnswer,
        vscode.l10n.t("No")
      );
      if (response === yesAnswer) {
        openApiTreeProvider.closeDescription();
        await updateTreeViewIcons(treeViewId, false);
      }
    }
    ),
    registerCommandWithTelemetry(reporter, `${treeViewId}.filterDescription`,
      async () => {
        await filterSteps(openApiTreeProvider.filter, x => openApiTreeProvider.filter = x);
      }
    ),
    registerCommandWithTelemetry(reporter, `${extensionId}.editPaths`, async (clientKey: string, clientObject: ClientOrPluginProperties, generationType: string) => {
      clientOrPluginKey = clientKey;
      clientOrPluginObject = clientObject;
      workspaceGenerationType = generationType;
      await loadEditPaths(clientOrPluginKey, clientObject, openApiTreeProvider);
      openApiTreeProvider.resetInitialState();
      await updateTreeViewIcons(treeViewId, false, true);
    }),
    registerCommandWithTelemetry(reporter, `${treeViewId}.regenerateButton`, async () => {
      const regenerate = await confirmOverride();
      if (!regenerate) {
        return;
      }

      if (!clientOrPluginKey || clientOrPluginKey === '') {
        clientOrPluginKey = config.clientClassName || config.pluginName || '';
      }
      if (!config) {
        config = {
          outputPath: clientOrPluginObject.outputPath,
          clientClassName: clientOrPluginKey,
        };
      }
      const settings = getExtensionSettings(extensionId);
      const selectedPaths = openApiTreeProvider.getSelectedPaths();
      if (selectedPaths.length === 0) {
        await vscode.window.showErrorMessage(
          vscode.l10n.t("No endpoints selected, select endpoints first")
        );
        return;
      }
      if (isClientType(workspaceGenerationType)) {
        await regenerateClient(clientOrPluginKey, config, settings, selectedPaths);
      }
      if (isPluginType(workspaceGenerationType)) {
        await regeneratePlugin(clientOrPluginKey, config, settings, selectedPaths);
      }
    }),
    registerCommandWithTelemetry(reporter, `${extensionId}.regenerate`, async (clientKey: string, clientObject: ClientOrPluginProperties, generationType: string) => {
      const regenerate = await confirmOverride();
      if (!regenerate) {
        return;
      }

      const settings = getExtensionSettings(extensionId);
      const workspaceJson = vscode.workspace.textDocuments.find(doc => doc.fileName.endsWith(KIOTA_WORKSPACE_FILE));
      if (workspaceJson && workspaceJson.isDirty) {
        await vscode.window.showInformationMessage(
          vscode.l10n.t("Please save the workspace.json file before re-generation."),
          vscode.l10n.t("OK")
        );
        return;
      }
      if (isClientType(generationType)) {
        await regenerateClient(clientKey, clientObject, settings);
      }
      if (isPluginType(generationType)) {
        await regeneratePlugin(clientKey, clientObject, settings);
      }
    }),
<<<<<<< HEAD
    registerCommandWithTelemetry(reporter, `${extensionId}.migrateFromLockFile`, async (uri: vscode.Uri) => {
      const workspaceFolder = vscode.workspace.getWorkspaceFolder(uri);

      if (!workspaceFolder) {
        vscode.window.showErrorMessage(vscode.l10n.t("Could not determine the workspace folder."));
        return;
      }

      await handleMigration(context, workspaceFolder);
    }),
    registerCommandWithTelemetry(reporter,
      `${treeViewId}.generateHttpSnippet`,
      async () => {
        const selectedPaths = openApiTreeProvider.getSelectedPaths();
        if (selectedPaths.length === 0) {
          await vscode.window.showErrorMessage(
            vscode.l10n.t("No endpoints selected, select endpoints first")
          );
          return;
        }
        if (
          !vscode.workspace.workspaceFolders ||
          vscode.workspace.workspaceFolders.length === 0
        ) {
          await vscode.window.showErrorMessage(
            vscode.l10n.t("No workspace folder found, open a folder first")
          );
          return;
        }
        const config = await generateHttpSnippetsSteps(
          {
            outputPath: openApiTreeProvider.outputPath,
          }
        );
        const outputPath = typeof config.outputPath === "string"
              ? config.outputPath
              : "./output";
        if (!openApiTreeProvider.descriptionUrl) {
          await vscode.window.showErrorMessage(
            vscode.l10n.t("No description found, select a description first")
          );
          return;
        }
        const settings = getExtensionSettings(extensionId);
        const result = await vscode.window.withProgress({
          location: vscode.ProgressLocation.Notification,
          cancellable: false,
          title: vscode.l10n.t("Generating http snippet...")
        }, async (progress, _) => {
          const start = performance.now();
          const result = await generateHttpSnippet(
            context,
            openApiTreeProvider.descriptionUrl,
            outputPath,
            selectedPaths,
            [],
            settings.clearCache,
            settings.cleanOutput,
            settings.excludeBackwardCompatible,
            settings.disableValidationRules,
            settings.structuredMimeTypes
          );
          const duration = performance.now() - start;
          const errorsCount = result ? getLogEntriesForLevel(result, LogLevel.critical, LogLevel.error).length : 0;
          reporter.sendRawTelemetryEvent(`${extensionId}.generateHttpSnippet.completed`, {
            "errorsCount": errorsCount.toString(),
          }, {
            "duration": duration,
          });

          // open the http snippet file
          if (result && getLogEntriesForLevel(result, LogLevel.critical, LogLevel.error).length === 0) {
            const httpSnippetFilePath = path.join(outputPath, "index.http");
            await openFile(httpSnippetFilePath);
          }
          return result;
        });
      }
    )
=======
    registerCommandWithTelemetry(reporter, migrateFromLockFileCommand.getName(), async (uri: vscode.Uri) => await migrateFromLockFileCommand.execute(uri)),
>>>>>>> b0b9b053
  );

  async function generateManifestAndRefreshUI(config: Partial<GenerateState>, settings: ExtensionSettings, outputPath: string, selectedPaths: string[]): Promise<KiotaLogEntry[] | undefined> {
    const pluginTypes = KiotaPluginType.ApiManifest;
    const result = await vscode.window.withProgress({
      location: vscode.ProgressLocation.Notification,
      cancellable: false,
      title: vscode.l10n.t("Generating manifest...")
    }, async (progress, _) => {
      const start = performance.now();
      const result = await generatePlugin(
        context,
        openApiTreeProvider.descriptionUrl,
        outputPath,
        [pluginTypes],
        selectedPaths,
        [],
        typeof config.pluginName === "string"
          ? config.pluginName
          : "ApiClient",
        settings.clearCache,
        settings.cleanOutput,
        settings.disableValidationRules,
        ConsumerOperation.Add,
        config.workingDirectory
      );
      const duration = performance.now() - start;
      const errorsCount = result ? getLogEntriesForLevel(result, LogLevel.critical, LogLevel.error).length : 0;
      reporter.sendRawTelemetryEvent(`${extensionId}.generateManifest.completed`, {
        "pluginType": pluginTypes.toString(),
        "errorsCount": errorsCount.toString(),
      }, {
        "duration": duration,
      });
      return result;
    });
    if (result) {
      const isSuccess = await checkForSuccess(result);
      if (!isSuccess) {
        await exportLogsAndShowErrors(result);
      }
      void vscode.window.showInformationMessage(vscode.l10n.t('Generation completed successfully.'));
    }
    return result;
  }
  async function generateHttpSnippetAndRefreshUI(config: Partial<GenerateState>, settings: ExtensionSettings, outputPath: string, selectedPaths: string[]): Promise<KiotaLogEntry[] | undefined> {
    const result = await vscode.window.withProgress({
      location: vscode.ProgressLocation.Notification,
      cancellable: false,
      title: vscode.l10n.t("Generating http snippet...")
    }, async (progress, _) => {
      const start = performance.now();
      const result = await generateHttpSnippet(
        context,
        openApiTreeProvider.descriptionUrl,
        outputPath,
        selectedPaths,
        [],
        settings.clearCache,
        settings.cleanOutput,
        settings.excludeBackwardCompatible,
        settings.disableValidationRules,
        settings.structuredMimeTypes
      );
      const duration = performance.now() - start;
      const errorsCount = result ? getLogEntriesForLevel(result, LogLevel.critical, LogLevel.error).length : 0;
      reporter.sendRawTelemetryEvent(`${extensionId}.generateHttpSnippet.completed`, {
        "errorsCount": errorsCount.toString(),
      }, {
        "duration": duration,
      });
      return result;
    });
    if (result) {
      const isSuccess = await checkForSuccess(result);
      if (!isSuccess) {
        await exportLogsAndShowErrors(result);
      } else {
        // open the http snippet file
        const httpSnippetFilePath = path.join(outputPath, "index.http");
        await openFile(httpSnippetFilePath);
      }
      void vscode.window.showInformationMessage(vscode.l10n.t('Generation completed successfully.'));
    }
    return result;
  }
  async function generatePluginAndRefreshUI(config: Partial<GenerateState>, settings: ExtensionSettings, outputPath: string, selectedPaths: string[]): Promise<KiotaLogEntry[] | undefined> {
    const pluginTypes = Array.isArray(config.pluginTypes) ? parsePluginType(config.pluginTypes) : [KiotaPluginType.ApiPlugin];
    const result = await vscode.window.withProgress({
      location: vscode.ProgressLocation.Notification,
      cancellable: false,
      title: vscode.l10n.t("Generating plugin...")
    }, async (progress, _) => {
      const start = performance.now();
      const result = await generatePlugin(
        context,
        openApiTreeProvider.descriptionUrl,
        outputPath,
        pluginTypes,
        selectedPaths,
        [],
        typeof config.pluginName === "string"
          ? config.pluginName
          : "ApiClient",
        settings.clearCache,
        settings.cleanOutput,
        settings.disableValidationRules,
        ConsumerOperation.Add,
        config.workingDirectory
      );
      const duration = performance.now() - start;
      const errorsCount = result ? getLogEntriesForLevel(result, LogLevel.critical, LogLevel.error).length : 0;
      reporter.sendRawTelemetryEvent(`${extensionId}.generatePlugin.completed`, {
        "pluginType": pluginTypes.toString(),
        "errorsCount": errorsCount.toString(),
      }, {
        "duration": duration,
      });
      return result;
    });
    if (result) {
      const isSuccess = await checkForSuccess(result);
      if (!isSuccess) {
        await exportLogsAndShowErrors(result);
      }
      const isttkIntegration = deepLinkParams.source && deepLinkParams.source.toLowerCase() === 'ttk';
      if (!isttkIntegration) {
        void vscode.window.showInformationMessage(vscode.l10n.t('Plugin generated successfully.'));
      }
    }
    return result;
  }
  async function generateClientAndRefreshUI(config: Partial<GenerateState>, settings: ExtensionSettings, outputPath: string, selectedPaths: string[]): Promise<KiotaLogEntry[] | undefined> {
    const language =
      typeof config.language === "string"
        ? parseGenerationLanguage(config.language)
        : KiotaGenerationLanguage.CSharp;
    const result = await vscode.window.withProgress({
      location: vscode.ProgressLocation.Notification,
      cancellable: false,
      title: vscode.l10n.t("Generating client...")
    }, async (progress, _) => {
      const start = performance.now();
      const result = await generateClient(
        context,
        openApiTreeProvider.descriptionUrl,
        outputPath,
        language,
        selectedPaths,
        [],
        typeof config.clientClassName === "string"
          ? config.clientClassName
          : "ApiClient",
        typeof config.clientNamespaceName === "string"
          ? config.clientNamespaceName
          : "ApiSdk",
        settings.backingStore,
        settings.clearCache,
        settings.cleanOutput,
        settings.excludeBackwardCompatible,
        settings.disableValidationRules,
        settings.languagesSerializationConfiguration[language].serializers,
        settings.languagesSerializationConfiguration[language].deserializers,
        settings.structuredMimeTypes,
        settings.includeAdditionalData,
        ConsumerOperation.Add,
        config.workingDirectory
      );
      const duration = performance.now() - start;
      const errorsCount = result ? getLogEntriesForLevel(result, LogLevel.critical, LogLevel.error).length : 0;
      reporter.sendRawTelemetryEvent(`${extensionId}.generateClient.completed`, {
        "language": generationLanguageToString(language),
        "errorsCount": errorsCount.toString(),
      }, {
        "duration": duration,
      });
      return result;
    });

    let languagesInformation = await getLanguageInformationForDescription(
      context,
      openApiTreeProvider.descriptionUrl,
      settings.clearCache
    );
    if (languagesInformation) {
      dependenciesInfoProvider.update(languagesInformation, language);
      await vscode.commands.executeCommand(treeViewFocusCommand);
    }
    if (result) {
      const isSuccess = await checkForSuccess(result);
      if (!isSuccess) {
        await exportLogsAndShowErrors(result);
      }
      void vscode.window.showInformationMessage(vscode.l10n.t('Generation completed successfully.'));
    }
    return result;
  }

  async function displayGenerationResults(context: vscode.ExtensionContext, openApiTreeProvider: OpenApiTreeProvider, config: any) {
    const clientNameOrPluginName = config.clientClassName || config.pluginName;
    openApiTreeProvider.refreshView();
    const workspaceJsonPath = getWorkspaceJsonPath();
    await loadWorkspaceFile({ fsPath: workspaceJsonPath }, openApiTreeProvider, clientNameOrPluginName);
    await vscode.commands.executeCommand('kiota.workspace.refresh');
    openApiTreeProvider.resetInitialState();
    await updateTreeViewIcons(treeViewId, false, true);
  }
  async function regenerateClient(clientKey: string, clientObject: any, settings: ExtensionSettings, selectedPaths?: string[]): Promise<void> {
    const language =
      typeof clientObject.language === "string"
        ? parseGenerationLanguage(clientObject.language)
        : KiotaGenerationLanguage.CSharp;
    await vscode.window.withProgress({
      location: vscode.ProgressLocation.Notification,
      cancellable: false,
      title: vscode.l10n.t("Re-generating client...")
    }, async (progress, _) => {
      const result = await generateClient(
        context,
        clientObject.descriptionLocation ? clientObject.descriptionLocation : openApiTreeProvider.descriptionUrl,
        clientObject.outputPath,
        language,
        selectedPaths ? selectedPaths : clientObject.includePatterns,
        clientObject.excludePatterns ? clientObject.excludePatterns : [],
        clientKey,
        clientObject.clientNamespaceName,
        clientObject.usesBackingStore ? clientObject.usesBackingStore : settings.backingStore,
        true, // clearCache
        true, // cleanOutput
        clientObject.excludeBackwardCompatible ? clientObject.excludeBackwardCompatible : settings.excludeBackwardCompatible,
        clientObject.disabledValidationRules ? clientObject.disabledValidationRules : settings.disableValidationRules,
        settings.languagesSerializationConfiguration[language].serializers,
        settings.languagesSerializationConfiguration[language].deserializers,
        clientObject.structuredMimeTypes ? clientObject.structuredMimeTypes : settings.structuredMimeTypes,
        clientObject.includeAdditionalData ? clientObject.includeAdditionalData : settings.includeAdditionalData,
        ConsumerOperation.Edit
      );
      if (result) {
        const isSuccess = await checkForSuccess(result);
        if (!isSuccess) {
          await exportLogsAndShowErrors(result);
        }
        void vscode.window.showInformationMessage(`Client ${clientKey} re-generated successfully.`);
      }
      return result;
    });

    openApiTreeProvider.resetInitialState();
  }
  async function regeneratePlugin(clientKey: string, clientObject: any, settings: ExtensionSettings, selectedPaths?: string[]) {
    const pluginTypes = Array.isArray(clientObject.types) ? parsePluginType(clientObject.types) : [KiotaPluginType.ApiPlugin];
    await vscode.window.withProgress({
      location: vscode.ProgressLocation.Notification,
      cancellable: false,
      title: vscode.l10n.t("Re-generating plugin...")
    }, async (progress, _) => {
      const start = performance.now();
      const result = await generatePlugin(
        context,
        clientObject.descriptionLocation ? clientObject.descriptionLocation : openApiTreeProvider.descriptionUrl,
        clientObject.outputPath,
        pluginTypes,
        selectedPaths ? selectedPaths : clientObject.includePatterns,
        [],
        clientKey,
        settings.clearCache,
        false,
        settings.disableValidationRules,
        ConsumerOperation.Edit
      );
      const duration = performance.now() - start;
      const errorsCount = result ? getLogEntriesForLevel(result, LogLevel.critical, LogLevel.error).length : 0;
      reporter.sendRawTelemetryEvent(`${extensionId}.re-generatePlugin.completed`, {
        "pluginType": pluginTypes.toString(),
        "errorsCount": errorsCount.toString(),
      }, {
        "duration": duration,
      });
      if (result) {
        const isSuccess = await checkForSuccess(result);
        if (!isSuccess) {
          await exportLogsAndShowErrors(result);
        }
        void vscode.window.showInformationMessage(`Plugin ${clientKey} re-generated successfully.`);
      }
      return result;
    });
    openApiTreeProvider.resetInitialState();
  }

  // create a new status bar item that we can now manage
  kiotaStatusBarItem = vscode.window.createStatusBarItem(
    vscode.StatusBarAlignment.Right,
    100
  );
  kiotaStatusBarItem.command = statusBarCommandId;
  context.subscriptions.push(kiotaStatusBarItem);

  // update status bar item once at start
  await updateStatusBarItem(context);
  let disposable = vscode.commands.registerCommand(
    `${extensionId}.updateClients`,
    async () => {
      if (
        !vscode.workspace.workspaceFolders ||
        vscode.workspace.workspaceFolders.length === 0
      ) {
        await vscode.window.showErrorMessage(
          vscode.l10n.t("No workspace folder found, open a folder first")
        );
        return;
      }
      const existingworkspaceFileUris = await vscode.workspace.findFiles(`**/${KIOTA_WORKSPACE_FILE}`);
      if (existingworkspaceFileUris.length > 0) {
        await Promise.all(existingworkspaceFileUris.map(x => path.dirname(x.fsPath)).map(x => showUpgradeWarningMessage(x, context)));
      }
      await updateStatusBarItem(context);
      try {
        kiotaOutputChannel.clear();
        kiotaOutputChannel.show();
        kiotaOutputChannel.info(
          vscode.l10n.t("updating client with path {path}", {
            path: vscode.workspace.workspaceFolders[0].uri.fsPath,
          })
        );
        const res = await vscode.window.withProgress({
          location: vscode.ProgressLocation.Notification,
          cancellable: false,
          title: vscode.l10n.t("Updating clients...")
        }, (progress, _) => {
          const settings = getExtensionSettings(extensionId);
          return updateClients(context, settings.cleanOutput, settings.clearCache);
        });
        if (res) {
          await exportLogsAndShowErrors(res);
        }
      } catch (error) {
        kiotaOutputChannel.error(
          vscode.l10n.t("error updating the clients {error}"),
          error
        );
        await vscode.window.showErrorMessage(
          vscode.l10n.t("error updating the clients {error}"),
          error as string
        );
      }
    }
  );

  context.subscriptions.push(disposable);
}
function openTreeViewWithProgress<T>(callback: () => Promise<T>): Thenable<T> {
  return vscode.window.withProgress({
    location: vscode.ProgressLocation.Notification,
    cancellable: false,
    title: vscode.l10n.t("Loading...")
  }, async (progress, _) => {
    const result = await callback();
    await vscode.commands.executeCommand(treeViewFocusCommand);
    return result;
  });
}
function registerCommandWithTelemetry(reporter: TelemetryReporter, command: string, callback: (...args: any[]) => any, thisArg?: any): vscode.Disposable {
  return vscode.commands.registerCommand(command, (...args: any[]) => {
    const splatCommand = command.split('/');
    const eventName = splatCommand[splatCommand.length - 1];
    reporter.sendTelemetryEvent(eventName);
    return callback.apply(thisArg, args);
  }, thisArg);
}

async function showUpgradeWarningMessage(clientPath: string, context: vscode.ExtensionContext): Promise<void> {
  const kiotaVersion = context.extension.packageJSON.kiotaVersion.toLocaleLowerCase();
  const workspaceFilePath = path.join(clientPath, KIOTA_WORKSPACE_FILE);
  if (!fs.existsSync(workspaceFilePath)) {
    return;
  }
  const workspaceFileData = await vscode.workspace.fs.readFile(vscode.Uri.file(workspaceFilePath));
  const workspaceFile = JSON.parse(workspaceFileData.toString()) as { kiotaVersion: string };
  const clientVersion = workspaceFile.kiotaVersion.toLocaleLowerCase();
  if (clientVersion.toLocaleLowerCase() !== kiotaVersion) {
    await vscode.window.showWarningMessage(vscode.l10n.t("Client will be upgraded from version {0} to {1}, upgrade your dependencies", clientVersion, kiotaVersion));
  }
}

async function loadWorkspaceFile(node: { fsPath: string }, openApiTreeProvider: OpenApiTreeProvider, clientOrPluginName?: string): Promise<void> {
  await openTreeViewWithProgress(() => openApiTreeProvider.loadWorkspaceFile(node.fsPath, clientOrPluginName));
  await updateTreeViewIcons(treeViewId, true);
}

async function loadEditPaths(clientOrPluginKey: string, clientObject: any, openApiTreeProvider: OpenApiTreeProvider): Promise<void> {
  await openTreeViewWithProgress(() => openApiTreeProvider.loadEditPaths(clientOrPluginKey, clientObject));
}

async function exportLogsAndShowErrors(result: KiotaLogEntry[]): Promise<void> {
  const errorMessages = result
    ? getLogEntriesForLevel(result, LogLevel.critical, LogLevel.error)
    : [];

  result.forEach((element) => {
    logFromLogLevel(element);
  });
  if (errorMessages.length > 0) {
    await Promise.all(errorMessages.map((element) => {
      return vscode.window.showErrorMessage(element.message);
    }));
  }
}

function logFromLogLevel(entry: KiotaLogEntry): void {
  switch (entry.level) {
    case LogLevel.critical:
    case LogLevel.error:
      kiotaOutputChannel.error(entry.message);
      break;
    case LogLevel.warning:
      kiotaOutputChannel.warn(entry.message);
      break;
    case LogLevel.debug:
      kiotaOutputChannel.debug(entry.message);
      break;
    case LogLevel.trace:
      kiotaOutputChannel.trace(entry.message);
      break;
    default:
      kiotaOutputChannel.info(entry.message);
      break;
  }
}

async function updateStatusBarItem(context: vscode.ExtensionContext): Promise<void> {
  try {
    const version = await getKiotaVersion(context, kiotaOutputChannel);
    if (!version) {
      throw new Error("kiota not found");
    }
    kiotaStatusBarItem.text = `$(extensions-info-message) kiota ${version}`;
  } catch (error) {
    kiotaStatusBarItem.text = `$(extensions-warning-message) kiota ${vscode.l10n.t(
      "not found"
    )}`;
    kiotaStatusBarItem.backgroundColor = new vscode.ThemeColor(
      "statusBarItem.errorBackground"
    );
  }
  kiotaStatusBarItem.show();
}

function getQueryParameters(uri: vscode.Uri): Record<string, string> {
  const query = uri.query;
  if (!query) {
    return {};
  }
  const queryParameters = (query.startsWith('?') ? query.substring(1) : query).split("&");
  const parameters = {} as Record<string, string>;
  queryParameters.forEach((element) => {
    const keyValue = element.split("=");
    parameters[keyValue[0].toLowerCase()] = decodeURIComponent(keyValue[1]);
  });
  return parameters;
}
async function checkForSuccess(results: KiotaLogEntry[]) {
  for (const result of results) {
    if (result && result.message) {
      if (result.message.includes("Generation completed successfully")) {
        return true;
      }
    }
  }
  return false;
}

async function openFile(uri: string) {
  if (fs.existsSync(uri)) {
    await vscode.window.showTextDocument(vscode.Uri.file(uri));
  }
}

// This method is called when your extension is deactivated
export function deactivate() { }<|MERGE_RESOLUTION|>--- conflicted
+++ resolved
@@ -371,17 +371,7 @@
         await regeneratePlugin(clientKey, clientObject, settings);
       }
     }),
-<<<<<<< HEAD
-    registerCommandWithTelemetry(reporter, `${extensionId}.migrateFromLockFile`, async (uri: vscode.Uri) => {
-      const workspaceFolder = vscode.workspace.getWorkspaceFolder(uri);
-
-      if (!workspaceFolder) {
-        vscode.window.showErrorMessage(vscode.l10n.t("Could not determine the workspace folder."));
-        return;
-      }
-
-      await handleMigration(context, workspaceFolder);
-    }),
+    registerCommandWithTelemetry(reporter, migrateFromLockFileCommand.getName(), async (uri: vscode.Uri) => await migrateFromLockFileCommand.execute(uri)),
     registerCommandWithTelemetry(reporter,
       `${treeViewId}.generateHttpSnippet`,
       async () => {
@@ -451,9 +441,6 @@
         });
       }
     )
-=======
-    registerCommandWithTelemetry(reporter, migrateFromLockFileCommand.getName(), async (uri: vscode.Uri) => await migrateFromLockFileCommand.execute(uri)),
->>>>>>> b0b9b053
   );
 
   async function generateManifestAndRefreshUI(config: Partial<GenerateState>, settings: ExtensionSettings, outputPath: string, selectedPaths: string[]): Promise<KiotaLogEntry[] | undefined> {
@@ -494,47 +481,6 @@
       const isSuccess = await checkForSuccess(result);
       if (!isSuccess) {
         await exportLogsAndShowErrors(result);
-      }
-      void vscode.window.showInformationMessage(vscode.l10n.t('Generation completed successfully.'));
-    }
-    return result;
-  }
-  async function generateHttpSnippetAndRefreshUI(config: Partial<GenerateState>, settings: ExtensionSettings, outputPath: string, selectedPaths: string[]): Promise<KiotaLogEntry[] | undefined> {
-    const result = await vscode.window.withProgress({
-      location: vscode.ProgressLocation.Notification,
-      cancellable: false,
-      title: vscode.l10n.t("Generating http snippet...")
-    }, async (progress, _) => {
-      const start = performance.now();
-      const result = await generateHttpSnippet(
-        context,
-        openApiTreeProvider.descriptionUrl,
-        outputPath,
-        selectedPaths,
-        [],
-        settings.clearCache,
-        settings.cleanOutput,
-        settings.excludeBackwardCompatible,
-        settings.disableValidationRules,
-        settings.structuredMimeTypes
-      );
-      const duration = performance.now() - start;
-      const errorsCount = result ? getLogEntriesForLevel(result, LogLevel.critical, LogLevel.error).length : 0;
-      reporter.sendRawTelemetryEvent(`${extensionId}.generateHttpSnippet.completed`, {
-        "errorsCount": errorsCount.toString(),
-      }, {
-        "duration": duration,
-      });
-      return result;
-    });
-    if (result) {
-      const isSuccess = await checkForSuccess(result);
-      if (!isSuccess) {
-        await exportLogsAndShowErrors(result);
-      } else {
-        // open the http snippet file
-        const httpSnippetFilePath = path.join(outputPath, "index.http");
-        await openFile(httpSnippetFilePath);
       }
       void vscode.window.showInformationMessage(vscode.l10n.t('Generation completed successfully.'));
     }
@@ -652,6 +598,48 @@
     return result;
   }
 
+  async function generateHttpSnippetAndRefreshUI(config: Partial<GenerateState>, settings: ExtensionSettings, outputPath: string, selectedPaths: string[]): Promise<KiotaLogEntry[] | undefined> {
+    const result = await vscode.window.withProgress({
+      location: vscode.ProgressLocation.Notification,
+      cancellable: false,
+      title: vscode.l10n.t("Generating http snippet...")
+    }, async (progress, _) => {
+      const start = performance.now();
+      const result = await generateHttpSnippet(
+        context,
+        openApiTreeProvider.descriptionUrl,
+        outputPath,
+        selectedPaths,
+        [],
+        settings.clearCache,
+        settings.cleanOutput,
+        settings.excludeBackwardCompatible,
+        settings.disableValidationRules,
+        settings.structuredMimeTypes
+      );
+      const duration = performance.now() - start;
+      const errorsCount = result ? getLogEntriesForLevel(result, LogLevel.critical, LogLevel.error).length : 0;
+      reporter.sendRawTelemetryEvent(`${extensionId}.generateHttpSnippet.completed`, {
+        "errorsCount": errorsCount.toString(),
+      }, {
+        "duration": duration,
+      });
+      return result;
+    });
+    if (result) {
+      const isSuccess = await checkForSuccess(result);
+      if (!isSuccess) {
+        await exportLogsAndShowErrors(result);
+      } else {
+        // open the http snippet file
+        const httpSnippetFilePath = path.join(outputPath, "index.http");
+        await openFile(httpSnippetFilePath);
+      }
+      void vscode.window.showInformationMessage(vscode.l10n.t('Generation completed successfully.'));
+    }
+    return result;
+  }
+
   async function displayGenerationResults(context: vscode.ExtensionContext, openApiTreeProvider: OpenApiTreeProvider, config: any) {
     const clientNameOrPluginName = config.clientClassName || config.pluginName;
     openApiTreeProvider.refreshView();
