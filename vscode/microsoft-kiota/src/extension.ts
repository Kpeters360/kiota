--- conflicted
+++ resolved
@@ -16,11 +16,7 @@
 import { RemoveAllFromSelectedEndpointsCommand } from './commands/open-api-tree-view/removeAllFromSelectedEndpointsCommand';
 import { RemoveFromSelectedEndpointsCommand } from './commands/open-api-tree-view/removeFromSelectedEndpointsCommand';
 import { SearchOrOpenApiDescriptionCommand } from './commands/open-api-tree-view/search-or-open-api-description/searchOrOpenApiDescriptionCommand';
-<<<<<<< HEAD
-import { CLIENTS, KIOTA_WORKSPACE_FILE, PLUGINS, dependenciesInfo, extensionId, statusBarCommandId, treeViewFocusCommand, treeViewId } from "./constants";
-=======
 import { KIOTA_WORKSPACE_FILE, dependenciesInfo, extensionId, statusBarCommandId, treeViewId } from "./constants";
->>>>>>> 426911a8
 import { DependenciesViewProvider } from "./dependenciesViewProvider";
 import { KiotaGenerationLanguage, KiotaPluginType } from "./enums";
 import { ExtensionSettings, getExtensionSettings } from "./extensionSettings";
@@ -28,9 +24,9 @@
 import { GeneratedOutputState } from './GeneratedOutputState';
 import { generatePlugin } from "./generatePlugin";
 import { getKiotaVersion } from "./getKiotaVersion";
-import { getGenerationConfiguration, setGenerationConfiguration } from './handlers/configurationHandler';
+import { getGenerationConfiguration } from './handlers/configurationHandler';
 import { getDeepLinkParams, setDeepLinkParams } from './handlers/deepLinkParamsHandler';
-import { getWorkspaceGenerationType, setWorkspaceGenerationType } from './handlers/workspaceGenerationTypeHandler';
+import { setWorkspaceGenerationType } from './handlers/workspaceGenerationTypeHandler';
 import {
   ClientOrPluginProperties,
   ConsumerOperation,
@@ -179,28 +175,7 @@
       if (!regenerate) {
         return;
       }
-      const { clientOrPluginName } = openApiTreeProvider;
-
-<<<<<<< HEAD
-      const workspaceJson = vscode.workspace.textDocuments.find(doc => doc.fileName.endsWith(KIOTA_WORKSPACE_FILE));
-      if (!workspaceJson) { return; }
-
-      const jsonObject = JSON.parse(workspaceJson.getText());
-      const options: { [key: string]: { clientObject: ClientOrPluginProperties; generationType: string } } = {};
-      [CLIENTS, PLUGINS].forEach(objectKey => {
-        const object = jsonObject[objectKey];
-        if (object) {
-          Object.keys(object).forEach(clientKey => {
-            options[clientKey] = { clientObject: object[clientKey], generationType: objectKey };
-          });
-        }
-      });
-
-      const configuration = options[clientOrPluginName];
-      if (!configuration) { return; }
-
-      const { clientObject, generationType } = configuration;
-=======
+
       if (!clientOrPluginKey || clientOrPluginKey === '') {
         clientOrPluginKey = configuration.clientClassName || configuration.pluginName || '';
       }
@@ -210,7 +185,6 @@
           clientClassName: clientOrPluginKey,
         });
       }
->>>>>>> 426911a8
       const settings = getExtensionSettings(extensionId);
       const selectedPaths = openApiTreeProvider.getSelectedPaths();
       if (selectedPaths.length === 0) {
@@ -219,20 +193,12 @@
         );
         return;
       }
-<<<<<<< HEAD
-      if (isClientType(generationType)) {
-        await regenerateClient(clientOrPluginName, clientObject, settings, selectedPaths);
-      }
-      if (isPluginType(generationType)) {
-        await regeneratePlugin(clientOrPluginName, clientObject, settings, selectedPaths);
-=======
       const workspaceGenerationType = getWorkspaceGenerationType();
       if (isClientType(workspaceGenerationType)) {
         await regenerateClient(clientOrPluginKey, getGenerationConfiguration(), settings, selectedPaths);
       }
       if (isPluginType(workspaceGenerationType)) {
         await regeneratePlugin(clientOrPluginKey, getGenerationConfiguration(), settings, selectedPaths);
->>>>>>> 426911a8
       }
     }),
     registerCommandWithTelemetry(reporter, `${extensionId}.regenerate`, async (clientKey: string, clientObject: ClientOrPluginProperties, generationType: string) => {
