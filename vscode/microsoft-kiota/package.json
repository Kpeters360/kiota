{
  "name": "kiota",
  "displayName": "Microsoft Kiota",
  "publisher": "ms-graph",
  "description": "Client generator for HTTP REST APIs described by OpenAPI which helps eliminate the need to take a dependency on a different API client for every API that you need to call, as well as limiting the generation to the exact API surface area you're interested in, thanks to a filtering capability.",
<<<<<<< HEAD
  "version": "1.1.3",
=======
  "version": "1.1.1",
>>>>>>> 69d80d6a
  "icon": "images/logo.png",
  "engines": {
    "vscode": "^1.77.0"
  },
  "categories": [
    "Other"
  ],
  "repository": {
    "url": "https://github.com/microsoft/kiota.git",
    "type": "git"
  },
  "activationEvents": [
    "onStartupFinished"
  ],
  "main": "./dist/extension.js",
  "l10n": "./l10n",
  "contributes": {
    "viewsWelcome":[
      {
        "view": "kiota.openApiExplorer",
        "contents": "%kiota.openApiExplorer.welcome%"
      }
    ],
    "viewsContainers": {
      "activitybar": [
        {
          "id": "kiota-openapi-explorer",
          "title": "%kiota-openapi-explorer.activitybar.title%",
          "icon": "media/logo.svg"
        }
      ],
      "panel": [
        {
          "id": "kiota-dependencies-info",
          "title": "%kiota-dependencies-info.panel.title%",
          "icon": "media/dependencies.svg"
        }
      ]
    },
    "views": {
      "kiota-openapi-explorer": [
        {
          "id": "kiota.openApiExplorer",
          "name": "%kiota.openApiExplorer.name%",
          "icon": "media/logo.svg",
          "contextualTitle": "%kiota.openApiExplorer.contextualTitle%"
        }
      ],
      "kiota-dependencies-info": [
        {
          "id": "kiota.dependenciesInfo",
          "name": "%kiota.dependenciesInfo.name%",
          "icon": "media/dependencies.svg",
          "contextualTitle": "%kiota.dependenciesInfo.contextualTitle%",
          "type": "webview",
          "visibility": "visible"
        }
      ]
    },
    "menus": {
      "explorer/context": [
        {
          "command": "kiota.selectLock",
          "group": "2_kiota@1",
          "when": "resourceLangId == json && resourceFilename =~ /kiota-lock\\.json$/"
        }
      ],
      "view/title": [
        {
          "command": "kiota.openApiExplorer.openDescription",
          "when": "view == kiota.openApiExplorer",
          "group": "navigation@2"
        },
        {
          "command": "kiota.searchApiDescription",
          "when": "view == kiota.openApiExplorer",
          "group": "navigation@1"
        },
        {
          "command": "kiota.openApiExplorer.filterDescription",
          "when": "view == kiota.openApiExplorer",
          "group": "navigation@3"
        },
        {
          "command": "kiota.openApiExplorer.generateClient",
          "when": "view == kiota.openApiExplorer",
          "group": "navigation@4"
        },
        {
          "command": "kiota.openApiExplorer.closeDescription",
          "when": "view == kiota.openApiExplorer",
          "group": "navigation@5"
        }
      ],
      "view/item/context": [
        {
          "command": "kiota.openApiExplorer.addToSelectedEndpoints",
          "when": "view == kiota.openApiExplorer",
          "group": "inline@1"
        },
        {
          "command": "kiota.openApiExplorer.addAllToSelectedEndpoints",
          "when": "view == kiota.openApiExplorer",
          "group": "inline@3"
        },
        {
          "command": "kiota.openApiExplorer.removeFromSelectedEndpoints",
          "when": "view == kiota.openApiExplorer",
          "group": "inline@2"
        },
        {
          "command": "kiota.openApiExplorer.removeAllFromSelectedEndpoints",
          "when": "view == kiota.openApiExplorer",
          "group": "inline@4"
        }
      ],
      "commandPalette": [
        {
          "command": "kiota.selectLock",
          "when": "false"
        },
        {
          "command": "kiota.openApiExplorer.addToSelectedEndpoints",
          "when": "false"
        },
        {
          "command": "kiota.openApiExplorer.addAllToSelectedEndpoints",
          "when": "false"
        },
        {
          "command": "kiota.openApiExplorer.removeFromSelectedEndpoints",
          "when": "false"
        },
        {
          "command": "kiota.openApiExplorer.removeAllFromSelectedEndpoints",
          "when": "false"
        }
      ]
    },
    "commands": [
      {
        "command": "kiota.selectLock",
        "category": "Kiota",
        "title": "%kiota.selectLock.title%",
        "icon": "$(file-symlink-file)"
      },
      {
        "command": "kiota.searchLock",
        "category": "Kiota",
        "title": "%kiota.searchLock.title%",
        "icon": "$(file-symlink-file)"
      },
      {
        "command": "kiota.updateClients",
        "category": "Kiota",
        "title": "%kiota.updateClients.title%"
      },
      {
        "command": "kiota.openApiExplorer.generateClient",
        "category": "Kiota",
        "title": "%kiota.openApiExplorer.generateClient.title%",
        "icon": "$(play)"
      },
      {
        "command": "kiota.openApiExplorer.filterDescription",
        "category": "Kiota",
        "title": "%kiota.openApiExplorer.filterDescription.title%",
        "icon": "$(filter)"
      },
      {
        "command": "kiota.searchApiDescription",
        "category": "Kiota",
        "title": "%kiota.searchApiDescription.title%",
        "icon": "$(search)"
      },
      {
        "command": "kiota.openApiExplorer.addToSelectedEndpoints",
        "category": "Kiota",
        "title": "%kiota.openApiExplorer.addToSelectedEndpoints.title%",
        "icon": "$(add)"
      },
      {
        "command": "kiota.openApiExplorer.addAllToSelectedEndpoints",
        "category": "Kiota",
        "title": "%kiota.openApiExplorer.addAllToSelectedEndpoints.title%",
        "icon": "$(expand-all)"
      },
      {
        "command": "kiota.openApiExplorer.removeFromSelectedEndpoints",
        "category": "Kiota",
        "title": "%kiota.openApiExplorer.removeFromSelectedEndpoints.title%",
        "icon": "$(remove)"
      },
      {
        "command": "kiota.openApiExplorer.removeAllFromSelectedEndpoints",
        "category": "Kiota",
        "title": "%kiota.openApiExplorer.removeAllFromSelectedEndpoints.title%",
        "icon": "$(collapse-all)"
      },
      {
        "command": "kiota.openApiExplorer.closeDescription",
        "category": "Kiota",
        "title": "%kiota.openApiExplorer.closeDescription.title%",
        "icon": "$(close)"
      },
      {
        "command": "kiota.openApiExplorer.openDescription",
        "category": "Kiota",
        "title": "%kiota.openApiExplorer.openDescription.title%",
        "icon": "$(go-to-file)"
      }
    ]
  },
  "scripts": {
    "vscode:prepublish": "npm run package",
    "compile": "webpack",
    "watch": "webpack --watch",
    "package": "webpack --mode production --devtool hidden-source-map",
    "compile-tests": "tsc -p . --outDir out",
    "watch-tests": "tsc -p . -w --outDir out",
    "pretest": "npm run compile-tests && npm run compile && npm run lint",
    "lint": "eslint src --ext ts",
    "test": "node ./out/test/runTest.js"
  },
  "devDependencies": {
    "@types/adm-zip": "^0.5.0",
    "@types/glob": "^8.0.1",
    "@types/mocha": "^10.0.1",
    "@types/node": "18.x",
    "@types/vscode": "^1.77.0",
    "@typescript-eslint/eslint-plugin": "^5.59.0",
    "@typescript-eslint/parser": "^5.59.0",
    "@vscode/test-electron": "^2.2.2",
    "eslint": "^8.38.0",
    "glob": "^10.2.1",
    "mocha": "^10.1.0",
    "ts-loader": "^9.4.2",
    "typescript": "^5.0.4",
    "webpack": "^5.79.0",
    "webpack-cli": "^5.0.1"
  },
  "dependencies": {
    "@vscode/l10n": "^0.0.13",
    "adm-zip": "^0.5.10",
    "is-online": "^10.0.0",
    "original-fs": "^1.2.0",
    "vscode-jsonrpc": "^8.1.0"
  },
  "preview": true,
  "runtimeDependencies": [
    {
      "platformId": "win-x64",
<<<<<<< HEAD
      "sha256": "46FD2CFA88340AF8A9DED5BD2643DA7A4E28FEDC5C4FFC9A2414041027DB288B"
    },
    {
      "platformId": "win-x86",
      "sha256": "FCE85F9310967728431461C0DDD6864041EA262081930494F8D4B8A3B7C180C9"
    },
    {
      "platformId": "linux-x64",
      "sha256": "6E6763B7D855F43B8C6F4659C13C4D3E9EB085B60A0806E9B6B18BEE828CF2CC"
    },
    {
      "platformId": "osx-x64",
      "sha256": "6266A2E02247461EB8C4B7FF0EA45E34DDC6AF05490D5CA26F838DE73D984ACA"
    },
    {
      "platformId": "osx-arm64",
      "sha256": "909D2888AD236EE4D7B7A30D09C73C30C0B9957643FB71CC3C77DB66E9B7C11C"
=======
      "sha256": "FD865B0DD989B1BD7E213FF071AD59D3372F6602C80183CA146B7606634300AF"
    },
    {
      "platformId": "win-x86",
      "sha256": "035E105D0DF4B54E080F7A595962539FD32B0BD292D092610468364D6AF6167D"
    },
    {
      "platformId": "linux-x64",
      "sha256": "AADAC74A510F870A972C8B86DD21A6C6125B412A0F2D0DE07B3313F2F22C9BF5"
    },
    {
      "platformId": "osx-x64",
      "sha256": "4E8D5B7D71F1D0CD32D4BCF28FD07AE51FA1703A3F81BAB2E7111B49B4C3094F"
    },
    {
      "platformId": "osx-arm64",
      "sha256": "120633423ACDD14EFA46D2D345A5062F65C9C71F4631BB09B3F0825AB166DF24"
>>>>>>> 69d80d6a
    }
  ]
}<|MERGE_RESOLUTION|>--- conflicted
+++ resolved
@@ -3,11 +3,7 @@
   "displayName": "Microsoft Kiota",
   "publisher": "ms-graph",
   "description": "Client generator for HTTP REST APIs described by OpenAPI which helps eliminate the need to take a dependency on a different API client for every API that you need to call, as well as limiting the generation to the exact API surface area you're interested in, thanks to a filtering capability.",
-<<<<<<< HEAD
   "version": "1.1.3",
-=======
-  "version": "1.1.1",
->>>>>>> 69d80d6a
   "icon": "images/logo.png",
   "engines": {
     "vscode": "^1.77.0"
@@ -260,7 +256,6 @@
   "runtimeDependencies": [
     {
       "platformId": "win-x64",
-<<<<<<< HEAD
       "sha256": "46FD2CFA88340AF8A9DED5BD2643DA7A4E28FEDC5C4FFC9A2414041027DB288B"
     },
     {
@@ -278,25 +273,6 @@
     {
       "platformId": "osx-arm64",
       "sha256": "909D2888AD236EE4D7B7A30D09C73C30C0B9957643FB71CC3C77DB66E9B7C11C"
-=======
-      "sha256": "FD865B0DD989B1BD7E213FF071AD59D3372F6602C80183CA146B7606634300AF"
-    },
-    {
-      "platformId": "win-x86",
-      "sha256": "035E105D0DF4B54E080F7A595962539FD32B0BD292D092610468364D6AF6167D"
-    },
-    {
-      "platformId": "linux-x64",
-      "sha256": "AADAC74A510F870A972C8B86DD21A6C6125B412A0F2D0DE07B3313F2F22C9BF5"
-    },
-    {
-      "platformId": "osx-x64",
-      "sha256": "4E8D5B7D71F1D0CD32D4BCF28FD07AE51FA1703A3F81BAB2E7111B49B4C3094F"
-    },
-    {
-      "platformId": "osx-arm64",
-      "sha256": "120633423ACDD14EFA46D2D345A5062F65C9C71F4631BB09B3F0825AB166DF24"
->>>>>>> 69d80d6a
     }
   ]
 }