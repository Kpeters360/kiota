{
  "name": "kiota",
  "displayName": "Microsoft Kiota",
  "publisher": "ms-graph",
  "description": "Client generator for HTTP REST APIs described by OpenAPI which helps eliminate the need to take a dependency on a different API client for every API that you need to call, as well as limiting the generation to the exact API surface area you're interested in, thanks to a filtering capability.",
  "version": "1.18.100000001",
  "kiotaVersion": "1.17.0",
  "telemetryInstrumentationKey": "4c6357e0-daf9-42b5-bdfb-67878f8957b5",
  "icon": "images/logo.png",
  "engines": {
    "vscode": "^1.92.0"
  },
  "categories": [
    "Other"
  ],
  "repository": {
    "url": "https://github.com/microsoft/kiota.git",
    "type": "git"
  },
  "activationEvents": [
    "onStartupFinished"
  ],
  "main": "./dist/extension.js",
  "l10n": "./l10n",
  "contributes": {
    "configuration": {
      "title": "Kiota",
      "properties": {
        "kiota.generate.includeAdditionalData.enabled": {
          "type": "boolean",
          "default": true,
          "description": "%kiota.generate.includeAdditionalData.description%"
        },
        "kiota.generate.backingStore.enabled": {
          "type": "boolean",
          "default": false,
          "description": "%kiota.generate.backingStore.description%"
        },
        "kiota.generate.excludeBackwardCompatible.enabled": {
          "type": "boolean",
          "default": false,
          "description": "%kiota.generate.excludeBackwardCompatible.description%"
        },
        "kiota.cleanOutput.enabled": {
          "type": "boolean",
          "default": false,
          "description": "%kiota.cleanOutput.description%"
        },
        "kiota.generate.disabledValidationRules": {
          "type": "array",
          "default": [],
          "description": "%kiota.generate.disabledValidationRules.description%"
        },
        "kiota.clearCache.enabled": {
          "type": "boolean",
          "default": false,
          "description": "%kiota.clearCache.description%"
        },
        "kiota.generate.serializer.CSharp": {
          "type": "array",
          "default": [
            "Microsoft.Kiota.Serialization.Json.JsonSerializationWriterFactory",
            "Microsoft.Kiota.Serialization.Text.TextSerializationWriterFactory",
            "Microsoft.Kiota.Serialization.Form.FormSerializationWriterFactory",
            "Microsoft.Kiota.Serialization.Multipart.MultipartSerializationWriterFactory"
          ],
          "description": "%kiota.generate.serializer.description%"
        },
        "kiota.generate.deserializer.CSharp": {
          "type": "array",
          "default": [
            "Microsoft.Kiota.Serialization.Json.JsonParseNodeFactory",
            "Microsoft.Kiota.Serialization.Text.TextParseNodeFactory",
            "Microsoft.Kiota.Serialization.Form.FormParseNodeFactory"
          ],
          "description": "%kiota.generate.deserializer.description%"
        },
        "kiota.generate.serializer.Go": {
          "type": "array",
          "default": [
            "github.com/microsoft/kiota-serialization-form-go/FormSerializationWriterFactory",
            "github.com/microsoft/kiota-serialization-json-go/JsonSerializationWriterFactory",
            "github.com/microsoft/kiota-serialization-text-go/TextSerializationWriterFactory",
            "github.com/microsoft/kiota-serialization-multipart-go/MultipartSerializationWriterFactory"
          ],
          "description": "%kiota.generate.serializer.description%"
        },
        "kiota.generate.deserializer.Go": {
          "type": "array",
          "default": [
            "github.com/microsoft/kiota-serialization-form-go/FormParseNodeFactory",
            "github.com/microsoft/kiota-serialization-json-go/JsonParseNodeFactory",
            "github.com/microsoft/kiota-serialization-text-go/TextParseNodeFactory"
          ],
          "description": "%kiota.generate.deserializer.description%"
        },
        "kiota.generate.serializer.Java": {
          "type": "array",
          "default": [
            "com.microsoft.kiota.serialization.FormSerializationWriterFactory",
            "com.microsoft.kiota.serialization.JsonSerializationWriterFactory",
            "com.microsoft.kiota.serialization.TextSerializationWriterFactory",
            "com.microsoft.kiota.serialization.MultipartSerializationWriterFactory"
          ],
          "description": "%kiota.generate.serializer.description%"
        },
        "kiota.generate.deserializer.Java": {
          "type": "array",
          "default": [
            "com.microsoft.kiota.serialization.TextParseNodeFactory",
            "com.microsoft.kiota.serialization.JsonParseNodeFactory",
            "com.microsoft.kiota.serialization.TextParseNodeFactory"
          ],
          "description": "%kiota.generate.deserializer.description%"
        },
        "kiota.generate.serializer.PHP": {
          "type": "array",
          "default": [
            "Microsoft\\Kiota\\Serialization\\Json\\JsonSerializationWriterFactory",
            "Microsoft\\Kiota\\Serialization\\Text\\TextSerializationWriterFactory"
          ],
          "description": "%kiota.generate.serializer.description%"
        },
        "kiota.generate.deserializer.PHP": {
          "type": "array",
          "default": [
            "Microsoft\\Kiota\\Serialization\\Json\\JsonParseNodeFactory",
            "Microsoft\\Kiota\\Serialization\\Text\\TextParseNodeFactory"
          ],
          "description": "%kiota.generate.deserializer.description%"
        },
        "kiota.generate.serializer.Python": {
          "type": "array",
          "default": [
            "kiota_serialization_json.json_serialization_writer_factory.JsonSerializationWriterFactory",
            "kiota_serialization_text.text_serialization_writer_factory.TextSerializationWriterFactory"
          ],
          "description": "%kiota.generate.serializer.description%"
        },
        "kiota.generate.deserializer.Python": {
          "type": "array",
          "default": [
            "kiota_serialization_json.json_parse_node_factory.JsonParseNodeFactory",
            "kiota_serialization_text.text_parse_node_factory.TextParseNodeFactory"
          ],
          "description": "%kiota.generate.deserializer.description%"
        },
        "kiota.generate.serializer.Ruby": {
          "type": "array",
          "default": [
            "microsoft_kiota_serialization/json_serialization_writer_factory"
          ],
          "description": "%kiota.generate.serializer.description%"
        },
        "kiota.generate.deserializer.Ruby": {
          "type": "array",
          "default": [
            "microsoft_kiota_serialization/json_parse_node_factory"
          ],
          "description": "%kiota.generate.deserializer.description%"
        },
        "kiota.generate.serializer.TypeScript": {
          "type": "array",
          "default": [
            "@microsoft/kiota-serialization-form.FormSerializationWriterFactory",
            "@microsoft/kiota-serialization-json.JsonSerializationWriterFactory",
            "@microsoft/kiota-serialization-text.TextSerializationWriterFactory",
            "@microsoft/kiota-serialization-multipart.MultipartSerializationWriterFactory"
          ],
          "description": "%kiota.generate.serializer.description%"
        },
        "kiota.generate.deserializer.TypeScript": {
          "type": "array",
          "default": [
            "@microsoft/kiota-serialization-form.FormParseNodeFactory",
            "@microsoft/kiota-serialization-json.JsonParseNodeFactory",
            "@microsoft/kiota-serialization-text.TextParseNodeFactory"
          ],
          "description": "%kiota.generate.deserializer.description%"
        },
        "kiota.generate.structuredMimeTypes": {
          "type": "array",
          "default": [
            "application/json;q=1",
            "application/x-www-form-urlencoded;q=0.2",
            "multipart/form-data;q=0.1",
            "text/plain;q=0.9"
          ],
          "description": "%kiota.generate.structuredMimeTypes.description%"
        }
      }
    },
    "viewsContainers": {
      "activitybar": [
        {
          "id": "kiota-openapi-explorer",
          "title": "%kiota-openapi-explorer.activitybar.title%",
          "icon": "media/logo.svg"
        }
      ],
      "panel": [
        {
          "id": "kiota-dependencies-info",
          "title": "%kiota-dependencies-info.panel.title%",
          "icon": "media/dependencies.svg"
        }
      ]
    },
    "views": {
      "kiota-openapi-explorer": [
        {
          "id": "kiota.openApiExplorer",
          "name": "%kiota.openApiExplorer.name%"
        },
        {
          "id": "kiota.workspace",
          "name": "%kiota.workspace.name%"
        }
      ],
      "kiota-dependencies-info": [
        {
          "id": "kiota.dependenciesInfo",
          "name": "%kiota.dependenciesInfo.name%",
          "icon": "media/dependencies.svg",
          "contextualTitle": "%kiota.dependenciesInfo.contextualTitle%",
          "type": "webview",
          "visibility": "visible"
        }
      ]
    },
    "menus": {
      "explorer/context": [
        {
          "command": "kiota.selectLock",
          "group": "2_kiota@1",
          "when": "resourceLangId == json && resourceFilename =~ /workspace\\.json$/"
        },
        {
          "command": "kiota.migrateFromLockFile",
          "when": "resourceExtname == .json && resourceFilename == kiota-lock.json",
          "group": "navigation"
        }
      ],
      "view/title": [
        {
          "command": "kiota.openApiExplorer.searchOrOpenApiDescription",
          "when": "view == kiota.openApiExplorer",
          "group": "navigation@1"
        },
        {
          "command": "kiota.openApiExplorer.filterDescription",
          "when": "view == kiota.openApiExplorer",
          "group": "navigation@2"
        },
        {
          "command": "kiota.openApiExplorer.generateClient",
          "when": "view == kiota.openApiExplorer",
          "group": "navigation@3"
        },
        {
          "command": "kiota.openApiExplorer.regenerateButton",
          "when": "view == kiota.openApiExplorer",
          "group": "navigation@4"
        }
      ],
      "view/item/context": [
        {
          "command": "kiota.openApiExplorer.closeDescription",
          "when": "view == kiota.openApiExplorer && viewItem == apiTitle",
          "group": "inline@6"
        },
        {
          "command": "kiota.openApiExplorer.openDocumentationPage",
          "when": "view == kiota.openApiExplorer && (viewItem == documentationUrl)",
          "group": "inline@1"
        },
        {
          "command": "kiota.openApiExplorer.addToSelectedEndpoints",
          "when": "view == kiota.openApiExplorer && viewItem != apiTitle && viewItem != clientNameOrPluginName",
          "group": "inline@2"
        },
        {
          "command": "kiota.openApiExplorer.addAllToSelectedEndpoints",
          "when": "view == kiota.openApiExplorer && viewItem != clientNameOrPluginName",
          "group": "inline@4"
        },
        {
          "command": "kiota.openApiExplorer.removeFromSelectedEndpoints",
          "when": "view == kiota.openApiExplorer && viewItem != apiTitle && viewItem != clientNameOrPluginName",
          "group": "inline@3"
        },
        {
          "command": "kiota.openApiExplorer.removeAllFromSelectedEndpoints",
          "when": "view == kiota.openApiExplorer && viewItem != clientNameOrPluginName",
          "group": "inline@5"
        },
        {
          "command": "kiota.openApiExplorer.generateHttpSnippet",
          "when": "view == kiota.openApiExplorer",
          "group": "inline@6"
        }
      ],
      "commandPalette": [
        {
          "command": "kiota.selectLock",
          "when": "false"
        },
        {
          "command": "kiota.openApiExplorer.openDocumentationPage",
          "when": "false"
        },
        {
          "command": "kiota.openApiExplorer.addToSelectedEndpoints",
          "when": "false"
        },
        {
          "command": "kiota.openApiExplorer.addAllToSelectedEndpoints",
          "when": "false"
        },
        {
          "command": "kiota.openApiExplorer.removeFromSelectedEndpoints",
          "when": "false"
        },
        {
          "command": "kiota.openApiExplorer.removeAllFromSelectedEndpoints",
          "when": "false"
        }
      ],
      "editor/context": [
        {
          "command": "kiota.migrateFromLockFile",
          "when": "resourceExtname == .json && resourceFilename == kiota-lock.json",
          "group": "navigation"
        }
      ]
    },
    "commands": [
      {
        "command": "kiota.selectLock",
        "category": "Kiota",
        "title": "%kiota.selectLock.title%",
        "icon": "$(file-symlink-file)"
      },
      {
        "command": "kiota.searchLock",
        "category": "Kiota",
        "title": "%kiota.searchLock.title%",
        "icon": "$(file-symlink-file)"
      },
      {
        "command": "kiota.updateClients",
        "category": "Kiota",
        "title": "%kiota.updateClients.title%"
      },
      {
        "command": "kiota.openApiExplorer.generateClient",
        "category": "Kiota",
        "title": "%kiota.openApiExplorer.generateClient.title%",
        "enablement": "kiota.openApiExplorer.showIcons",
        "icon": "$(run-all)"
      },
      {
        "command": "kiota.openApiExplorer.regenerateButton",
        "category": "Kiota",
        "title": "%kiota.openApiExplorer.regenerateButton.title%",
        "enablement": "kiota.openApiExplorer.showRegenerateIcon",
        "icon": "$(debug-rerun)"
      },
      {
        "command": "kiota.openApiExplorer.filterDescription",
        "category": "Kiota",
        "title": "%kiota.openApiExplorer.filterDescription.title%",
        "enablement": "kiota.openApiExplorer.showIcons",
        "icon": "$(filter)"
      },
      {
        "command": "kiota.openApiExplorer.addToSelectedEndpoints",
        "category": "Kiota",
        "title": "%kiota.openApiExplorer.addToSelectedEndpoints.title%",
        "icon": "$(add)"
      },
      {
        "command": "kiota.openApiExplorer.openDocumentationPage",
        "category": "Kiota",
        "title": "%kiota.openApiExplorer.openDocumentationPage.title%",
        "icon": "$(book)"
      },
      {
        "command": "kiota.openApiExplorer.addAllToSelectedEndpoints",
        "category": "Kiota",
        "title": "%kiota.openApiExplorer.addAllToSelectedEndpoints.title%",
        "icon": "$(expand-all)"
      },
      {
        "command": "kiota.openApiExplorer.removeFromSelectedEndpoints",
        "category": "Kiota",
        "title": "%kiota.openApiExplorer.removeFromSelectedEndpoints.title%",
        "icon": "$(remove)"
      },
      {
        "command": "kiota.openApiExplorer.removeAllFromSelectedEndpoints",
        "category": "Kiota",
        "title": "%kiota.openApiExplorer.removeAllFromSelectedEndpoints.title%",
        "icon": "$(collapse-all)"
      },
      {
        "command": "kiota.openApiExplorer.closeDescription",
        "category": "Kiota",
        "title": "%kiota.openApiExplorer.closeDescription.title%",
        "icon": "$(trash)"
      },
      {
        "command": "kiota.openApiExplorer.searchOrOpenApiDescription",
        "category": "Kiota",
        "title": "%kiota.openApiExplorer.openDescription.title%",
<<<<<<< HEAD
        "icon": "$(go-to-file)"
      },
      {
        "command": "kiota.openApiExplorer.generateHttpSnippet",
        "category": "Kiota",
        "title": "Generate http snippets",
        "icon": "$(debug-alt)"
=======
        "icon": "$(new-file)"
      },
      {
        "command": "kiota.workspace.openWorkspaceFile",
        "title": "%kiota.openApiExplorer.openFile.title%"
      },
      {
        "command": "kiota.editPaths",
        "title": "%kiota.openApiExplorer.editPaths.title%"
      },
      {
        "command": "kiota.regenerate",
        "title": "%kiota.openApiExplorer.regenerateButton.title%"
      },
      {
        "command": "kiota.workspace.refresh",
        "title": "%kiota.openApiExplorer.refresh.title%"
      },
      {
        "command": "kiota.migrateFromLockFile",
        "title": "%kiota.migrateClients.title%"
      }

    ],
    "languages": [
      {
        "id": "json",
        "extensions": [
          ".json"
        ]
      }
    ],
    "codeLensProviders": [
      {
        "language": "json",
        "provideCodeLenses": true
>>>>>>> 61d036ed
      }
    ]
  },
  "scripts": {
    "vscode:prepublish": "npm run package",
    "compile": "webpack",
    "watch": "webpack --watch",
    "package": "webpack --mode production --devtool hidden-source-map",
    "compile-tests": "tsc -p . --outDir out",
    "watch-tests": "tsc -p . -w --outDir out",
    "pretest": "npm run compile-tests && npm run compile && npm run lint",
    "lint": "eslint",
    "test": "node ./out/test/runTest.js"
  },
  "devDependencies": {
    "@stylistic/eslint-plugin-ts": "^2.6.4",
    "@types/adm-zip": "^0.5.5",
    "@types/mocha": "^10.0.7",
    "@types/node": "22.x",
    "@types/vscode": "^1.92.0",
    "@typescript-eslint/eslint-plugin": "^8.3.0",
    "@typescript-eslint/parser": "^8.3.0",
    "@vscode/test-electron": "^2.4.1",
    "eslint": "^9.9.1",
    "glob": "^11.0.0",
    "mocha": "^10.7.3",
    "ts-loader": "^9.5.1",
    "typescript": "^5.5.4",
    "webpack": "^5.94.0",
    "webpack-cli": "^5.1.4"
  },
  "dependencies": {
    "@vscode/extension-telemetry": "^0.9.7",
    "@vscode/l10n": "^0.0.18",
    "adm-zip": "^0.5.15",
    "is-online": "^11.0.0",
    "original-fs": "^1.2.0",
    "vscode-jsonrpc": "^8.2.1"
  },
  "preview": true,
  "runtimeDependencies": [
    {
      "platformId": "win-x64",
      "sha256": "103A685302D9F3DC6D87B446414DDE7099F36749959AD3B31506AA306E6106B7"
    },
    {
      "platformId": "win-x86",
      "sha256": "C79D2108129C3187DE14320478AE9588DF100FF5E37270BEBACFBBDC2EF9AEED"
    },
    {
      "platformId": "linux-x64",
      "sha256": "C8F518D723B8ADFCE699E1E4E03BB3E03A300D9BA4F10558351634396EF3AA1E"
    },
    {
      "platformId": "osx-x64",
      "sha256": "8EEFB9BF46871E8830BC59F3A52B0C2F20643F0C094611539A00548C70A2223A"
    },
    {
      "platformId": "osx-arm64",
      "sha256": "5FE16C08C749ABEB286520A7A2C9E7F62BE4102765486211433CAE6E8252E44F"
    }
  ]
}<|MERGE_RESOLUTION|>--- conflicted
+++ resolved
@@ -413,36 +413,33 @@
         "command": "kiota.openApiExplorer.searchOrOpenApiDescription",
         "category": "Kiota",
         "title": "%kiota.openApiExplorer.openDescription.title%",
-<<<<<<< HEAD
-        "icon": "$(go-to-file)"
+        "icon": "$(new-file)"
+      },
+      {
+        "command": "kiota.workspace.openWorkspaceFile",
+        "title": "%kiota.openApiExplorer.openFile.title%"
+      },
+      {
+        "command": "kiota.editPaths",
+        "title": "%kiota.openApiExplorer.editPaths.title%"
+      },
+      {
+        "command": "kiota.regenerate",
+        "title": "%kiota.openApiExplorer.regenerateButton.title%"
+      },
+      {
+        "command": "kiota.workspace.refresh",
+        "title": "%kiota.openApiExplorer.refresh.title%"
+      },
+      {
+        "command": "kiota.migrateFromLockFile",
+        "title": "%kiota.migrateClients.title%"
       },
       {
         "command": "kiota.openApiExplorer.generateHttpSnippet",
         "category": "Kiota",
         "title": "Generate http snippets",
         "icon": "$(debug-alt)"
-=======
-        "icon": "$(new-file)"
-      },
-      {
-        "command": "kiota.workspace.openWorkspaceFile",
-        "title": "%kiota.openApiExplorer.openFile.title%"
-      },
-      {
-        "command": "kiota.editPaths",
-        "title": "%kiota.openApiExplorer.editPaths.title%"
-      },
-      {
-        "command": "kiota.regenerate",
-        "title": "%kiota.openApiExplorer.regenerateButton.title%"
-      },
-      {
-        "command": "kiota.workspace.refresh",
-        "title": "%kiota.openApiExplorer.refresh.title%"
-      },
-      {
-        "command": "kiota.migrateFromLockFile",
-        "title": "%kiota.migrateClients.title%"
       }
 
     ],
@@ -458,7 +455,6 @@
       {
         "language": "json",
         "provideCodeLenses": true
->>>>>>> 61d036ed
       }
     ]
   },
