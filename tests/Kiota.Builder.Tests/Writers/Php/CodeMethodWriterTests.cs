﻿using System;
using System.IO;
using System.Linq;
using Kiota.Builder.Writers;
using Kiota.Builder.Writers.Php;
using Xunit;

namespace Kiota.Builder.Tests.Writers.Php
{
    public class CodeMethodWriterTests: IDisposable
    {
        private const string DefaultPath = "./";
        private const string DefaultName = "name";
        private readonly StringWriter tw;
        private readonly LanguageWriter writer;
        private readonly CodeMethod method;
        private readonly CodeClass parentClass;
        private const string MethodName = "methodName";
        private const string ReturnTypeName = "Promise";
        private const string MethodDescription = "some description";
        private const string ParamDescription = "some parameter description";
        private const string ParamName = "paramName";
        private readonly CodeMethodWriter _codeMethodWriter;

        public CodeMethodWriterTests()
        {
            writer = LanguageWriter.GetLanguageWriter(GenerationLanguage.PHP, DefaultPath, DefaultName);
            tw = new StringWriter();
            writer.SetTextWriter(tw);
            var root = CodeNamespace.InitRootNamespace();
            root.Name = "Microsoft\\Graph";
            _codeMethodWriter = new CodeMethodWriter(new PhpConventionService());
            parentClass = new CodeClass() {
                Name = "parentClass"
            };
            root.AddClass(parentClass);
            method = new CodeMethod() {
                Name = MethodName,
                IsAsync = true,
                Description = "This is a very good method to try all the good things"
            };
            method.ReturnType = new CodeType() {
                Name = ReturnTypeName
            };
            parentClass.AddMethod(method);
        }
        [Fact]
        public void WriteABasicMethod()
        {
            var declaration = method;
            _codeMethodWriter.WriteCodeElement(declaration, writer);
            var result = tw.ToString();
            Assert.Contains("public function", result);
        }

        [Fact]
        public void WriteMethodWithNoDescription()
        {
            var codeMethod = new CodeMethod()
            {
                Access = AccessModifier.Public,
                Kind = CodeMethodKind.Custom,
                ReturnType = new CodeType()
                {
                    Name = "void"
                },
                Parent = parentClass
            };
            _codeMethodWriter.WriteCodeElement(codeMethod, writer);
            var result = tw.ToString();
            
            Assert.DoesNotContain("/*", result);
        }

        public void Dispose()
        {
            tw?.Dispose();
            GC.SuppressFinalize(this);
        }

        [Fact]
        public void WriteRequestExecutor()
        {
            var codeClass = parentClass;
            codeClass.AddProperty(new CodeProperty()
            {
                Kind = CodePropertyKind.RequestAdapter, Name = "requestAdapter"
            });
            codeClass.AddProperty(new CodeProperty()
            {
                Kind = CodePropertyKind.UrlTemplate, Name = "urlTemplate"
            });
            codeClass.AddProperty(new CodeProperty()
            {
                Kind = CodePropertyKind.PathParameters, Name = "pathParameters"
            });
            var codeMethod = new CodeMethod()
            {
                Name = "get",
                HttpMethod = HttpMethod.Post,
                ReturnType = new CodeType()
                {
                    IsExternal = true,
                    Name = "returnType"
                },
                Description = "This will send a POST request",
                Kind = CodeMethodKind.RequestExecutor
            };
            var codeMethodRequestGenerator = new CodeMethod()
            {
                Kind = CodeMethodKind.RequestGenerator,
                HttpMethod = HttpMethod.Post,
                Name = "createPostRequestInformation",
                ReturnType = new CodeType()
                {
                    Name = "RequestInformation"
                }
            };
            codeClass.AddMethod(codeMethod);
            codeClass.AddMethod(codeMethodRequestGenerator);
            
            _codeMethodWriter.WriteCodeElement(codeMethod, writer);
            var result = tw.ToString();

            Assert.Contains("Promise", result);
            Assert.Contains("$requestInfo = $this->createPostRequestInformation();", result);
            Assert.Contains("RejectedPromise", result);
            Assert.Contains("catch(Exception $ex)", result);
        }
        
        [Fact]
        public void WriteSerializer()
        {
            var classHolding = parentClass;
            classHolding.Kind = CodeClassKind.Model;
            classHolding.AddProperty(
                new CodeProperty()
                {
                    Type = new CodeType()
                    {
                        Name = "string"
                    },
                    Name = "name",
                    Access = AccessModifier.Private,
                    Kind = CodePropertyKind.Custom
                });
            classHolding.AddProperty(
                new CodeProperty()
                {
                    Name = "email",
                    Access = AccessModifier.Private,
                    Type = new CodeType()
                    {
                        Name = "EmailAddress",
                        TypeDefinition = new CodeClass()
                        {
                            Name = "EmailAddress",
                            ClassKind = CodeClassKind.Model
                        }
                    },
                    Kind = CodePropertyKind.Custom
                });
            var codeMethod = new CodeMethod()
            {
                Name = "serialize",
                Kind = CodeMethodKind.Serializer,
                ReturnType = new CodeType()
                {
                    Name = "void",
                }
            };
            codeMethod.AddParameter(new CodeParameter()
            {
                Name = "writer",
                Kind = CodeParameterKind.Serializer,
                Type = new CodeType()
                {
                    Name = "SerializationWriter"
                }
            });
            classHolding.AddMethod(codeMethod);
            _codeMethodWriter.WriteCodeElement(codeMethod, writer);
            var result = tw.ToString();

            Assert.Contains("public function serialize(", result);
            Assert.Contains("$writer->writeStringValue('name', $this->name);", result);
            Assert.Contains("$writer->writeObjectValue('email', $this->email);", result);
        }

        [Fact]
        public void WriteRequestGenerator()
        {
            var methodClass = parentClass;
            methodClass.Kind = CodeClassKind.RequestBuilder;
            methodClass.AddProperty(
                new CodeProperty()
                {
                    Name = "urlTemplate",
                    Access = AccessModifier.Protected,
                    DefaultValue = "https://graph.microsoft.com/v1.0/",
                    Description = "The URL template",
                    Kind = CodePropertyKind.UrlTemplate,
                    Type = new CodeType() {Name = "string"}
                },
                new CodeProperty()
                {
                    Name = "pathParameters",
                    Access = AccessModifier.Protected,
                    DefaultValue = "[]",
                    Description = "The Path parameters.",
                    Kind = CodePropertyKind.PathParameters,
                    Type = new CodeType() {Name = "array"}
                },
                new CodeProperty()
                {
                    Name = "requestAdapter",
                    Access = AccessModifier.Protected,
                    Description = "The request Adapter",
                    Kind = CodePropertyKind.RequestAdapter,
                    Type = new CodeType()
                    {
                        IsNullable = false,
                        Name = "RequestAdapter"
                    }
                });
            var codeMethod = new CodeMethod()
            {
                Name = "createPostRequestInformation",
                ReturnType = new CodeType() {Name = "RequestInformation", IsNullable = false},
                Access = AccessModifier.Public,
                Description = "This method creates request information for POST request.",
                HttpMethod = HttpMethod.Post,
                BaseUrl = "https://graph.microsoft.com/v1.0/",
                Kind = CodeMethodKind.RequestGenerator,
            };
            
            codeMethod.AddParameter(
                new CodeParameter()
                {
                    Name = "body",
                    Kind = CodeParameterKind.RequestBody,
                    Type = new CodeType()
                    {
                        Name = "Message",
                        IsExternal = true,
                        IsNullable = false
                    }
                },
                new CodeParameter() 
                {
                    Name = "headers",
                    Kind = CodeParameterKind.Headers,
                    Type = new CodeType()
                    {
                        Name = "array"
                    }
                
                },
                new CodeParameter()
                {
                    Name = "options",
                    Kind = CodeParameterKind.Options,
                    Type = new CodeType()
                    {
                        Name = "array"
                    }
                });

            
            methodClass.AddMethod(codeMethod);
            
            _codeMethodWriter.WriteCodeElement(codeMethod, writer);
            var result = tw.ToString();

            Assert.Contains(
                "public function createPostRequestInformation(Message $body, array $headers, array $options): RequestInformation",
                result);
            Assert.Contains("return $requestInfo;", result);
            Assert.Contains("$requestInfo->addRequestOptions(...$options);", result);
        }

        [Fact]
        public void WriteIndexerBody()
        {
            var currentClass = parentClass;

            currentClass.AddProperty(
                new CodeProperty()
                {
                    Name = "pathParameters",
                    Kind = CodePropertyKind.PathParameters,
                    Type = new CodeType() {Name = "array"}
                },
                new CodeProperty()
                {
                    Name = "requestAdapter",
                    Kind = CodePropertyKind.RequestAdapter,
                    Type = new CodeType()
                    {
                        Name = "requestAdapter"
                    }
                }
            );
            var codeMethod = new CodeMethod()
            {
                Name = "messageById",
                Access = AccessModifier.Public,
                Kind = CodeMethodKind.IndexerBackwardCompatibility,
                Description = "Get messages by a specific ID.",
                OriginalIndexer = new CodeIndexer()
                {
                    Name = "messageById",
                    ParameterName = "message_id",
                    IndexType = new CodeType()
                    {
                        Name = "MessageRequestBuilder"
                    }
                },
                OriginalMethod = new CodeMethod()
                {
                    Name = "messageById",
                    Access = AccessModifier.Public,
                    Kind = CodeMethodKind.IndexerBackwardCompatibility,
                    ReturnType = new CodeType()
                    {
                        Name = "MessageRequestBuilder"
                    }
                },
                ReturnType = new CodeType()
                {
                    Name = "MessageRequestBuilder",
                    IsNullable = false,
                    TypeDefinition = new CodeClass()
                    {
                        Name = "MessageRequestBuilder",
                        Kind = CodeClassKind.RequestBuilder,
                    }
                }
            };
            codeMethod.AddParameter(new CodeParameter()
            {
                Name = "id",
                Type = new CodeType()
                {
                    Name = "string",
                    IsNullable = false
                }
            });

            currentClass.AddMethod(codeMethod);
            
            _codeMethodWriter.WriteCodeElement(codeMethod, writer);
            var result = tw.ToString();

            Assert.Contains("$urlTplParams['message_id'] = $id;", result);
            Assert.Contains("public function messageById(string $id): MessageRequestBuilder {", result);
            Assert.Contains("return new MessageRequestBuilder($urlTplParams, $this->requestAdapter);", result);

        }

        [Fact]
        public void WriteDeserializer()
        {
            var currentClass = parentClass;
            currentClass.Kind = CodeClassKind.Model;
            currentClass.AddProperty(
                new CodeProperty()
                {
                    Name = "name",
                    Access = AccessModifier.Private,
                    Kind = CodePropertyKind.Custom,
                    Type = new CodeType() {Name = "string"}
                }
            );
            var deserializerMethod = new CodeMethod()
            {
                Name = "getDeserializationFields",
                Kind = CodeMethodKind.Deserializer,
                Description = "Just some random method",
                ReturnType = new CodeType()
                {
                    IsNullable = false,
                    CollectionKind = CodeTypeBase.CodeTypeCollectionKind.Array,
                    Name = "array"
                }
            };
            currentClass.AddMethod(deserializerMethod);
            
            _codeMethodWriter.WriteCodeElement(deserializerMethod, writer);
            var result = tw.ToString();

            Assert.Contains("'name' => function (self $o, ParseNode $n) { $o->setName($n->getStringValue()); },", result);
        }

        [Fact]
        public void WriteDeserializerMergeWhenHasParent()
        {
            var currentClass = parentClass;
            currentClass.Kind = CodeClassKind.Model;
            var declaration = currentClass.StartBlock as ClassDeclaration;
            declaration.Inherits = new CodeType() {Name = "Entity", IsExternal = true, IsNullable = false};
            currentClass.AddProperty(
                new CodeProperty()
                {
                    Name = "name",
                    Access = AccessModifier.Private,
                    Kind = CodePropertyKind.Custom,
                    Type = new CodeType() {Name = "string"}
                }
            );
            var deserializerMethod = new CodeMethod()
            {
                Name = "getDeserializationFields",
                Kind = CodeMethodKind.Deserializer,
                Description = "Just some random method",
                ReturnType = new CodeType()
                {
                    IsNullable = false,
                    CollectionKind = CodeTypeBase.CodeTypeCollectionKind.Array,
                    Name = "array"
                }
            };
            currentClass.AddMethod(deserializerMethod);
            
            _codeMethodWriter.WriteCodeElement(deserializerMethod, writer);
            var result = tw.ToString();

            Assert.Contains("array_merge(parent::getFieldDeserializers()", result);
        }

        [Fact]
        public void WriteConstructorBody()
        {
            var constructor = new CodeMethod()
            {
                Name = "constructor",
                Access = AccessModifier.Public,
                Description = "The constructor for this class",
                ReturnType = new CodeType() {Name = "void"},
                Kind = CodeMethodKind.Constructor
            };
            var closingClass = parentClass;
            parentClass.AddMethod(constructor);
            
            _codeMethodWriter.WriteCodeElement(constructor, writer);
            var result = tw.ToString();

            Assert.Contains("public function __construct", result);
        }

        [Fact]
        public void WriteGetter()
        {
            var getter = new CodeMethod()
            {
                Name = "getEmailAddress",
                Description = "This method gets the emailAddress",
                ReturnType = new CodeType()
                {
                    Name = "emailAddress",
                    IsNullable = false
                },
                Kind = CodeMethodKind.Getter,
                AccessedProperty = new CodeProperty() {Name = "emailAddress", Access = AccessModifier.Private, Type = new CodeType()
                {
                    Name = "emailAddress"
                }},
                Parent = parentClass
            };

            _codeMethodWriter.WriteCodeElement(getter, writer);
            var result = tw.ToString();
            Assert.Contains(": EmailAddress {", result);
            Assert.Contains("public function getEmailAddress", result);
        }

        [Fact]
        public void WriteSetter()
        {
            var setter = new CodeMethod()
            {
                Name = "setEmailAddress",
                ReturnType = new CodeType()
                {
                    Name = "void"
                },
                Kind = CodeMethodKind.Setter,
                AccessedProperty = new CodeProperty() {Name = "emailAddress", Access = AccessModifier.Private, Type = new CodeType()
                {
                    Name = "emailAddress"
                }},
                Parent = parentClass

            };
            
            setter.AddParameter(new CodeParameter()
            {
                Name = "value",
                Kind = CodeParameterKind.SetterValue,
                Type = new CodeType()
                {
                    Name = "emailAddress"
                }
            });
            _codeMethodWriter.WriteCodeElement(setter, writer);
            var result = tw.ToString();

            Assert.Contains("public function setEmailAddress(EmailAddress $value)", result);
            Assert.Contains(": void {", result);
            Assert.Contains("$this->emailAddress = $value", result);
        }

        [Fact]
        public void WriteRequestBuilderWithParametersBody()
        {
            var codeMethod = new CodeMethod()
            {
                ReturnType = new CodeType()
                {
                    Name = "MessageRequestBuilder",
                    IsNullable = false
                },
                Name = "message",
<<<<<<< HEAD
                MethodKind = CodeMethodKind.RequestBuilderWithParameters,
                Parent = parentClass
=======
                Kind = CodeMethodKind.RequestBuilderWithParameters
>>>>>>> cdc29c56
            };
            
            codeMethod.AddParameter(new CodeParameter()
            {
                Kind = CodeParameterKind.PathParameters,
                Name = "someParameter",
                Type = new CodeType()
                {
                    Name = "array"
                },
                UrlTemplateParameterName = "rawUrl"
            });
            
            _codeMethodWriter.WriteCodeElement(codeMethod, writer);
            var result = tw.ToString();
            Assert.Contains("function message(array $pathParameters): MessageRequestBuilder {", result);
            Assert.Contains("return new MessageRequestBuilder($this->pathParameters, $this->requestAdapter);", result);
        }
    }
}<|MERGE_RESOLUTION|>--- conflicted
+++ resolved
@@ -155,7 +155,7 @@
                         TypeDefinition = new CodeClass()
                         {
                             Name = "EmailAddress",
-                            ClassKind = CodeClassKind.Model
+                            Kind = CodeClassKind.Model
                         }
                     },
                     Kind = CodePropertyKind.Custom
@@ -521,12 +521,8 @@
                     IsNullable = false
                 },
                 Name = "message",
-<<<<<<< HEAD
-                MethodKind = CodeMethodKind.RequestBuilderWithParameters,
-                Parent = parentClass
-=======
+                Parent = parentClass,
                 Kind = CodeMethodKind.RequestBuilderWithParameters
->>>>>>> cdc29c56
             };
             
             codeMethod.AddParameter(new CodeParameter()
