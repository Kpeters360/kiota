package services;
import com.github.arteam.simplejsonrpc.client.builder.RequestBuilder;
import com.intellij.ide.UiActivity;

public class GenerateClientHandler {

    KiotaJavaClient myClient;

    private Object response;
    /**
     * A method to generate clientClasses.
     * must pass a list of params where the 0th position must start with a string as the params in the kiota server are positional
     * @param DescriptionPath
     * @param output
     * @param language
     * @param include
     * @param exclude
     * @param clientclassname
     * @param clientclassnamespace
     */
    public void generateclient(String DescriptionPath, String output, KiotaGenerationLanguage language, String[] include, String[] exclude, String clientclassname, String clientclassnamespace) {
        myClient = new KiotaJavaClient();
        // Create the RequestBuilder
        RequestBuilder<Object> requestBuilder = myClient.createRequest("Generate", Object.class);
        response = requestBuilder.params(
                DescriptionPath, output, language, include, include, clientclassname, clientclassnamespace
        ).execute();
    }

<<<<<<< HEAD
    /**
     *
     * @return the response
     */
    public Object getResponse() {
        return response;
=======
>>>>>>> cefeddc7
    }
}<|MERGE_RESOLUTION|>--- conflicted
+++ resolved
@@ -27,14 +27,10 @@
         ).execute();
     }
 
-<<<<<<< HEAD
     /**
-     *
      * @return the response
      */
     public Object getResponse() {
         return response;
-=======
->>>>>>> cefeddc7
     }
 }