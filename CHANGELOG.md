# Changelog

All notable changes to this project will be documented in this file.

The format is based on [Keep a Changelog](https://keepachangelog.com/en/1.0.0/),
and this project adheres to [Semantic Versioning](https://semver.org/spec/v2.0.0.html).

## [Unreleased]

### Added

- Added the ability to configure the underlying transport in Go. #1003
- Added additional date time (date, time, duration) types in the generation process. #1017
- PHP Request Adapter (includes middleware) #1048, #918, #1024, #1025
- Added support for PHP Json Serialization.
<<<<<<< HEAD
- Added Python abstractions library.
=======
- Update PHP abstractions to make property keys and values nullable in `SerializationWriter.php`.
- Adds Python abstractions library. #925
>>>>>>> eefbffb1
- Adds hostname and protocol validation in authentication. #1051
- Adds Azure Identity Authentication Provider for Python. #1108

### Changed

- Fixed an issue where multiple api clients could run into racing conditions in Go.
- Fixed a bug where empty additional data in Go would lead to invalid JSON payloads during serialization.
- Fixed a bug where Go serialization would write empty arrays for nil values.
- Modified the TypeScript RequestInformation URL paramater data type from URL to string.
- Modified TypeScript packages to provide CJS and ESM modules.
- Modified the TypeScript RequestInformation query and path paramaters data type from Map to Record Type.
- Modified TypeScript RequestInformation headers and options to Record type.
- Modified the TypeScript RequestInformation content data type to ArrayBuffer.
- Updated PHP abstractions to make property keys and values nullable in `SerializationWriter.php`.
- Fixed an issue where enum collections parsing would fail in Go.

## [0.0.15] - 2021-12-17

### Changed

- Fixes name collisions in dotnet by renaming "HttpMethod" enum to "Method" in dotnet abstractions
- Add support for PHP Generation.
- Migrated generator to dotnet 6 #815
- Fixes a bug where json deserialization would fail in go
- Fixes a bug where query parameters would not be added to the request in go
- Fixes a bug where at signs in path would derail generation
- Fixes Go doc comments in packages and generation
- Fixes a bug where RequestInformation did not accept some content headers in dotnet
- Added support for providing cancellation token in dotnet #874, #875, #876
- Upgrades go libraries to go17.
- Fixes a bug in Go where reserved keywords for properties would be wrongly replaced.
- Fixes a bug in Go where setters would be missing nil checks.
- Fixes a bug where OData select query parameter would not be normalized
- Fixes a bug in Go where empty collections would not be serialized.
- Fixes a bug where generation would fail because of empty usings.
- Fixes a bug where Java and Go escaped model properties would not serialize properly.
- Fixes a bug where null values would not be added to additionalData if there was no matching property in dotnet. 
- Fixes a bug where deserialzation of enums would throw an ArgumentExcpetion if the member didn't exist in dotnet.

## [0.0.14] - 2021-11-08

### Added

- Added support for changing the base url #795

### Changed

- Fixes a bug where arrays of enums could be wrongly mapped.
- Fixes a bug where go deserialization would fail on collections of scalars.
- Fixes a bug where TypeScript query parameters would be added to headers instead #812
- Update dotnet abstractions and core libraries to target netstandard2.1 from net5.0

## [0.0.13] - 2021-10-27

### Changed

- Technical release to bump version number of go packages after replace removal

## [0.0.12] - 2021-10-27

### Added

- Adds Go authentication, http and serialization libraries and finalizes the generation #716

## [0.0.11] - 2021-10-27

### Changed

- Switched to URL templates instead of string contract for URL building #683
- Fixed a bug where CSharp method names would not follow naming conventions #730

## [0.0.10] - 2021-10-06

### Changed

- Renames middlewareoption into requestoption to stay agnostic from implementation #635
- Aligned http packages on naming convention #444

## [0.0.9] - 2021-10-01

### Added

- Adds support for path parameters #573
- Adds missing type mappings in TypeScript #573
- Adds a missing http core method for collections of primitives #573
- Aliases imports with the same name in typescript #573

### Changed

- Fixes a bug where empty title would make generation fail #558
- Fixes a bug where float, long and binary types would not be parsed by the generator #558
- Fixes a bug where generation would fail on compact namespace names #558
- Renames request info into request information to avoid conflicts with platform #559
- Fixes a bug where the server url would not be taken in consideration #626
- Fixes a bug where missing namespaces would make the generation fail #573
- Fixes a bug where class names could contain special characters #573
- Fixes a bug where namespace names could contain path parameters #573
- Fixes a bug where namespace names could contain special characters #573
- Multiple performance improvements #573
- Fixes a bug where path generation would deduplicate segments leading to the wrong path #573
- Fixes a bug where the CodeDOM would be corrupted (bad tree) leading to incoherent generation results #573
- Fixes a bug where the generator would duplicate some models #573
- Moves the models to a dedicated namespace (models) #573
- Fixes a bug where enum serialization would be calling the wrong method in TypeScript #573
- Fixes a bug where request body would use the response schema #573
- Fixes an issue where type could conflict with namespace names and prevent CSharp compilation #573
- Fixes an issue where primitive types would map to the wrong serialization method in dotnet #573
- Fixes an issue where union models would not be able to deserialize because of missing members #573
- Fixes an issue where request builder methods would refer to unexisting properties in dotnet #573
- Fixes an issue where duplicated symbols for different imports would make java compilation fail #573
- Adds missing type mappings in java #573
- Fixes an issue where Go generation could use reserved keywords #573
- Fixes a bug where Go generation could end up with circular dependencies in models #573
- Fixes a bug where Go generation would map the wrong http core method for primitive types #573
- Fixes a bug where Go generation would have unused imports making build fail #573
- Fixes a bug where missing type definitions would make Ruby generation fail #573
- Fixes a bug where Go generation would miss the module symbol for inherited constructors #573

## [0.0.8] - 2021-08-25

### Added

- Ruby JSON serialization #429
- Ruby HTTP service #472
- Go generation support & abstractions #413

### Changed

- Fixed a bug where raw collections requests would not be supported #467
- Fixes a bug where in memory backing store would not return changed properties to null #243
- Fixes a bug where generated models would be tied to a specific backing store implementation #400
- Fixed #428 a bug where inline double defintion would make code dom generation fail
- Revamped authentication provider interface to allow multiple authentication schemes #498
- Fixed a bug preventing from using request builders with raw URls #508

## [0.0.7] - 2021-08-04

### Added

- Ruby generation implemented #244
- Adds middleware support for http clients #330

## [0.0.6] - 2021-07-26

### Added

- Initial ruby abstractions #212
- Backing store support #223
- Doc comments for abstractions libraries #324

### Changed

- Better client configuration #268
- Request builders constructors for data validation #322

## [0.0.5] - 2021-06-10

### Changed

- Expands code coverage to 88% #147
- Removes json assumption for request body to support multiple formats #170
- Escapes language reserved keywords #184
- Replaces custom URL tree node by class provided by OpenAPI.net #179
- Splits the core libraries in 3 separate libraries #197
- Changes default namespace and class name to api client #199
- Aligns Parsable interfaces across languages #204
- Fixes a bug where classes with properties of identical name would make build fail in CSharp #222

### Added

- Adds kiota packaging as a dotnet tool #169
- Adds input parameters validation #168
- Adds support for collections as root responses #191

## [0.0.4] - 2021-04-28

### Changed

- Multiple performance improvements for large descriptions
- Deterministic ordering of properties/methods/indexers/subclasses
- Deterministic import of sub path request builders
- Stopped generating phantom indexer methods for TypeScript and Java
- Fixed a bug where prefixed properties would be missing their prefix for serialization

## [0.0.3] - 2021-04-25

### Added

- Adds supports for additional properties in models

## [0.0.2] - 2021-04-20

### Added

- CI/CD to docker image (private feed) and GitHub releases #112, #115
- Documentation to get started
- Published the core packages #110
- Factories support for serializers and deserializers #100
- Documentation comment generation #92
- Submodule with generation samples #106
- Test coverage information in sonarcloud #78

### Changed

- Fixed a bug where date time offset properties would not be generated properly #116
- Fixed a bug where generating from http/https OpenAPI description would fail #109
- Fixed a bug where simple schema references would not be handled #109
- Removed a dependency on operation id #89
- Fixed a bug where the sonarcloud workflow would fail on external PRs #102
- Fixed a bug where empty class names would fail the generation #88

## [0.0.1] - 2021-04-20

### Added

- Initial GitHub release<|MERGE_RESOLUTION|>--- conflicted
+++ resolved
@@ -13,12 +13,7 @@
 - Added additional date time (date, time, duration) types in the generation process. #1017
 - PHP Request Adapter (includes middleware) #1048, #918, #1024, #1025
 - Added support for PHP Json Serialization.
-<<<<<<< HEAD
-- Added Python abstractions library.
-=======
-- Update PHP abstractions to make property keys and values nullable in `SerializationWriter.php`.
 - Adds Python abstractions library. #925
->>>>>>> eefbffb1
 - Adds hostname and protocol validation in authentication. #1051
 - Adds Azure Identity Authentication Provider for Python. #1108
 
