--- conflicted
+++ resolved
@@ -8,9 +8,6 @@
 ## [Unreleased]
 
 ### Added
-<<<<<<< HEAD
-- Added support for tracing in PHP. [#1871](https://github.com/microsoft/kiota/issues/1871)
-=======
 
 ### Changed
 
@@ -18,7 +15,6 @@
 
 ### Added
 
->>>>>>> caf623b2
 - Added support for tracing in Python. [#1872](https://github.com/microsoft/kiota/issues/1872)
 - Added auto-generated comment for TypeScript generation. [#3244](https://github.com/microsoft/kiota/issues/3244)
 - Added a new switch to exclude all assets generated only for backward compatibility. [#2952](https://github.com/microsoft/kiota/issues/2952)
