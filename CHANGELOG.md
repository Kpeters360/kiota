--- conflicted
+++ resolved
@@ -21,11 +21,8 @@
 - PREVIEW: Renamed the config to workspace file. [#4310](https://github.com/microsoft/kiota/issues/4310)
 - Fixed a bug where TypeScript generation would consider boolean argument as empty when false. [#4103](https://github.com/microsoft/kiota/issues/4103)
 - Changed Csharp code generation to put braces on new lines (where it makes sense). [#4347](https://github.com/microsoft/kiota/issues/4347)
-<<<<<<< HEAD
 - Fixed a bug where some no-content status codes would be considered structured (301, 302, 303, 307) when described. [#4190](https://github.com/microsoft/kiota/issues/4190)
-=======
 - TypeScript is now a preview language!
->>>>>>> dd4ecd68
 
 ## [1.12.0] - 2024-03-06
 
