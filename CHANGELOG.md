# Changelog

All notable changes to this project will be documented in this file.

The format is based on [Keep a Changelog](https://keepachangelog.com/en/1.0.0/),
and this project adheres to [Semantic Versioning](https://semver.org/spec/v2.0.0.html).

## [Unreleased]

### Added

- Added a parameter to specify why mime types to evaluate for models. [#134](https://github.com/microsoft/kiota/issues/134)
- Added an explicit error message for external references in the schema. [#1580](https://github.com/microsoft/kiota/issues/1580)
- Added accept header for all schematized requests. [#1607](https://github.com/microsoft/kiota/issues/1607)
- Added support for paging. [#1569](https://github.com/microsoft/kiota/issues/1569)
- Added support for vendor specific content types(PHP) [#1464](https://github.com/microsoft/kiota/issues/1464)
- Added support for accept request header (PHP) [#1616](https://github.com/microsoft/kiota/issues/1616)

### Changed

- Aligned mime types model generation behaviour for request bodies on response content. [#134](https://github.com/microsoft/kiota/issues/134)
- Fixed an issue where some critical errors would not return a failed exit code. [#1605](https://github.com/microsoft/kiota/issues/1605)
- Moved nested request configuration classes into separate files within the namespace for PHP. [#1620](https://github.com/microsoft/kiota/pull/1620)
<<<<<<< HEAD
- Fixed various bugs in PHP generation during end-to-end testing of a Kiota-generated SDK. [https://github.com/microsoft/kiota/pull/1634]()
=======
- Fixed wrong parameter type for Request config for request executors(PHP).
- Increased indentation for errorMappings in the request executor (PHP).
>>>>>>> 643119dc

## [0.2.1] - 2022-05-30

### Added

- Added missing mappings in PHP for uint8 and int8. [#1473](https://github.com/microsoft/kiota/pull/1473)
- Added support for enum and enum collections responses in Go. [#1578](https://github.com/microsoft/kiota/issues/1578)
- Added Kiota builder engine as a package for external services integration. [#1582](https://github.com/microsoft/kiota/issues/1582)

### Changed

- Fixed a bug where the logger would not log all the information. [#1588](https://github.com/microsoft/kiota/issues/1588)

## [0.2.0] - 2022-05-24

### Added

- Added support for enum options descriptions (C#/Go/Java/TypeScript). [#90](https://github.com/microsoft/kiota/issues/90)
- Added support for file parameters types. [#221](https://github.com/microsoft/kiota/issues/221)
- Added support for no content responses in PHP. [#1458](https://github.com/microsoft/kiota/issues/1458)
- Added support for error handling in php request adapter. [#1157](https://github.com/microsoft/kiota/issues/1157)
- Added support for discriminator downcast in PHP. [#1255](https://github.com/microsoft/kiota/issues/1255)
- Added support for multiple collections indexing under the same parent.
- Added code exclusions placeholder in the generation. (oneOf)
- Added support for continuous access evaluation in Java. [#1179](https://github.com/microsoft/kiota/issues/1179)
- Added support for special characters in URL query parameter names. [#1584](https://github.com/microsoft/kiota/pull/1584)

### Changed

- Fixed a bug where union types would not work as error types.
- Fixed a bug where generation names could collide with platform names in CSharp.
- Fixed missing numbers mapping cases.
- Fixed multiple bugs enum options invalid symbols generation.
- Fixed a bug where symbols (classes, enums, properties...) could be only numbers, which is unsupported by most languages.
- Fixed a bug where union types would be missing serialization information.
- Fixed a bug where inline request bodies could override each other for the same path item with multiple operations.
- Fixed simple collections (arrays) support in CSharp.
- Fixed a bug where code properties could not be union or exclusion types.
- Fixed a bug where models would fail to generate if the schema type wasn't set to object.
- Fixed a bug where nullable wrapper schema flattening would ignore some composed type options.
- Fixed a bug where arrays without items definition would derail generation.
- Fixed a bug with enums detection for generation. (interpreted as string)
- Fixed a bug where classes names cleanup could end-up in a collision.
- Fixed a bug where null reference exception would be thrown when trying to lookup type inheritance on discriminators
- Fixed the lookup of model namespaces to only look in the target namespace to avoid reference collisions.
- Fixed a bug for the generated send method for paths returning Enums in dotnet.
- Breaking: renamed the --loglevel parameter to --log-level.
- Fixed a bug where some path parameter objects would have empty key values [#1586](https://github.com/microsoft/kiota/issues/1586)

## [0.1.3] - 2022-05-06

### Added

- Added text serialization library for PHP. [#1546](https://github.com/microsoft/kiota/pull/1546).

### Changed

- Fixed the image name in CI for MCR.

### Changed

## [0.1.2] - 2022-05-06

### Changed

- Minor changes in the parameters (-co => --co, -ll => --ll, -d is required, -l is required).

## [0.1.1] - 2022-05-06

### Changed

- Add binder for nullable boolean options. (Shell)

## [0.1.0] - 2022-05-04

### Added

- The dotnet tool is now available on the public feed `dotnet tool install -g Microsoft.OpenApi.Kiota --prerelease`.
- The dotnet OpenApi reference package is now available `Microsoft.OpenApi.Kiota.ApiDescription.Client`.
- The container image is now available on mcr. `docker pull mcr.microsoft.com/kiota/generator:latest`.

### Changed

- Revamped the api surface for request configuration. [#1494](https://github.com/microsoft/kiota/issues/1494)
- Fixed a bug in methods naming in Go after request configuration revamp.
- Fixes a bug where reserved names would not be updated for inheritance.
- Add `item` subcommand for indexers. Fixes conflicts when paths have repeating segments. (Shell) [#1541](https://github.com/microsoft/kiota/issues/1541)

## [0.0.23] - 2022-04-19

### Changed

- Fixed a bug where line returns in descriptions could break the generated code. [#1504](https://github.com/microsoft/kiota/issues/1504)
- Fixed a bug with special characters in query parameters names. [#1445](https://github.com/microsoft/kiota/issues/1445)
- Fixed a bug where complex types path parameters would fail to generate.
- Fixed a bug where Go serialization/deserialization method would generate invalid accessor names.

## [0.0.22] - 2022-04-08

### Added

- Added generation of command options for headers defined in the OpenAPI metadata source file. (Shell)
- Added retry, redirect, chaos and telemetry handler in java.

### Changed

- Simplified field deserialization.(PHP) [#1493](https://github.com/microsoft/kiota/issues/1493)
- Fixed a bug where the generator would not strip the common namespace component id for models. [#1483](https://github.com/microsoft/kiota/issues/1483)
- Simplified field deserialization. [#1490](https://github.com/microsoft/kiota/issues/1490)

## [0.0.21] - 2022-04-01

### Added

- Added text output formatter to CLI commons. (Shell)
- Added support for vendor specific content types generation/serialization. [#1197](https://github.com/microsoft/kiota/issues/1197)
- Added support for 204 no content in generation and CSharp/Java/Go/TypeScript request adapters. #1410
- Added a draft swift generation implementation. #1444
- Added support for yaml response type generation. [#302](https://github.com/microsoft/kiota/issues/302)
- Added support for xml response type generation. [#302](https://github.com/microsoft/kiota/issues/302)
- Added support for unstructured response generation (stream). [#546](https://github.com/microsoft/kiota/issues/546)

### Changed

- Moved go libraries to their own repository. [#370](https://github.com/microsoft/kiota/issues/370)
- Fixed a bug where the base url of the request adapter would be reset by the client(PHP). [#1469](https://github.com/microsoft/kiota/issues/1469)
- Fixed issue where custom date types are never corrected for method parameters(PHP). #1474
- Replaced DateTimeOffset with DateTime for custom date types(PHP). #1474
- Fixed a bug where the base url of the request adapter would be reset by the client. [#1443](https://github.com/microsoft/kiota/issues/1443)
- Fixed a bug where request builder classes for collections endpoints would have a wrong name. #1052
- Fixed issue with ambiguous type names causing build errors and stack overflows. (Shell) #1052
- Fixed a bug where symbols (properties, methods, classes) could contain invalid characters #1436
- Renamed parameters for requests: o => options, q => queryParameters, h => headers. [#1380](https://github.com/microsoft/kiota/issues/1380)
- Fixed a bug where names would clash with reserved type [#1437](https://github.com/microsoft/kiota/issues/1437)
- Fixed unnecessary use of fully qualified type names in Dotnet.

## [0.0.20] - 2022-03-25

### Changed

- Moved TypeScript middleware from Graph core to kiota http.
- Fixed a bug where errors would fail to deserialize for TypeScript.
- Fixed a bug where decimal types would not be mapped in TypeScript.
- Fixed circular dependencies issues for TypeScript #870.
- Fixed a bug where JSON serialization would fail on nil properties in Go.
- Moved typescript core packages into Kiota-TypeScript repo and delete for Kiota repo.
- Fixed a bug where collections of complex types could be mis-represented. [#1438](https://github.com/microsoft/kiota/issues/1438)
- Fixed a bug where inline properties would not generate their own type definition. [#1438](https://github.com/microsoft/kiota/issues/1438)

## [0.0.19] - 2022-03-18

### Added

- Adds a `--clean-output` argument to clean the target directory before generation #1357
- Adds support for `text/plain` responses for CSharp, Java, TypeScript and Go. #878

### Changed

- Fixed a bug where models descriptions would not be deterministic #1393
- Fixed a bug where unnecessary namespaces would be added to models generation #1273
- Fixed a bug where Go byte arrays would not write deserializers properly.
- Fixed a bug where integers would not be recognized when type is not number.
- Fixed a bug where union types with primitive member types would fail to generate #1270
- Fixed a bug where union types with inline schema member types would fail to generate #1270
- Fixed a bug where referenced types with no titles would fail to generate #1271
- Fixed a bug where the generator would introduce unnecessary union types for nullables. #990
- Moved all the dotnet libraries to their own repository. #1409

## [0.0.18] - 2022-03-14

### Added

- Added default implementations for table and JSON output in CLI commons (Shell) #1326
- Adds missing mapped types (int8, uint8, commonmark, html, ...) #1287

### Changed

- Add missing method getBinaryContent to the ParseNode interface(PHP).
- Split the Parsable interface into AdditionalData interface and Parsable interface(PHP) #1324.
- Shell commands will now default to writing indented JSON. This option can be disabled through the CLI option `--json-no-indent` (Shell) #1326
- Update System.CommandLine version (Shell) #1338
- Add async writers in output formatters (Shell) #1326
- Add async filter function in output filters (Shell) #1326
- BREAKING: Remove synchronous version of WriteOutput that accepts a stream input (Shell) #1326
- BREAKING: Remove synchronous version of WriteOutput that accepts a string input (Shell) #1326
- BREAKING: Remove synchronous version of FilterOutput that accepts a string input (Shell) #1326
- Fixed a bug where error responses without schema would make generation fail #1272
- Fixed indeterministic parameters ordering #1358
- Fixed indeterministic error mappings ordering #1358
- Fixed indeterministic discriminator mapping ordering #1358
- Fixed race condition when removing child items leading to erratic code generation results #1358
- Replaced models namespaces flattening by circular properties trimming in Go #1358
- Fixed a bug where inherited interfaces would be missing imports in Go #1358
- Fixed a bug where inherited interfaces would be missing imports for the parent #1358
- Fixed bugs across request adapter and serialization in PHP #1353
- Fixed NullReferenceException in Go generator
- Fixed incorrect mapping when the response type is `text/plain` #1356
- Fixed a bug in Dotnet.Typescript where properties could have invalid characters #1354
- Improved error display #1269
- Fixed a bug where union wrapper models would lack the discriminator methods.
- Fixed bug working with async azure credentials in Python.
- Fixed minor issues around PHP Generation, Serialization and Abstractions.
- Fix Discriminator support for PHP.
- Move additional data from Parsable into AdditionalDataHolder base class in Python #1360

## [0.0.17] - 2022-03-03

### Added

- Adds support for downcast of types during deserialization according to the discriminator information in the description (CSharp/Go/Java/TypeScript). [#646](https://github.com/microsoft/kiota/issues/646)
- Adds support for generating interfaces for models in Go. [#646](https://github.com/microsoft/kiota/issues/646)
- Adds support for generating functions (as opposed to methods or static methods) in the generator (used in TypeScript for discriminator factories). [#646](https://github.com/microsoft/kiota/issues/646)
- Added support for global error handling in python abstractions #1289
- Added a HTTPRequestAdapter for python Requests library #1251
- Added Shell output filter (JMESPath) support #1291
- Added output options to Shell output filter #1321

### Changed

- Fixed a bug in Go generator where temporary url template parameters would not be used preventing the use of raw urls.
- Fixed a bug where the Go http client configuration would impact non-kiota requests.
- Fixed bug where installing python abstractions failed due to missing dependencies  #1289
- Modified python test matrix to include python 3.10  #1289
- Added return statement to AnonymousAuthenticationProvider in python abstractions  #1289
- Fixed bug in enabling backing store for parse node factory by passing ParseNodeFactoryRegistry to method call  #1289
- Fixed errors in python serialization due to to responses as json instead of json strings #1290
- Added python version 3.10 to testing matrix #1290 
- Fixed bug with inconsistent Java namespace and directory name casing #1267
- Fixed typeOf string check in JsonParseNode Typescript.
- Fixed shell stream output getting processed by output formatters when no file path is provided #1291
- Using Record type instead of Map for additionalData in TypeScript

## [0.0.16] - 2022-02-23

### Added

- Added the ability to configure the underlying transport in Go. #1003
- Added additional date time (date, time, duration) types in the generation process. #1017
- PHP Request Adapter (includes middleware) #1048, #918, #1024, #1025
- Added support for PHP Json Serialization.
- Adds Python abstractions library. #925
- Adds hostname and protocol validation in authentication. #1051
- Adds Azure Identity Authentication Provider for Python. #1108
- Adds JSON Serialization library for Python. #1186
- Adds PHP League Authentication Provider for PHP #1201
- Added Shell language support #738


### Changed

- Fixed a bug where request body would get dropped by the compression handler in Go
- Fixed an issue where multiple api clients could run into racing conditions in Go.
- Fixed a bug where empty additional data in Go would lead to invalid JSON payloads during serialization.
- Fixed a bug where Go serialization would write empty arrays for nil values.
- Modified the TypeScript RequestInformation URL paramater data type from URL to string.
- Modified TypeScript packages to provide CJS and ESM modules.
- Modified the TypeScript RequestInformation query and path paramaters data type from Map to Record Type.
- Modified TypeScript RequestInformation headers and options to Record type.
- Modified the TypeScript RequestInformation content data type to ArrayBuffer.
- Updated PHP abstractions to make property keys and values nullable in `SerializationWriter.php`.
- Fixed an issue where enum collections parsing would fail in Go.
- Breaking. Kiota clients generate error types and throw when the target API returns a failed response (dotnet, go, java, typescript). #1100
- Fixed missing methods for serializing/deserializing decimal values in dotnet #1252
- Modified RequestBuilder types are suffixed with the ItemRequestBuilder if they belong to an item namespace to fix name collisions #1252
- Modified the use of fully qualified name of types in dotnet to ensure the target type and current element are not in the same namespace #1252.

## [0.0.15] - 2021-12-17

### Changed

- Fixes name collisions in dotnet by renaming "HttpMethod" enum to "Method" in dotnet abstractions
- Add support for PHP Generation.
- Migrated generator to dotnet 6 #815
- Fixes a bug where json deserialization would fail in go
- Fixes a bug where query parameters would not be added to the request in go
- Fixes a bug where at signs in path would derail generation
- Fixes Go doc comments in packages and generation
- Fixes a bug where RequestInformation did not accept some content headers in dotnet
- Added support for providing cancellation token in dotnet #874, #875, #876
- Upgrades go libraries to go17.
- Fixes a bug in Go where reserved keywords for properties would be wrongly replaced.
- Fixes a bug in Go where setters would be missing nil checks.
- Fixes a bug where OData select query parameter would not be normalized
- Fixes a bug in Go where empty collections would not be serialized.
- Fixes a bug where generation would fail because of empty usings.
- Fixes a bug where Java and Go escaped model properties would not serialize properly.
- Fixes a bug where null values would not be added to additionalData if there was no matching property in dotnet.
- Fixes a bug where deserialzation of enums would throw an ArgumentExcpetion if the member didn't exist in dotnet.

## [0.0.14] - 2021-11-08

### Added

- Added support for changing the base url #795

### Changed

- Fixes a bug where arrays of enums could be wrongly mapped.
- Fixes a bug where go deserialization would fail on collections of scalars.
- Fixes a bug where TypeScript query parameters would be added to headers instead #812
- Update dotnet abstractions and core libraries to target netstandard2.1 from net5.0

## [0.0.13] - 2021-10-27

### Changed

- Technical release to bump version number of go packages after replace removal

## [0.0.12] - 2021-10-27

### Added

- Adds Go authentication, http and serialization libraries and finalizes the generation #716

## [0.0.11] - 2021-10-27

### Changed

- Switched to URL templates instead of string contract for URL building #683
- Fixed a bug where CSharp method names would not follow naming conventions #730

## [0.0.10] - 2021-10-06

### Changed

- Renames middlewareoption into requestoption to stay agnostic from implementation #635
- Aligned http packages on naming convention #444

## [0.0.9] - 2021-10-01

### Added

- Adds support for path parameters #573
- Adds missing type mappings in TypeScript #573
- Adds a missing http core method for collections of primitives #573
- Aliases imports with the same name in typescript #573

### Changed

- Fixes a bug where empty title would make generation fail #558
- Fixes a bug where float, long and binary types would not be parsed by the generator #558
- Fixes a bug where generation would fail on compact namespace names #558
- Renames request info into request information to avoid conflicts with platform #559
- Fixes a bug where the server url would not be taken in consideration #626
- Fixes a bug where missing namespaces would make the generation fail #573
- Fixes a bug where class names could contain special characters #573
- Fixes a bug where namespace names could contain path parameters #573
- Fixes a bug where namespace names could contain special characters #573
- Multiple performance improvements #573
- Fixes a bug where path generation would deduplicate segments leading to the wrong path #573
- Fixes a bug where the CodeDOM would be corrupted (bad tree) leading to incoherent generation results #573
- Fixes a bug where the generator would duplicate some models #573
- Moves the models to a dedicated namespace (models) #573
- Fixes a bug where enum serialization would be calling the wrong method in TypeScript #573
- Fixes a bug where request body would use the response schema #573
- Fixes an issue where type could conflict with namespace names and prevent CSharp compilation #573
- Fixes an issue where primitive types would map to the wrong serialization method in dotnet #573
- Fixes an issue where union models would not be able to deserialize because of missing members #573
- Fixes an issue where request builder methods would refer to unexisting properties in dotnet #573
- Fixes an issue where duplicated symbols for different imports would make java compilation fail #573
- Adds missing type mappings in java #573
- Fixes an issue where Go generation could use reserved keywords #573
- Fixes a bug where Go generation could end up with circular dependencies in models #573
- Fixes a bug where Go generation would map the wrong http core method for primitive types #573
- Fixes a bug where Go generation would have unused imports making build fail #573
- Fixes a bug where missing type definitions would make Ruby generation fail #573
- Fixes a bug where Go generation would miss the module symbol for inherited constructors #573

## [0.0.8] - 2021-08-25

### Added

- Ruby JSON serialization #429
- Ruby HTTP service #472
- Go generation support & abstractions #413

### Changed

- Fixed a bug where raw collections requests would not be supported #467
- Fixes a bug where in memory backing store would not return changed properties to null #243
- Fixes a bug where generated models would be tied to a specific backing store implementation #400
- Fixed #428 a bug where inline double defintion would make code dom generation fail
- Revamped authentication provider interface to allow multiple authentication schemes #498
- Fixed a bug preventing from using request builders with raw URls #508

## [0.0.7] - 2021-08-04

### Added

- Ruby generation implemented #244
- Adds middleware support for http clients #330

## [0.0.6] - 2021-07-26

### Added

- Initial ruby abstractions #212
- Backing store support #223
- Doc comments for abstractions libraries #324

### Changed

- Better client configuration #268
- Request builders constructors for data validation #322

## [0.0.5] - 2021-06-10

### Changed

- Expands code coverage to 88% #147
- Removes json assumption for request body to support multiple formats #170
- Escapes language reserved keywords #184
- Replaces custom URL tree node by class provided by OpenAPI.net #179
- Splits the core libraries in 3 separate libraries #197
- Changes default namespace and class name to api client #199
- Aligns Parsable interfaces across languages #204
- Fixes a bug where classes with properties of identical name would make build fail in CSharp #222

### Added

- Adds kiota packaging as a dotnet tool #169
- Adds input parameters validation #168
- Adds support for collections as root responses #191

## [0.0.4] - 2021-04-28

### Changed

- Multiple performance improvements for large descriptions
- Deterministic ordering of properties/methods/indexers/subclasses
- Deterministic import of sub path request builders
- Stopped generating phantom indexer methods for TypeScript and Java
- Fixed a bug where prefixed properties would be missing their prefix for serialization

## [0.0.3] - 2021-04-25

### Added

- Adds supports for additional properties in models

## [0.0.2] - 2021-04-20

### Added

- CI/CD to docker image (private feed) and GitHub releases #112, #115
- Documentation to get started
- Published the core packages #110
- Factories support for serializers and deserializers #100
- Documentation comment generation #92
- Submodule with generation samples #106
- Test coverage information in sonarcloud #78

### Changed

- Fixed a bug where date time offset properties would not be generated properly #116
- Fixed a bug where generating from http/https OpenAPI description would fail #109
- Fixed a bug where simple schema references would not be handled #109
- Removed a dependency on operation id #89
- Fixed a bug where the sonarcloud workflow would fail on external PRs #102
- Fixed a bug where empty class names would fail the generation #88

## [0.0.1] - 2021-04-20

### Added

- Initial GitHub release<|MERGE_RESOLUTION|>--- conflicted
+++ resolved
@@ -21,12 +21,9 @@
 - Aligned mime types model generation behaviour for request bodies on response content. [#134](https://github.com/microsoft/kiota/issues/134)
 - Fixed an issue where some critical errors would not return a failed exit code. [#1605](https://github.com/microsoft/kiota/issues/1605)
 - Moved nested request configuration classes into separate files within the namespace for PHP. [#1620](https://github.com/microsoft/kiota/pull/1620)
-<<<<<<< HEAD
-- Fixed various bugs in PHP generation during end-to-end testing of a Kiota-generated SDK. [https://github.com/microsoft/kiota/pull/1634]()
-=======
-- Fixed wrong parameter type for Request config for request executors(PHP).
-- Increased indentation for errorMappings in the request executor (PHP).
->>>>>>> 643119dc
+- Fixed wrong parameter type for Request config for request executors(PHP). [#1629](https://github.com/microsoft/kiota/pull/1629)
+- Increased indentation for errorMappings in the request executor (PHP). [#1629](https://github.com/microsoft/kiota/pull/1629)
+- Fixed bugs in PHP discriminator factory methods, Guzzle request adapter send methods, stream and plain text response handling. [#1634](https://github.com/microsoft/kiota/pull/1634)
 
 ## [0.2.1] - 2022-05-30
 
