# Changelog

All notable changes to this project will be documented in this file.

The format is based on [Keep a Changelog](https://keepachangelog.com/en/1.0.0/),
and this project adheres to [Semantic Versioning](https://semver.org/spec/v2.0.0.html).

## [Unreleased]

### Added

### Changed

## [1.4.0] - 2023-07-07

### Added

- Added support for Composed types (De)Serialization for Python Generation. [#1813](https://github.com/microsoft/kiota/issues/1813)
- Added support for deprecation annotations in C#, Java, TypeScript and Go. [#2605](https://github.com/microsoft/kiota/issues/2605)
- Added a message to update kiota when using an outdated version. [#2099](https://github.com/microsoft/kiota/issues/2099)

### Changed

- Fixed an issue with query parameter name normalization in Ruby and Python. [#2825](https://github.com/microsoft/kiota/issues/2825)
- Fixed serialization of scalar members in union types for C#, Go, Java. [#2462](https://github.com/microsoft/kiota/issues/2462)
- Fixes an issue where class to interface replacement in TypeScript would be flaky. [#2676](https://github.com/microsoft/kiota/issues/2676)
- Deprecated Visual Studio OpenAPI reference packages.
- Fixed a bug where TypeScript errors would loose inheritance to base error definition.
- Fixed a bug where types trimming would be too aggressive.
- Fixed a bug where base property detection would be broken resulting in duplicate properties in inheritance trees.
- Fixes a bug where classes ending up with Id would have the wrong names.
- Fixed a bug where default enum values would not fail to build in TypeScript. [#2615](https://github.com/microsoft/kiota/issues/2615)
- Replaced response handler parameter by request option to reduce generated code size in TypeScript. [#1855](https://github.com/microsoft/kiota/issues/1855)
- Fixed a bug where a stackoverflow exception occurs when inlined schemas have self-references [2656](https://github.com/microsoft/kiota/issues/2656)
- Fixed nil safety while type casting values in collections in Go
- Moved common RequestBuilder ((request_adapter, url_template and path_parameters)) and RequestConfiguration(headers, options) properties to respective base classes in Python.[2440](https://github.com/microsoft/kiota/issues/2440)
- Fixed a bug where escaped package names would not be lowercased in Java.
- Fix failing PHP integration tests [2378](https://github.com/microsoft/kiota/issues/2378)
- Prevents method overloading for go getters and setters with different values. [#2719](https://github.com/microsoft/kiota/issues/2719)
- Fixed PHP request executor methods that return enums.
- Allow configuration of the number of threads via the environment variable KIOTA_GENERATION_MAXDEGREEOFPARALLELISM.
- Fixes regression where enum options would be renamed in CSharp.
<<<<<<< HEAD
- Fixed missing type comments in many cases.
=======
- Add locking to writing to log files.
>>>>>>> 2f8206c8

## [1.3.0] - 2023-06-09

### Changed

- Changed python model classes to dataclasses. [#2684](https://github.com/microsoft/kiota/issues/2684)
- Fix issue with command conflicts causing CLI crashes. (Shell)
- Fix build error by splitting the ambiguous `--file` option into `--input-file` and `--output-file`. (Shell)
- Fixed including unused imports in Go [#2699](https://github.com/microsoft/kiota/pull/2410)
- Fixed a bug where error response type with primitive types would cause compile errors in dotnet [#2651](https://github.com/microsoft/kiota/issues/2693)
- Fixed a bug where CSharp generation would fail if the input openApi contained schemas named 'TimeOnly' or 'DateOnly' [2671](https://github.com/microsoft/kiota/issues/2671)
- Updated the reserved types for CSharp to include 'Stream' and 'Date' should be reserved names in CSharp [2369](https://github.com/microsoft/kiota/issues/2369)
- Fix issue with request builders with parameters being excluded from commands output. (Shell)
- Fixed a bug in setting default enum values fails if the symbol has been sanitized and the symbol only contains special characters [2360](https://github.com/microsoft/kiota/issues/2360)
- Fixed issue where duplicate query parameter names per path were added to the URL template. Now only distinct query parameter names are added. [2725](https://github.com/microsoft/kiota/issues/2725)

## [1.2.1] - 2023-05-16

### Changed

- Fixed a bug where Operation filters would be greedy and exclude non operation filters. [#2651](https://github.com/microsoft/kiota/issues/2651)
- Shorten Go File names to a max of 252
- Fixed a bug where clean output option would fail because of the log file. [#2645](https://github.com/microsoft/kiota/issues/2645)
- Fixed a bug in the extension where selection in multiple indexers would fail. [#2666](https://github.com/microsoft/kiota/issues/2666)

## [1.2.0] - 2023-05-04

### Added

- 📢📢📢 Go is now a stable language!
- Added typescript interfaces for models and request config params. [#1013](https://github.com/microsoft/kiota/issues/1013) and [#1521](https://github.com/microsoft/kiota/issues/1521)
- Added automatic loading of the lock file for the extension so quick edits of clients are supported.
- Added a warning message when clients get upgraded from one kiota version to another. [#2598](https://github.com/microsoft/kiota/issues/2598)
- Added trimming of derived types that are not being used by the client. [#2543](https://github.com/microsoft/kiota/issues/2543)
- Added support for merging schemas of AllOf > 2. [#2438](https://github.com/microsoft/kiota/issues/2438)
- Added operation selection in the vscode extension. [#2556](https://github.com/microsoft/kiota/issues/2556)
- Added Chinese translations to vscode extension.
- Added an action to open documentation in the vscode extension. [#2562](https://github.com/microsoft/kiota/issues/2562)

### Changed

- Fixed issue where implements for error classes were not copied when inlining classes.
- Moved the common properties to a base class and remove properties(RequestAdapter, UrlTemplate and PathParameters) for the request builders and options and headers for RequestConfig classes PHP.[2439](https://github.com/microsoft/kiota/issues/2439)
- Fixed bugs with imports for PHP Generation.
- Indexers replacement are now at the same level as the original indexer. e.g `client.userById("id").messagesById("id")...` is now `client.users.withId("id").messages.withId("id")...`.
- Fixed a bug where arrays with empty items definitions would still project properties. [#2502](https://github.com/microsoft/kiota/issues/2502)
- Fixed a bug where multiple single path parameters at the same level would produce invalid url templates.
- Fixed a bug where steps count would be increasing on nav back in the extension. [#2553](https://github.com/microsoft/kiota/issues/2553)
- Fixed a bug where java path parameters wouldn't build.
- Fixed a bug where extension would not reset generation information on new search. [#2540](https://github.com/microsoft/kiota/issues/2540)
- Fixed a bug where the extension would not select nodes when loading from lock file with no filters. [#2542](https://github.com/microsoft/kiota/issues/2542)
- Fixed a bug where the extension would fail to generate for the root path. [#2536](https://github.com/microsoft/kiota/issues/2536)
- Fixed a bug where properties copied from parent to child classes would not be cloned.
- Fixed a bug where Java discriminator mapping would use the mapping name instead of the type name.
- Fixed a bug where filters for nodes with same-level single path parameters with different names would not work anymore.
- Fixed a bug where replacing reserved names would not propagate the rename to the inner child elements map of the parent class.
- Fixed a bug where descriptions with multiple server URLs would use the HTTP one instead of HTTPs. [#2336](https://github.com/microsoft/kiota/issues/2336)
- Fixed a bug where backing store properties would be sometimes duplicated in derived classes.
- Write PHP URL templates in request builders using single quoted strings to prevent need to escape $-prefixed names e.g. $count, $ref, $value.

## [1.1.3] - 2023-04-18

### Changed

- Fixed a bug where certain configuration sections would not load properly.

## [1.1.2] - 2023-04-17

### Changed

- Fixed Mac-OS releases.

## [1.1.1] - 2023-04-05

### Changed

- Fixed a bug where kiota installation would fail because of zip structure change.

## [1.1.0] - 2023-04-05

### Added
 
- Added Visual Studio Code preview extension. [#2333](https://github.com/microsoft/kiota/issues/2333)
- Added support for searching in forks for API descriptions in GitHub. [#2429](https://github.com/microsoft/kiota/issues/2429)
- Added the ability to filter on operations. [#2431](https://github.com/microsoft/kiota/issues/2431)

### Changed

- Fixed a bug where UUID type is not correctly passed to deserialization method due to snake casing of primitive type names. 
- Fixed a bug where unescaped query parameters are not correctly matched to the original name due to python convention of snake casing parameter names. 
- Fixed a bug where date types annotations and guid's were not correctly translated in Python
- Fixed the extension of downloaded files when using the default path. [#2316](https://github.com/microsoft/kiota/issues/2316)
- Fixed a bug where lookup of reference ids failed for AllOf more than one level up.
- Fixed a bug where a CLI client would not set the content types for requests. (Shell)
- Fixed linting errors by re-ordering methods and properties in Python.
- Fixed a bug where requests with bodies would fail in Ruby. [#2473](https://github.com/microsoft/kiota/issues/2473)
- Changed python import mechanism to facilitate code completion. [#2380](https://github.com/microsoft/kiota/issues/2380)
- Fixed a bug where discriminator methods were missing possible types in Python [#2381](https://github.com/microsoft/kiota/issues/2381)
- Fixed a bug where boolean or number enums would be mapped to enums instead of primitive types. [#2367](https://github.com/microsoft/kiota/issues/2367)
- Fixed a bug where CSharp inherited constructor name was incorrect. [#2351](https://github.com/microsoft/kiota/issues/2351)
- Fixed a bug where java refiner would emit method's parameters types without normalizing the name.
- Fixed a bug where java refiner would emit incorrect returning types and error mappings without normalizing the name.
- Changed the name of the static query parameter factory method from `addQueryParameters` to `createQueryParameters` in PHP
- Fixed a bug where java writer would emit incorrect serialization values for escaped enums
- Fixed a bug where java writer would emit incorrect type names in case of compound types
- Fixed a bug where go refiner would emit incorrect code when inlining error parents
- Fixed a bug where inline type names would not be sanitized. [#2368](https://github.com/microsoft/kiota/issues/2368)
- Fixed a bug in PHP where the base URL path parameter key didn't match the URI template.
- Changed invalid schema behavior, invalid properties are now ignored with a warning instead of failed. [#2089](https://github.com/microsoft/kiota/issues/2089)
- Fixed a bug where java refiner would not normalize inherited class names and interface types.
- Fixed a bug where search based commands would not match exact matches when additional results are available.
- Fixed a bug where imported classes and enums would not be disambiguated when they have the same name in dotnet.
- Fixed a bug where escaping enum names resulted in a loss of the original enum name. [#2488](https://github.com/microsoft/kiota/issues/2488)
- Fixed a bug where properties names are not correctly normalized in Go.

## [1.0.1] - 2023-03-11

- Fixed a bug where double would not be mapped properly.

## [1.0.0] - 2023-03-10

- 📢📢📢 Kiota is Generally Available with C# as a first stable language and more to follow soon! 🚀🚀🚀

### Added

- Added constructors and query parameter factory methods to request configuration classes and constructors to query parameter classes in PHP.
- Added support for relative server URL. [#2278](https://github.com/microsoft/kiota/issues/2278)
- Added restoration of the kiota-lock when the generation fails with clean output. [#2292](https://github.com/microsoft/kiota/issues/2292)

### Changed

- Fixed a bug where byte and binary types would be wrongly mapped. [#2357](https://github.com/microsoft/kiota/issues/2357)
- Fixed a bug where go refiner would fail with a null reference.
- Fixes a bug where request builders would be incorrectly generated due to inconsistent suffix generation
- Fixed a bug where PHP model getAdditionalData() would not return nullable types.
- Fixed bug in request options PHPDoc type.
- Fixed a bug where java refiner would emit enums without normalizing the name.
- Fixed bug in request configuration class constructor PHPDoc.
- Fixed a bug where ruby refiner would emit enums without normalizing the name.

## [0.11.1] - 2023-02-13

### Added

- Added support for multi-valued headers in Python. [#2051](https://github.com/microsoft/kiota/issues/2051)
- Added `getResponseStatusCode` to PHP exceptions reserved names provider. [#2243](https://github.com/microsoft/kiota/issues/2243)

### Changed

- Fixed a bug where search would fail because of a parsing issue. [#2290](https://github.com/microsoft/kiota/issues/2290)
- Fixed a bug where Ruby namespaces would fail to load with Rails.
- Fixed a bug where errors/exceptions could override native exception type symbols in Python. [#2257](https://github.com/microsoft/kiota/issues/2257)
- Fixed a bug where descriptions with a path segment matching an HTTP verb would fail to generate. [#2231](https://github.com/microsoft/kiota/issues/2231)

## [0.11.0] - 2023-02-07

### Added

- Updated the client constructor to set the base_url in path parameters from RequestAdapter's base_url(Python) [#2128](https://github.com/microsoft/kiota/issues/2128)
- Added support for Raw Url in Request Builders for PHP Generation. [2205](https://github.com/microsoft/kiota/issues/2205)
- Added support for external documentation links on request execution methods (PHP Generation). [2038](https://github.com/microsoft/kiota/issues/2038)
- Added support for nullable reference types in dotnet for projects running Netstandard 2.1/Net 6.0 and above [2073](https://github.com/microsoft/kiota/issues/2073)
- Added support for multi-value headers to CLI generation. (Shell)
- Added support for overriding some of the generation settings in the OpenAPI description. [#2197](https://github.com/microsoft/kiota/issues/2197)
- Added support for multi-value headers for PHP Generation. [#2052](https://github.com/microsoft/kiota/issues/2052)
- Added support for Composed types (De)Serialization for PHP Generation. [#1814](https://github.com/microsoft/kiota/issues/1814)
- Added support for backing store in Go. [466](https://github.com/microsoft/kiota/issues/466)
- Added support for inherited error types by inlining the parents. [2194](https://github.com/microsoft/kiota/issues/2194)
- Added support for documentation links in CLI's help commands.

### Changed

- Fixed bug in indexer methods for PHP Generation.
- Fixed a bug where errors/exceptions could override native exception type symbols for PHP Generation. [#2258](https://github.com/microsoft/kiota/issues/2258)
- Fixed a bug where most of the Java fields have been prefixed with an underscore.
- Mangle properties and/or accessors names per language to have more idiomatic APIs.
- Using fully qualified identifier for java.util.function.Consumer to avoid conflicts in Java.
- Removed response handler parameter from PHP request executor methods. [1856](https://github.com/microsoft/kiota/issues/1856)
- Fixed minor typo in adding Accept header for PHP.
- Fixed a bug with null reference types and composed types in CSharp.
- Fixed a bug with null reference types scalar values in CSharp.
- Fixed a bug where reserved names replacement wouldn't check whether the name was already in use (all languages).
- Fixed a bug where default OpenAPI.net validation rules could not be disabled.
- Fixed a race condition in namespace disambiguation for CSharp.
- Fixed a bug where errors/exceptions could override native exception type symbols. [#2190](https://github.com/microsoft/kiota/issues/2190)
- Removed the ResponseHandler parameter in RequestAdapter to be a RequestOption in Python [#1857](https://github.com/microsoft/kiota/issues/1857)
- Updated the client constructor to set the baseUrl path parameter from RequestAdapter's baseUrl(PHP) [#2129](https://github.com/microsoft/kiota/issues/2129)
- The Lock file uses a project version coming from a Source Generator instead of the one looked up with reflection. [#2147](https://github.com/microsoft/kiota/issues/2147)
- Fixed a bug in ruby where file names or paths could be too long to be packaged.
- Fixed a bug where models descriptions would be undeterministic. [#2130](https://github.com/microsoft/kiota/issues/2130)
- Fixed a bug in dotnet where default values for Enum properties with special characters would not match the model. [#2091](https://github.com/microsoft/kiota/issues/2091)
- Sets the base url to make use of request information easier in CSharp/Java/TypeScript/Go/Ruby. [#2061](https://github.com/microsoft/kiota/issues/2061)
- Renamed CreateXXXRequestInformation methods to ToXXXRequestInformation for a better auto-completion experience. [#2071](https://github.com/microsoft/kiota/issues/2071)
- Renamed Go request adapter methods to remove the async suffix. [#2084](https://github.com/microsoft/kiota/issues/2084)
- Fixed a bug where CLI query/header/path parameters would not be deduplicated. [#2059](https://github.com/microsoft/kiota/issues/2059)
- Removed unused generated import for PHP Generation.
- Fixed a bug where long namespaces would make Ruby packaging fail.
- Fixed a bug where classes with namespace names are generated outside namespace in Python. [#2188](https://github.com/microsoft/kiota/issues/2188)
- Changed signature of escaped reserved names from {x}_escaped to {x}_ in line with Python style guides.
- Add null checks in generated Shell language code.
- Fixed a bug where Go indexers would fail to pass the index parameter.
- Fixed a bug where path segments with parameters could be missing words. [#2209](https://github.com/microsoft/kiota/issues/2209)
- Fixed a bug where refiners could generate duplicate properties.
- Fixed a bug where Go collections would try to use variadic parameters where not supported.
- Removed the need to provide a RequestAdapter in Shell command builders.

## [0.10.0] - 2023-01-04

### Added

- Added support for auto-registration of serializers in Ruby. [#478](https://github.com/microsoft/kiota/issues/478)
- Added support for middleware infrastructure in Ruby. [#1650](https://github.com/microsoft/kiota/issues/1650)
- Added support for query parameters names aliasing in Ruby. [#1664](https://github.com/microsoft/kiota/issues/1664)
- Added support for vendor specific serialization in Ruby. [#1661](https://github.com/microsoft/kiota/issues/1661)
- Added support for default properties values in Ruby. [#1725](https://github.com/microsoft/kiota/issues/1725)
- Added support for discriminated types deserialization (inheritance) in Ruby. [#1652](https://github.com/microsoft/kiota/issues/1652)
- Added support for error mapping in Ruby. [#1653](https://github.com/microsoft/kiota/issues/1653)
- Added support for multi-valued request headers in Ruby. [#2054](https://github.com/microsoft/kiota/issues/2054)
- Added support for composed types generation in Ruby.
- Added missing get child node method in Ruby for deserialization.
- Added declaration of module classes in Ruby.

### Changed

- Fixed container support for MacOS M1. [#1888](https://github.com/microsoft/kiota/issues/1888)
- Fixed a bug where a missing baseURL would make search fail. [#2095](https://github.com/microsoft/kiota/issues/2095)
- Fixed a bug in Ruby where the request adapter URL would be overwritten by the client defaults. [#1647](https://github.com/microsoft/kiota/issues/1647)
- Replaced concurrent-ruby by Fibers in Ruby libraries to implement proper asynchronous execution of requests.
- Replaced response_handler parameter by a request option in Ruby. [#1860](https://github.com/microsoft/kiota/issues/1860)
- Fixed a bug where conversion of intersection types to wrappers would fail.
- Fixed raw url initialization in Ruby.
- Fixed a bug where subsequent indexers would fail to convert properly for languages not supporting indexers. [#1666](https://github.com/microsoft/kiota/issues/1666)
- Fixed a bug where the ISO duration import would be incorrect in Ruby.
- Fixed a bug where default middleware options would not be assigned in Ruby.
- Fixed a bug where request options would not be mapped properly in Ruby.
- Fixed a bug where the main module would be missing in Ruby and TypeScript.
- Fixed a bug where class names could conflict with module names in Ruby.
- Fixed a bug where modules listing would be not be deterministic in Ruby and TypeScript.
- Moved Ruby libraries to their own repositories.
- Fixed a regression where errors would be missing their parent types.
- Fixed a regression where indexers replacement would fail.

## [0.9.0] - 2022-12-19

### Added

- Added description validation rules to help users get the best client experience. [#2019](https://github.com/microsoft/kiota/issues/2019)
- Added support for external documentation links on request execution methods. [#2036](https://github.com/microsoft/kiota/issues/2036)
- Added support for multi-valued headers in CSharp, TypeScript, Go, and Java. [#2032](https://github.com/microsoft/kiota/issues/2032)

### Changed

- Fixed a generation issue in TypeScript where static methods imports could collide.
- Fixed a generation issue in Go with the accept headers definition.
- Fixed a generation issue in Go and TypeScript with UUID properties.
- Fixed issue with wrong imports for PHP. [#2049](https://github.com/microsoft/kiota/pull/2049)
- Fix issue where discriminator types were never getting imported for PHP. [#2049](https://github.com/microsoft/kiota/pull/2049)
- Fix issue where class aliasing was never working as expected for PHP. [#2049](https://github.com/microsoft/kiota/pull/2049)
- Fixed colliding imports for factory methods in TypeScript. [#2009](https://github.com/microsoft/kiota/issues/2009)
- Switched to lazy loading module imports in Python. [#2007](https://github.com/microsoft/kiota/issues/2007)
- Caters for type names being used from System namespace in CSharp generation [#2021](https://github.com/microsoft/kiota/issues/2021)
- Fixed wrong send request method name for collections in Python. [#2057](https://github.com/microsoft/kiota/issues/2057)
- Implemented request builders with no parameters as properties in Python. [#2024](https://github.com/microsoft/kiota/issues/2024)

## [0.8.3] - 2022-12-01

### Changed

- Unblocks nuget release by removing file triggering credscan.

## [0.8.2] - 2022-12-01

### Changed

- Unblocks nuget release by removing file triggering credscan.

## [0.8.1] - 2022-12-01

### Changed

- Fixes publishing workflow missing workload restore commands.

## [0.8.0] - 2022-12-01

### Added

- Added support for GitHub based API search.[#1866](https://github.com/microsoft/kiota/issues/1866)
- Added login/logout commands to access API descriptions in private GitHub repositories. [#1983](https://github.com/microsoft/kiota/issues/1983)
- Added support for scalar request bodies Python [#1571](https://github.com/microsoft/kiota/issues/1571)
- Sets property defaults in constructor and removes duplicate properties defined in base types from model serialization and deserialization methods in Python. [#1726](https://github.com/microsoft/kiota/issues/1726)
- Added support for scalar request bodies in PHP [#1937](https://github.com/microsoft/kiota/pull/1937)
- Added accept header for all schematized requests Python. [#1617](https://github.com/microsoft/kiota/issues/1617)
- Added optional backing store support for PHP. [#1976](https://github.com/microsoft/kiota/pull/1976)
- Fixed a bug where OdataErrors had wrong inherited class name in Python.
- Fixed a bug where empty path parameters dictionary would throw an error in request builders in Python.

### Changed

- Fixed a bug where readonly properties would fail to deserialize for TypeScript.
- Fixed a bug where array buffers nullability would wrongly be defined for TypeScript.
- Fixed a bug where parameter comments would appear in summary tag comments in dotnet. [#1945](https://github.com/microsoft/kiota/issues/1945)
- Fixed a bug in PHP generation where request bodies would not serialize single elements properly. [#1937](https://github.com/microsoft/kiota/pull/1937)
- Fixed a bug where request information would always be set from scalar. [#1965](https://github.com/microsoft/kiota/pull/1965)
- Fixed a bug where path parameters would be missing if no operation was present at the segment the parameter is defined. [#1940](https://github.com/microsoft/kiota/issues/1940)
- Fixed a bug where nested classes with long names caused compilation errors for java generated libraries. [#1949](https://github.com/microsoft/kiota/issues/1949)
- Removed use of anonymous classes in java generated libraries to reduce the number of java classes created at compilation time. [#1980](https://github.com/microsoft/kiota/pull/1980)
- Fixed a bug where generation would result in wrong indentation in some classes for Python [#1996]((https://github.com/microsoft/kiota/issues/1996).
- Fixed a bug where error class modules were hardcoded for Python [#1999]((https://github.com/microsoft/kiota/issues/1999)
- Fixed a bug where generation would sometimes result in wrong original names for query parameters in Python [#2000]((https://github.com/microsoft/kiota/issues/2000).
- Fixed a bug where Java would fail to compile for endpoints that return collections.

## [0.7.1] - 2022-11-01

### Changed

- Fixes publishing workflow which fails because of the web application.

## [0.7.0] - 2022-11-01

### Added

- Added an API key authentication provider for dotnet, TypeScript, Go and Java. [#1902](https://github.com/microsoft/kiota/issues/1902)
- Added compatibility all the way down to android API level 26 for Java.
- Added support for enum and collection of enum return types for Java.
- Added support for types with more than 500 discriminator entries in Java.
- Added a confirmation message once the generation is successful. [#1898](https://github.com/microsoft/kiota/issues/1898)
- Added colour scheme for all console messages to improve readability. [#1895](https://github.com/microsoft/kiota/issues/1895)

### Changed

- Fixed a bug where collections request bodies would not serialize single elements properly. [#1927](https://github.com/microsoft/kiota/issues/1927)
- Removed response handler parameter from Java executor methods.
- Changed the generated PHP deserializer code to use `fn` instead of `function`. [#1880](https://github.com/microsoft/kiota/pull/1880)
- Fixes compile errors due to type ambiguity in generated models in dotnet. [#1881](https://github.com/microsoft/kiota/issues/1881)
- Changes the ResponseHandler parameter in IRequestAdapter to be a RequestOption in dotnet [#1858](https://github.com/microsoft/kiota/issues/1858)
- File extensions are now stripped from property/namespace/class names. [#1892](https://github.com/microsoft/kiota/issues/1892)
- Missing host/server is now considered a warning instead of a critical error. [#1896](https://github.com/microsoft/kiota/issues/1896)
- Fixed a bug where info and show commands would crash in case of invalid description URL. [#1894](https://github.com/microsoft/kiota/issues/1894)
- Show command now reads descriptions directly from APIs.guru instead of their origin. [#1897](https://github.com/microsoft/kiota/issues/1897)
- Fixed a classnames having the same name as extensions would cause generation to fail. [#1892](https://github.com/microsoft/kiota/issues/1892)
- Fixed an issue where CSharp defensive programing would use string.IsNullOrEmpty for collections parameters.

## [0.6.0] - 2022-10-06

### Added

- Added a search command to find APIs.
- Added a download command to download API descriptions.
- Added a show command to display the API paths as a tree.
- Added an info command to show languages maturity and dependencies.
- Added hints to help people use and discover the commands.
- Added arguments to filter path items during generation (include-path/exclude-path).
- Added the ability to cancel the refinement process.
- Added Java 8 generation support.
- Added tracing support for Go. [#618](https://github.com/microsoft/kiota/issues/618)

### Changed

- BREAKING: the generation command is now a sub command: `kiota generate ...` instead of `kiota ...`.
- BREAKING: docker image renamed from `mcr.microsoft.com/kiota/generator` to `mcr.microsoft.com/openapi/kiota`.
- Fixed a bug where OData primitive types would result in composed types.
- Fixed a concurrency issue with imports management.
- Fixed a bug where Java request options type could conflict with generated types.
- Fixed a bug where CSharp serialization/deserialization names for properties would always be lowercased. [#1830](https://github.com/microsoft/kiota/issues/1830)
- Fixed a regression where the incorrect schema would be selected in an AllOf collection to generate incorrect type inheritance.
- Fixed a bug where discriminator information could contain non-derived types. [#1833](https://github.com/microsoft/kiota/issues/1833)
- Fixes a bug where mapping value would be missing from factories. [#1833](https://github.com/microsoft/kiota/issues/1833)
- Update go serializers and deserializers to use abstractions utils

## [0.5.1] - 2022-09-09

### Added

- Exempts read only properties from being serialized and sent to the service. [#1828](https://github.com/microsoft/kiota/issues/1828)

### Changed

- Fixed a regression where parse node parameter type for factories would be incorrect in Go, Ruby, Swift, Java and TypeScript.

## [0.5.0] - 2022-09-08

### Added

- Added support for range (2XX) responses. [#1699](https://github.com/microsoft/kiota/issues/1699)
- Added none output formatter to CLI commons. (Shell)
- Added 'Accept' field of http request header in Ruby. [#1660](https://github.com/microsoft/kiota/issues/1660)
- Added support for text serialization in Python. [#1406](https://github.com/microsoft/kiota/issues/1406)
- Added support for composed types (union, intersection) in CSharp, Java and Go. [#1411](https://github.com/microsoft/kiota/issues/1411)
- Added support for implicit discriminator mapping.
- Added support for default values of enum properties in CSharp, Java and Go.

### Changed

- Fixed a bug where Go clients would panic in case of nil response value.
- Fixed a bug to properly add request headers to Nethttp requests in Ruby.
- Fixed a bug to properly reject invalid URLs in Ruby.
- Fixed an issue with require statements being generated instead of require relative in Ruby.
- Updated AdditionDataHolder with the correct namespace. (Ruby)
- Removed/fixed passing in the current instance to fields deserializers in Ruby. [#1663](https://github.com/microsoft/kiota/issues/1663)
- Fix issue with duplicate variable declaration in command handlers (Shell)
- Update namespace qualification algorithm (helps in resolving when a type name appears in multiple namespaces) to use case insensitive string comparison (CSharp).
- Fix an issue where namespace reserved name replacement would not include replacing import names in the declared areas in CSharp. [#1799](https://github.com/microsoft/kiota/issues/1799)
- Removed Python abstractions, http, authentication and serialization packages
- Fixed an issue with generating the incorrect serialized type name and require statement for get/post methods (Ruby).
- Remove all overloads for GO request executors
- Adds a context object in all GO requests
- Remove all overloads for GO request executors and Adds a context object in all GO requests [GO#176](https://github.com/microsoftgraph/msgraph-sdk-go/issues/176)
- Fixed a bug where the Hashing method for type names differentiation could lock the process.
- Fixed a bug where CSharp declaration writer would add usings for inner classes.
- Fixed a bug with inline schema class naming.
- Fixed a bug where symbols starting with a number would be invalid.
- Fixed a bug where classes could end up with duplicated methods.
- Fixed a bug where Go writer would try to import multiple times the same symbol.
- Fixed a bug where the core generator engine would fail to recognize meaningful schemas.
- Fixed a bug where Go and Java inner class imports would be missing.
- Fixed a bug where Go and Java collection bodies would not generate properly.
- Aligns request options types in Java with other collections type.
- Fixed a bug where Java would skip duplicated imports instead of deduplicating them.
- Fixed a bug where Java would not convert date types for query parameters.
- Fixed a bug where Java doc comments could contain invalid characters.
- Fixed a bug where function parameters would be reodered incorrectly in dotnet[#1822](https://github.com/microsoft/kiota/issues/1822)

## [0.4.0] - 2022-08-18

### Added

- Updated test suite and tooling for python abstractions and core packages. [#1761](https://github.com/microsoft/kiota/issues/367)
- Added support for no-content responses in python abstractions and http packages. [#1630](https://github.com/microsoft/kiota/issues/1459)
- Added support for vendor-specific content types in python. [#1631](https://github.com/microsoft/kiota/issues/1463)
- Simplified field deserializers for json in Python. [#1632](https://github.com/microsoft/kiota/issues/1492)
- Adds python code generation support. [#1200](https://github.com/microsoft/kiota/issues/163)
- Added native type support for Duration, Time Only, and Date Only in Ruby. [#1644](https://github.com/microsoft/kiota/issues/1644)
- Added a `--additional-data` argument to generate the AdditionalData properties [#1772](https://github.com/microsoft/kiota/issues/1772)
- Added CAE infrastructure in Ruby by adding an `--additional-properties` parameter to the authenticate method of AuthenticationProvider, the get access token method of the AccessTokenProvider in Ruby. [#1643](https://github.com/microsoft/kiota/issues/1643)
- Added Kiota authentication library for Ruby. [#421](https://github.com/microsoft/kiota/issues/421)

### Changed

- Fixed a bug where collections types would generate invalid return types in CSharp.
- Fixed a bug where a nullable entry in anyOf schemas would create unnecessary composed types.
- Removed duplicate properties defined in base types from model serialization and deserialization methods and initialise property defaults in constructor. [#1737](https://github.com/microsoft/kiota/pull/1737)
- Fixed a bug where the generated code had incorrect casing within a method (Ruby). [#1672](https://github.com/microsoft/kiota/issues/1672)
- Fixed an issue where duplicate 'require' statements are generated for inner classes in the middle of the file (Ruby). [#1649](https://github.com/microsoft/kiota/issues/1649)
- Split parsable interface and additional property/data interface in Ruby. [#1654](https://github.com/microsoft/kiota/issues/1654)
- Changed format of datetimes in Go to be converted to ISO 8601 by default when place in path parameters(Go)
- Defined the Access Token Provider Interface for Ruby authentication. [#1638](https://github.com/microsoft/kiota/issues/1638)
- Reduce code verbosity on Go Getters and Setters. [G0#26][https://github.com/microsoftgraph/msgraph-sdk-go-core/issues/26]

## [0.3.0] - 2022-07-08

### Added

- Added a more explicit error message for invalid schemas. [#1718](https://github.com/microsoft/kiota/issues/1718)
- Added a parameter to specify why mime types to evaluate for models. [#134](https://github.com/microsoft/kiota/issues/134)
- Added an explicit error message for external references in the schema. [#1580](https://github.com/microsoft/kiota/issues/1580)
- Added accept header for all schematized requests. [#1607](https://github.com/microsoft/kiota/issues/1607)
- Added support for paging. [#1569](https://github.com/microsoft/kiota/issues/1569)
- Added support for vendor specific content types(PHP) [#1464](https://github.com/microsoft/kiota/issues/1464)
- Added support for accept request header (PHP) [#1616](https://github.com/microsoft/kiota/issues/1616)
- Added Getting Started steps for PHP. [#1642](https://github.com/microsoft/kiota/pull/1642)
- Defined the Access Token Provider interface (Ruby) [#1638](https://github.com/microsoft/kiota/issues/1638)
- Added Continuous Access Evalution infrastructure (Ruby) [#1643](https://github.com/microsoft/kiota/issues/1643)

### Changed

- Fixed a bug where query parameter types would not consider the format. [#1721](https://github.com/microsoft/kiota/issues/1721)
- Fixed a bug where discriminator mappings across namespaces could create circular dependencies in Go. [#1712](https://github.com/microsoft/kiota/issues/1712)
- Fixed a bug where Go binary downloads would try to parse a structured object.
- Aligned mime types model generation behaviour for request bodies on response content. [#134](https://github.com/microsoft/kiota/issues/134)
- Fixed an issue where some critical errors would not return a failed exit code. [#1605](https://github.com/microsoft/kiota/issues/1605)
- Moved nested request configuration classes into separate files within the namespace for PHP. [#1620](https://github.com/microsoft/kiota/pull/1620)
- Fixed an issue where duplicate 'require' statements are generated for inner classes in the middle of the file (Ruby). [#1649](https://github.com/microsoft/kiota/issues/1649)
- Fixed wrong parameter type for Request config for request executors(PHP). [#1629](https://github.com/microsoft/kiota/pull/1629)
- Increased indentation for errorMappings in the request executor (PHP). [#1629](https://github.com/microsoft/kiota/pull/1629)
- Fixed bugs in PHP discriminator factory methods, Guzzle request adapter send methods, stream and plain text response handling. [#1634](https://github.com/microsoft/kiota/pull/1634)
- Removed abstractions, authentication, http and serialization packages for PHP. [#1637](https://github.com/microsoft/kiota/pull/1637)
- Fixed a bug where generated discriminator methods would reference types in other namespaces without proper resolution. [#1670](https://github.com/microsoft/kiota/issues/1670)
- Fixed a bug where additional data and backing store properties would be duplicated. [#1671](https://github.com/microsoft/kiota/issues/1671)
- Fixed a bug where serialized properties would not match the json property name when using the backing store. (CSharp).
- Corrected PHPDoc types for headers and request options properties in request configuration classes. [#1711](https://github.com/microsoft/kiota/pull/1711)
- Fixed a bug where properties defined at multiple inherited models would collide. [#1717](https://github.com/microsoft/kiota/issues/1717)

## [0.2.1] - 2022-05-30

### Added

- Added missing mappings in PHP for uint8 and int8. [#1473](https://github.com/microsoft/kiota/pull/1473)
- Added support for enum and enum collections responses in Go. [#1578](https://github.com/microsoft/kiota/issues/1578)
- Added Kiota builder engine as a package for external services integration. [#1582](https://github.com/microsoft/kiota/issues/1582)

### Changed

- Fixed a bug where the logger would not log all the information. [#1588](https://github.com/microsoft/kiota/issues/1588)

## [0.2.0] - 2022-05-24

### Added

- Added support for enum options descriptions (C#/Go/Java/TypeScript). [#90](https://github.com/microsoft/kiota/issues/90)
- Added support for file parameters types. [#221](https://github.com/microsoft/kiota/issues/221)
- Added support for no content responses in PHP. [#1458](https://github.com/microsoft/kiota/issues/1458)
- Added support for error handling in php request adapter. [#1157](https://github.com/microsoft/kiota/issues/1157)
- Added support for discriminator downcast in PHP. [#1255](https://github.com/microsoft/kiota/issues/1255)
- Added support for multiple collections indexing under the same parent.
- Added code exclusions placeholder in the generation. (oneOf)
- Added support for continuous access evaluation in Java. [#1179](https://github.com/microsoft/kiota/issues/1179)
- Added support for special characters in URL query parameter names. [#1584](https://github.com/microsoft/kiota/pull/1584)

### Changed

- Fixed a bug where union types would not work as error types.
- Fixed a bug where generation names could collide with platform names in CSharp.
- Fixed missing numbers mapping cases.
- Fixed multiple bugs enum options invalid symbols generation.
- Fixed a bug where symbols (classes, enums, properties...) could be only numbers, which is unsupported by most languages.
- Fixed a bug where union types would be missing serialization information.
- Fixed a bug where inline request bodies could override each other for the same path item with multiple operations.
- Fixed simple collections (arrays) support in CSharp.
- Fixed a bug where code properties could not be union or exclusion types.
- Fixed a bug where models would fail to generate if the schema type wasn't set to object.
- Fixed a bug where nullable wrapper schema flattening would ignore some composed type options.
- Fixed a bug where arrays without items definition would derail generation.
- Fixed a bug with enums detection for generation. (interpreted as string)
- Fixed a bug where classes names cleanup could end-up in a collision.
- Fixed a bug where null reference exception would be thrown when trying to lookup type inheritance on discriminators
- Fixed the lookup of model namespaces to only look in the target namespace to avoid reference collisions.
- Fixed a bug for the generated send method for paths returning Enums in dotnet.
- Breaking: renamed the --loglevel parameter to --log-level.
- Fixed a bug where some path parameter objects would have empty key values [#1586](https://github.com/microsoft/kiota/issues/1586)

## [0.1.3] - 2022-05-06

### Added

- Added text serialization library for PHP. [#1546](https://github.com/microsoft/kiota/pull/1546).

### Changed

- Fixed the image name in CI for MCR.

### Changed

## [0.1.2] - 2022-05-06

### Changed

- Minor changes in the parameters (-co => --co, -ll => --ll, -d is required, -l is required).

## [0.1.1] - 2022-05-06

### Changed

- Add binder for nullable boolean options. (Shell)

## [0.1.0] - 2022-05-04

### Added

- The dotnet tool is now available on the public feed `dotnet tool install -g Microsoft.OpenApi.Kiota --prerelease`.
- The dotnet OpenApi reference package is now available `Microsoft.OpenApi.Kiota.ApiDescription.Client`.
- The container image is now available on mcr. `docker pull mcr.microsoft.com/kiota/generator:latest`.

### Changed

- Revamped the api surface for request configuration. [#1494](https://github.com/microsoft/kiota/issues/1494)
- Fixed a bug in methods naming in Go after request configuration revamp.
- Fixes a bug where reserved names would not be updated for inheritance.
- Add `item` subcommand for indexers. Fixes conflicts when paths have repeating segments. (Shell) [#1541](https://github.com/microsoft/kiota/issues/1541)

## [0.0.23] - 2022-04-19

### Changed

- Fixed a bug where line returns in descriptions could break the generated code. [#1504](https://github.com/microsoft/kiota/issues/1504)
- Fixed a bug with special characters in query parameters names. [#1445](https://github.com/microsoft/kiota/issues/1445)
- Fixed a bug where complex types path parameters would fail to generate.
- Fixed a bug where Go serialization/deserialization method would generate invalid accessor names.
- Added discriminator support in the python abstractions serialization and http packages. [#1500](https://github.com/microsoft/kiota/issues/1256)

## [0.0.22] - 2022-04-08

### Added

- Added generation of command options for headers defined in the OpenAPI metadata source file. (Shell)
- Added retry, redirect, chaos and telemetry handler in java.

### Changed

- Simplified field deserialization.(PHP) [#1493](https://github.com/microsoft/kiota/issues/1493)
- Fixed a bug where the generator would not strip the common namespace component id for models. [#1483](https://github.com/microsoft/kiota/issues/1483)
- Simplified field deserialization. [#1490](https://github.com/microsoft/kiota/issues/1490)

## [0.0.21] - 2022-04-01

### Added

- Added text output formatter to CLI commons. (Shell)
- Added support for vendor specific content types generation/serialization. [#1197](https://github.com/microsoft/kiota/issues/1197)
- Added support for 204 no content in generation and CSharp/Java/Go/TypeScript request adapters. #1410
- Added a draft swift generation implementation. #1444
- Added support for yaml response type generation. [#302](https://github.com/microsoft/kiota/issues/302)
- Added support for xml response type generation. [#302](https://github.com/microsoft/kiota/issues/302)
- Added support for unstructured response generation (stream). [#546](https://github.com/microsoft/kiota/issues/546)

### Changed

- Moved go libraries to their own repository. [#370](https://github.com/microsoft/kiota/issues/370)
- Fixed a bug where the base url of the request adapter would be reset by the client(PHP). [#1469](https://github.com/microsoft/kiota/issues/1469)
- Fixed issue where custom date types are never corrected for method parameters(PHP). #1474
- Replaced DateTimeOffset with DateTime for custom date types(PHP). #1474
- Fixed a bug where the base url of the request adapter would be reset by the client. [#1443](https://github.com/microsoft/kiota/issues/1443)
- Fixed a bug where request builder classes for collections endpoints would have a wrong name. #1052
- Fixed issue with ambiguous type names causing build errors and stack overflows. (Shell) #1052
- Fixed a bug where symbols (properties, methods, classes) could contain invalid characters #1436
- Renamed parameters for requests: o => options, q => queryParameters, h => headers. [#1380](https://github.com/microsoft/kiota/issues/1380)
- Fixed a bug where names would clash with reserved type [#1437](https://github.com/microsoft/kiota/issues/1437)
- Fixed unnecessary use of fully qualified type names in Dotnet.

## [0.0.20] - 2022-03-25

### Changed

- Moved TypeScript middleware from Graph core to kiota http.
- Fixed a bug where errors would fail to deserialize for TypeScript.
- Fixed a bug where decimal types would not be mapped in TypeScript.
- Fixed circular dependencies issues for TypeScript #870.
- Fixed a bug where JSON serialization would fail on nil properties in Go.
- Moved typescript core packages into Kiota-TypeScript repo and delete for Kiota repo.
- Fixed a bug where collections of complex types could be mis-represented. [#1438](https://github.com/microsoft/kiota/issues/1438)
- Fixed a bug where inline properties would not generate their own type definition. [#1438](https://github.com/microsoft/kiota/issues/1438)

## [0.0.19] - 2022-03-18

### Added

- Adds a `--clean-output` argument to clean the target directory before generation #1357
- Adds support for `text/plain` responses for CSharp, Java, TypeScript and Go. #878

### Changed

- Fixed a bug where models descriptions would not be deterministic #1393
- Fixed a bug where unnecessary namespaces would be added to models generation #1273
- Fixed a bug where Go byte arrays would not write deserializers properly.
- Fixed a bug where integers would not be recognized when type is not number.
- Fixed a bug where union types with primitive member types would fail to generate #1270
- Fixed a bug where union types with inline schema member types would fail to generate #1270
- Fixed a bug where referenced types with no titles would fail to generate #1271
- Fixed a bug where the generator would introduce unnecessary union types for nullables. #990
- Moved all the dotnet libraries to their own repository. #1409

## [0.0.18] - 2022-03-14

### Added

- Added default implementations for table and JSON output in CLI commons (Shell) #1326
- Adds missing mapped types (int8, uint8, commonmark, html, ...) #1287

### Changed

- Add missing method getBinaryContent to the ParseNode interface(PHP).
- Split the Parsable interface into AdditionalData interface and Parsable interface(PHP) #1324.
- Shell commands will now default to writing indented JSON. This option can be disabled through the CLI option `--json-no-indent` (Shell) #1326
- Update System.CommandLine version (Shell) #1338
- Add async writers in output formatters (Shell) #1326
- Add async filter function in output filters (Shell) #1326
- BREAKING: Remove synchronous version of WriteOutput that accepts a stream input (Shell) #1326
- BREAKING: Remove synchronous version of WriteOutput that accepts a string input (Shell) #1326
- BREAKING: Remove synchronous version of FilterOutput that accepts a string input (Shell) #1326
- Fixed a bug where error responses without schema would make generation fail #1272
- Fixed indeterministic parameters ordering #1358
- Fixed indeterministic error mappings ordering #1358
- Fixed indeterministic discriminator mapping ordering #1358
- Fixed race condition when removing child items leading to erratic code generation results #1358
- Replaced models namespaces flattening by circular properties trimming in Go #1358
- Fixed a bug where inherited interfaces would be missing imports in Go #1358
- Fixed a bug where inherited interfaces would be missing imports for the parent #1358
- Fixed bugs across request adapter and serialization in PHP #1353
- Fixed NullReferenceException in Go generator
- Fixed incorrect mapping when the response type is `text/plain` #1356
- Fixed a bug in Dotnet.Typescript where properties could have invalid characters #1354
- Improved error display #1269
- Fixed a bug where union wrapper models would lack the discriminator methods.
- Fixed bug working with async azure credentials in Python.
- Fixed minor issues around PHP Generation, Serialization and Abstractions.
- Fix Discriminator support for PHP.
- Move additional data from Parsable into AdditionalDataHolder base class in Python #1360

## [0.0.17] - 2022-03-03

### Added

- Adds support for downcast of types during deserialization according to the discriminator information in the description (CSharp/Go/Java/TypeScript). [#646](https://github.com/microsoft/kiota/issues/646)
- Adds support for generating interfaces for models in Go. [#646](https://github.com/microsoft/kiota/issues/646)
- Adds support for generating functions (as opposed to methods or static methods) in the generator (used in TypeScript for discriminator factories). [#646](https://github.com/microsoft/kiota/issues/646)
- Added support for global error handling in python abstractions #1289
- Added a HTTPRequestAdapter for python Requests library #1251
- Added Shell output filter (JMESPath) support #1291
- Added output options to Shell output filter #1321

### Changed

- Fixed a bug in Go generator where temporary url template parameters would not be used preventing the use of raw urls.
- Fixed a bug where the Go http client configuration would impact non-kiota requests.
- Fixed bug where installing python abstractions failed due to missing dependencies #1289
- Modified python test matrix to include python 3.10 #1289
- Added return statement to AnonymousAuthenticationProvider in python abstractions #1289
- Fixed bug in enabling backing store for parse node factory by passing ParseNodeFactoryRegistry to method call #1289
- Fixed errors in python serialization due to to responses as json instead of json strings #1290
- Added python version 3.10 to testing matrix #1290
- Fixed bug with inconsistent Java namespace and directory name casing #1267
- Fixed typeOf string check in JsonParseNode Typescript.
- Fixed shell stream output getting processed by output formatters when no file path is provided #1291
- Using Record type instead of Map for additionalData in TypeScript

## [0.0.16] - 2022-02-23

### Added

- Added the ability to configure the underlying transport in Go. #1003
- Added additional date time (date, time, duration) types in the generation process. #1017
- PHP Request Adapter (includes middleware) #1048, #918, #1024, #1025
- Added support for PHP Json Serialization.
- Adds Python abstractions library. #925
- Adds hostname and protocol validation in authentication. #1051
- Adds Azure Identity Authentication Provider for Python. #1108
- Adds JSON Serialization library for Python. #1186
- Adds PHP League Authentication Provider for PHP #1201
- Added Shell language support #738

### Changed

- Fixed a bug where request body would get dropped by the compression handler in Go
- Fixed an issue where multiple api clients could run into racing conditions in Go.
- Fixed a bug where empty additional data in Go would lead to invalid JSON payloads during serialization.
- Fixed a bug where Go serialization would write empty arrays for nil values.
- Modified the TypeScript RequestInformation URL paramater data type from URL to string.
- Modified TypeScript packages to provide CJS and ESM modules.
- Modified the TypeScript RequestInformation query and path paramaters data type from Map to Record Type.
- Modified TypeScript RequestInformation headers and options to Record type.
- Modified the TypeScript RequestInformation content data type to ArrayBuffer.
- Updated PHP abstractions to make property keys and values nullable in `SerializationWriter.php`.
- Fixed an issue where enum collections parsing would fail in Go.
- Breaking. Kiota clients generate error types and throw when the target API returns a failed response (dotnet, go, java, typescript). #1100
- Fixed missing methods for serializing/deserializing decimal values in dotnet #1252
- Modified RequestBuilder types are suffixed with the ItemRequestBuilder if they belong to an item namespace to fix name collisions #1252
- Modified the use of fully qualified name of types in dotnet to ensure the target type and current element are not in the same namespace #1252.

## [0.0.15] - 2021-12-17

### Changed

- Fixes name collisions in dotnet by renaming "HttpMethod" enum to "Method" in dotnet abstractions
- Add support for PHP Generation.
- Migrated generator to dotnet 6 #815
- Fixes a bug where json deserialization would fail in go
- Fixes a bug where query parameters would not be added to the request in go
- Fixes a bug where at signs in path would derail generation
- Fixes Go doc comments in packages and generation
- Fixes a bug where RequestInformation did not accept some content headers in dotnet
- Added support for providing cancellation token in dotnet #874, #875, #876
- Upgrades go libraries to go17.
- Fixes a bug in Go where reserved keywords for properties would be wrongly replaced.
- Fixes a bug in Go where setters would be missing nil checks.
- Fixes a bug where OData select query parameter would not be normalized
- Fixes a bug in Go where empty collections would not be serialized.
- Fixes a bug where generation would fail because of empty usings.
- Fixes a bug where Java and Go escaped model properties would not serialize properly.
- Fixes a bug where null values would not be added to additionalData if there was no matching property in dotnet.
- Fixes a bug where deserialzation of enums would throw an ArgumentExcpetion if the member didn't exist in dotnet.

## [0.0.14] - 2021-11-08

### Added

- Added support for changing the base url #795

### Changed

- Fixes a bug where arrays of enums could be wrongly mapped.
- Fixes a bug where go deserialization would fail on collections of scalars.
- Fixes a bug where TypeScript query parameters would be added to headers instead #812
- Update dotnet abstractions and core libraries to target netstandard2.1 from net5.0

## [0.0.13] - 2021-10-27

### Changed

- Technical release to bump version number of go packages after replace removal

## [0.0.12] - 2021-10-27

### Added

- Adds Go authentication, http and serialization libraries and finalizes the generation #716

## [0.0.11] - 2021-10-27

### Changed

- Switched to URL templates instead of string contract for URL building #683
- Fixed a bug where CSharp method names would not follow naming conventions #730

## [0.0.10] - 2021-10-06

### Changed

- Renames middlewareoption into requestoption to stay agnostic from implementation #635
- Aligned http packages on naming convention #444

## [0.0.9] - 2021-10-01

### Added

- Adds support for path parameters #573
- Adds missing type mappings in TypeScript #573
- Adds a missing http core method for collections of primitives #573
- Aliases imports with the same name in typescript #573

### Changed

- Fixes a bug where empty title would make generation fail #558
- Fixes a bug where float, long and binary types would not be parsed by the generator #558
- Fixes a bug where generation would fail on compact namespace names #558
- Renames request info into request information to avoid conflicts with platform #559
- Fixes a bug where the server url would not be taken in consideration #626
- Fixes a bug where missing namespaces would make the generation fail #573
- Fixes a bug where class names could contain special characters #573
- Fixes a bug where namespace names could contain path parameters #573
- Fixes a bug where namespace names could contain special characters #573
- Multiple performance improvements #573
- Fixes a bug where path generation would deduplicate segments leading to the wrong path #573
- Fixes a bug where the CodeDOM would be corrupted (bad tree) leading to incoherent generation results #573
- Fixes a bug where the generator would duplicate some models #573
- Moves the models to a dedicated namespace (models) #573
- Fixes a bug where enum serialization would be calling the wrong method in TypeScript #573
- Fixes a bug where request body would use the response schema #573
- Fixes an issue where type could conflict with namespace names and prevent CSharp compilation #573
- Fixes an issue where primitive types would map to the wrong serialization method in dotnet #573
- Fixes an issue where union models would not be able to deserialize because of missing members #573
- Fixes an issue where request builder methods would refer to unexisting properties in dotnet #573
- Fixes an issue where duplicated symbols for different imports would make java compilation fail #573
- Adds missing type mappings in java #573
- Fixes an issue where Go generation could use reserved keywords #573
- Fixes a bug where Go generation could end up with circular dependencies in models #573
- Fixes a bug where Go generation would map the wrong http core method for primitive types #573
- Fixes a bug where Go generation would have unused imports making build fail #573
- Fixes a bug where missing type definitions would make Ruby generation fail #573
- Fixes a bug where Go generation would miss the module symbol for inherited constructors #573

## [0.0.8] - 2021-08-25

### Added

- Ruby JSON serialization #429
- Ruby HTTP service #472
- Go generation support & abstractions #413

### Changed

- Fixed a bug where raw collections requests would not be supported #467
- Fixes a bug where in memory backing store would not return changed properties to null #243
- Fixes a bug where generated models would be tied to a specific backing store implementation #400
- Fixed #428 a bug where inline double defintion would make code dom generation fail
- Revamped authentication provider interface to allow multiple authentication schemes #498
- Fixed a bug preventing from using request builders with raw URls #508

## [0.0.7] - 2021-08-04

### Added

- Ruby generation implemented #244
- Adds middleware support for http clients #330

## [0.0.6] - 2021-07-26

### Added

- Initial ruby abstractions #212
- Backing store support #223
- Doc comments for abstractions libraries #324

### Changed

- Better client configuration #268
- Request builders constructors for data validation #322

## [0.0.5] - 2021-06-10

### Changed

- Expands code coverage to 88% #147
- Removes json assumption for request body to support multiple formats #170
- Escapes language reserved keywords #184
- Replaces custom URL tree node by class provided by OpenAPI.net #179
- Splits the core libraries in 3 separate libraries #197
- Changes default namespace and class name to api client #199
- Aligns Parsable interfaces across languages #204
- Fixes a bug where classes with properties of identical name would make build fail in CSharp #222

### Added

- Adds kiota packaging as a dotnet tool #169
- Adds input parameters validation #168
- Adds support for collections as root responses #191

## [0.0.4] - 2021-04-28

### Changed

- Multiple performance improvements for large descriptions
- Deterministic ordering of properties/methods/indexers/subclasses
- Deterministic import of sub path request builders
- Stopped generating phantom indexer methods for TypeScript and Java
- Fixed a bug where prefixed properties would be missing their prefix for serialization

## [0.0.3] - 2021-04-25

### Added

- Adds supports for additional properties in models

## [0.0.2] - 2021-04-20

### Added

- CI/CD to docker image (private feed) and GitHub releases #112, #115
- Documentation to get started
- Published the core packages #110
- Factories support for serializers and deserializers #100
- Documentation comment generation #92
- Submodule with generation samples #106
- Test coverage information in sonarcloud #78

### Changed

- Fixed a bug where date time offset properties would not be generated properly #116
- Fixed a bug where generating from http/https OpenAPI description would fail #109
- Fixed a bug where simple schema references would not be handled #109
- Removed a dependency on operation id #89
- Fixed a bug where the sonarcloud workflow would fail on external PRs #102
- Fixed a bug where empty class names would fail the generation #88

## [0.0.1] - 2021-04-20

### Added

- Initial GitHub release<|MERGE_RESOLUTION|>--- conflicted
+++ resolved
@@ -40,11 +40,8 @@
 - Fixed PHP request executor methods that return enums.
 - Allow configuration of the number of threads via the environment variable KIOTA_GENERATION_MAXDEGREEOFPARALLELISM.
 - Fixes regression where enum options would be renamed in CSharp.
-<<<<<<< HEAD
 - Fixed missing type comments in many cases.
-=======
 - Add locking to writing to log files.
->>>>>>> 2f8206c8
 
 ## [1.3.0] - 2023-06-09
 
