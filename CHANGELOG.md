# Changelog

All notable changes to this project will be documented in this file.

The format is based on [Keep a Changelog](https://keepachangelog.com/en/1.0.0/),
and this project adheres to [Semantic Versioning](https://semver.org/spec/v2.0.0.html).

## [Unreleased]

### Added

### Changed

<<<<<<< HEAD
- Changed Csharp code generation to put braces on new lines (where it makes sense). [#4347](https://github.com/microsoft/kiota/issues/4347)
=======
- PREVIEW: Renamed the config commands to workspace. [#4310](https://github.com/microsoft/kiota/issues/4310)
- PREVIEW: Moved preview configuration files to the .kiota directory. [#4310](https://github.com/microsoft/kiota/issues/4310)
- PREVIEW: Moved the copy descriptions to dedicated folders. [#4310](https://github.com/microsoft/kiota/issues/4310)
- PREVIEW: Renamed the config to workspace file. [#4310](https://github.com/microsoft/kiota/issues/4310)
>>>>>>> 7e0a4c05

## [1.12.0] - 2024-03-06

### Added

- Added support for the new kiota config commands under a feature flag. [#3356](https://github.com/microsoft/kiota/issues/3356)
- Added the init command as part of the experience revamp of [#3356](https://github.com/microsoft/kiota/issues/3356)
- Added uri-form encoded serialization for Python. [#2075](https://github.com/microsoft/kiota/issues/2075)
- Added support for multipart form data request body in Python. [#3030](https://github.com/microsoft/kiota/issues/3030)

### Changed

- BREAKING - Removed the async suffix from request adapter methods in TypeScript. [microsoft/kiota-typescript#992](https://github.com/microsoft/kiota-typescript/issues/992)
- Fixed mantis for bitwise enums in Go. [#3936](https://github.com/microsoft/kiota/issues/3936)
- Keyword in enum names for go should not be escaped. [#2877](https://github.com/microsoft/kiota/issues/2877)
- Generator method code reduction in Python. [#3695](https://github.com/microsoft/kiota/issues/3695)
- Fixed a bug with URI template generation for required parameters when they differ between operations. [#4148](https://github.com/microsoft/kiota/issues/4148)
- Fixed return doc comments for Go/Java/CSharp/TypeScript.
- Fixed type names in doc comments and deprecation noticed across languages.
- Added thrown exceptions in doc comments for Go/CSharp/Java/TypeScript. [#3811](https://github.com/microsoft/kiota/issues/3811)
- Fixed missing type/method names in deprecation comments.[#4186](https://github.com/microsoft/kiota/issues/4186)
- Fixed `cref` tags not closed in doc comments in CSharp generation.
- Deduplicates 4XX and 5XX error mappings when they map to the same type to reduce emitted code. [#4025](https://github.com/microsoft/kiota/issues/4025)
- 📢📢📢 Java generation is now stable! 🚀🚀🚀 special thanks to @andreaTP (Red Hat) for all the help.
- Fixed bug where stream responses would generate incorrect partial paging code. [#4207](https://github.com/microsoft/kiota/issues/4207)
- Sanitize Accept and Content-Type headers during generation. [#4211](https://github.com/microsoft/kiota/issues/4211)
- Fixed a bug in enum default value generator for TypeScript. [#4216](https://github.com/microsoft/kiota/issues/4216)
- Generate enum array for query parameters. [#4225](https://github.com/microsoft/kiota/issues/4225)

## [1.11.1] - 2024-02-05

### Added

### Changed

- Fixed a deadlock on update for multiple clients targeting the same local file.
- Fixed a deadlock when evicting cached descriptions.

## [1.11.0] - 2024-02-01

### Added

- Added 'none' key for serializer and deserializer arguments to enable portable clients generation. [#3796](https://github.com/microsoft/kiota/issues/3796)
- Added Japanese translations to vscode extension.
- Added support for deprecation annotations in Python. [#2798](https://github.com/microsoft/kiota/issues/2798)

### Changed

- Fixed serialization of scalar members in union types for Python. [#2828](https://github.com/microsoft/kiota/issues/2828)
- Fixed a bug where scalar error mappings would be generated even though it's not supported by the http request adapter. [#4018](https://github.com/microsoft/kiota/issues/4018)
- Switched to proxy generation for TypeScript, leading to about ~44% bundle sizes reduction. [#3642](https://github.com/microsoft/kiota/issues/3642)
- Required query parameters are now projected as `{baseurl+}foo/bar?required={required}` instead of `{baseurl+}foo/bar{?required}` so they are automatically populated if no value is provided. [#3989](https://github.com/microsoft/kiota/issues/3989)
- Fixed a bug where TypeScript models factory methods would be missing return types.
- Fixed a bug where generated paths would possibly get too long. [#3854](https://github.com/microsoft/kiota/issues/3854)
- The vscode extension now also displays the children nodes when filtering. [#3998](https://github.com/microsoft/kiota/issues/3998)

## [1.10.1] - 2024-01-12

### Added

### Changed

- Fixed an issue where domain expiration for apis.guru would lead to search failures.

## [1.10.0] - 2024-01-11

### Added

### Changed

- Java -  Self-extraction of query parameters instead of using reflection. [#3965](https://github.com/microsoft/kiota/issues/3965)
- Fixed a bug where the discriminator validation rule would report false positives on nullable union types.
- Fixed a bug where constructors and model names where clashing in Go. [#3920](https://github.com/microsoft/kiota/issues/3920)
- Fixed a bug where the order of enum declaration might results in a missing enum type. [#3935](https://github.com/microsoft/kiota/issues/3935)
- Fixed java generating compound types with underscore in the name. [#3824](https://github.com/microsoft/kiota/issues/3824)
- Fixed syntax for ES/TS lint enable/disable.

## [1.9.1] - 2023-12-13

### Added

### Changed

- Fixed a regression introduced by [#3760](https://github.com/microsoft/kiota/issues/3760) in 1.9.0 and its previews where indexer parameter name would be wrong leading to invalid URLs. [#3901](https://github.com/microsoft/kiota/issues/3901)
- Fixed a bug in the vscode extension where the "Paste API Manifest" button would not be able to parse the manifest.
- Enhance the way Enums are expressed in Typescript. [#2105](https://github.com/microsoft/kiota/issues/2105)
- Fixed missing dependency version in info command. [#3894](https://github.com/microsoft/kiota/issues/3894)

## [1.9.0] - 2023-12-07

### Added

- Added `--content-type` option for requests with multiple allowed content types. (CLI)

### Changed

- Request builders are now in the index file to simplify imports and reduce generated code in TypeScript. [#3799](https://github.com/microsoft/kiota/issues/3799)
- Groups request builders and inline request/response bodies in the same file in TypeScript.
- Groups all reusable models in a single file in TypeScript. [#3843](https://github.com/microsoft/kiota/issues/3843)
- Fixed a bug where reserved name rename would not rename objects properly. [#3609](https://github.com/microsoft/kiota/issues/3609)
- Switched to a Jammy Chiseled base image for docker containers.
- Moved the withUrlMethod of TypeScript in the base package. [#3812](https://github.com/microsoft/kiota/issues/3812)
- Fixed a bug where path parameters deduplication would create collisions on sub path segments. [#3757](https://github.com/microsoft/kiota/issues/3757)
- Moved from net7 to net8.
- Removed windows OS from docker multi-platform image to align with [dotnet changes](https://github.com/dotnet/dotnet-docker/issues/4492).
- Fixed a bug where the emitted CSharp would not be compatible with netstandad2.0. [#3829](https://github.com/microsoft/kiota/issues/3829)
- Fixed a bug where import statements for additionalDataHolder and enumSet are missing when BackingStore is enabled in java. [#3643](https://github.com/microsoft/kiota/pull/3643)
- Fixed an issue where Kiota's regex's might time out. [#3797](https://github.com/microsoft/kiota/issues/3797)
- Fixed a bug where getBackingStore method body was malformed for java. [#3643](https://github.com/microsoft/kiota/pull/3643)
- Fixed a bug where serialize method will not write additional data when backingStore is enabled for java. [#3643](https://github.com/microsoft/kiota/pull/3643)
- Fixed a bug where paths with parameters in the same position but different names would make generation fail. [#3756](https://github.com/microsoft/kiota/issues/3756)
- Fixed a bug where a property named constructor would make generation fail. [#3756](https://github.com/microsoft/kiota/issues/3756)
- Removed reflection for Java enum deserialization. [microsoft/kiota-java#843](https://github.com/microsoft/kiota-java/pull/843)
- Added support for AnyOf arrays. [#3786](https://github.com/microsoft/kiota/pull/3792)
- Fixed a bug where property names that matched reserved type would be replaced in dotnet.
- Fixed pass by value for `contentType` param in Go `requestInfo.SetStreamContentAndContentType`[#3830](https://github.com/microsoft/kiota/issues/3830)
- Fixed parsing of `DateOnly` values generated in request executors [#3679](https://github.com/microsoft/kiota/issues/3679)
- Fixes generation of default values names for go constructor functions [#3436](https://github.com/microsoft/kiota/issues/3436)
- [Java] Removed the usage of reflection in `ApiClientBuilder` [`kiota-java#923`](https://github.com/microsoft/kiota-java/issues/923)
- Fixed a bug where path parameter type was not correctly detected during generation. [#3791](https://github.com/microsoft/kiota/issues/3791)

## [1.8.2] - 2023-11-08

### Added

### Changed

- Fixed generating any-type schemas [#3536](https://github.com/microsoft/kiota/issues/3536)
- Fixed float to string conversion with invariant culture.
- Fixed a bug where structured error mime types would not be filtered and prioritized through the configuration. [#3669](https://github.com/microsoft/kiota/issues/3669)
- Fixed a bug where vendor mime types would be ignored. [#3666](https://github.com/microsoft/kiota/issues/3666)
- Fixed a bug where additional parameter would be stripped from accept header. [#3667](https://github.com/microsoft/kiota/issues/3667), [#3667](https://github.com/microsoft/kiota/issues/3668)
- Generation for Java no longer utilizes Async api components. [Kiota-Java #175](https://github.com/microsoft/kiota-java/issues/175)

## [1.8.1] - 2023-11-02

### Added

### Changed

- Fixed a bug where query parameter enum reusable types would be trimmed. [#3637](https://github.com/microsoft/kiota/issues/3637)

## [1.8.0] - 2023-11-02

### Added

- 📢📢📢 Python generation is now stable! 🚀🚀🚀
- 📢📢📢 PHP generation is now stable! 🚀🚀🚀
- Added support for enum query parameter types. [#2490](https://github.com/microsoft/kiota/issues/2490)
- Added settings in the vscode extension for: backingStore, additionalData, excludeBackwardCompatible, cleanOutput, clearCache, serializers, deserializers, disabledValidationRules, structuredMimeTypes. [#3355](https://github.com/microsoft/kiota/issues/3355)
- Support for primary error message in PHP [#3276](https://github.com/microsoft/kiota/issues/3276)
- Added support for multiple content type request bodies. [#3377](https://github.com/microsoft/kiota/issues/3377)
- Added support for multiple content type responses. [#3377](https://github.com/microsoft/kiota/issues/3377)
- Support for primary error message in Python [#3277](https://github.com/microsoft/kiota/issues/3277)
- Added a json output for the `kiota info` command

### Changed

- Set serialization name for path parameters for use with url templating in Python. [#3612](https://github.com/microsoft/kiota/issues/3612)
- Include the type which a promise resolves to in PHPDocs for PHP. [#3542](https://github.com/microsoft/kiota/issues/3542)
- Added null check for null content type instances when getting deprecation information [#3588](https://github.com/microsoft/kiota/issues/3588)
- Aligns header management in Python with other languages. [#3430](https://github.com/microsoft/kiota/issues/3430)
- Fixed parameters that are in camelcase to snakecase in Python. [#3525](https://github.com/microsoft/kiota/issues/3525)
- Fixed missing imports for method parameters that are query parameters.
- Replaces the use of "new" by "override" and "virtual" in CSharp models.
- Fixed a bug where namespaces segment names might contain special characters. [#3599](https://github.com/microsoft/kiota/issues/3599)
- Fixed a bug in validation rules where form data would wrongfully warn for arrays. [#3569](https://github.com/microsoft/kiota/issues/3569)
- Fixed a bug where content type parameter would be missing for TypeScript, Java, PHP, Python, Ruby and Go. [#3610](https://github.com/microsoft/kiota/issues/3610)
- Fixed query parameters type mapping for arrays. [#3354](https://github.com/microsoft/kiota/issues/3354)
- The lock file now contains the relative path to the description in case of local path. [#3151](https://github.com/microsoft/kiota/issues/3151)
- Fixes a bug where query parameters would be missing in CSharp for ebc clients. [#3583](https://github.com/microsoft/kiota/issues/3583)
- Fixed bug where base64url and decimal types would not be generated properly in Java.
- Fixed a bug where object properties would not be serialized in TypeScript. [#3596](https://github.com/microsoft/kiota/issues/3596)
- Fixed bug where symbol name cleanup would not work on forward single quotes characters [#3426](https://github.com/microsoft/kiota/issues/3426).
- Fixed a bug where a "models" API path segment in the description would derail generation. [#3400](https://github.com/microsoft/kiota/issues/3400)
- Changes to the configuration of RequestInformation are preserved instead of being overwritten. [#3401](https://github.com/microsoft/kiota/pull/3401).
- Fix bug where import statements in typescript wasn't using import type notation for types that are erased at runtime. [#3190](https://github.com/microsoft/kiota/issues/3190)
- The structured content type generation parameter now supports prioritization with `q=value` syntax. [#3377](https://github.com/microsoft/kiota/issues/3377)
- Fixed bug where `Tilde` char convert to Enum member name properly in C#. [#3500](https://github.com/microsoft/kiota/issues/3500)
- Restore backing store feature for typescript. [#2613](https://github.com/microsoft/kiota/issues/2613)
- Fixed default code documentation for RequestBodyContentType method parameter.

## [1.7.0] - 2023-10-05

### Added

- Added support for tracing in Python. [#1872](https://github.com/microsoft/kiota/issues/1872)
- Added auto-generated comment for TypeScript generation. [#3244](https://github.com/microsoft/kiota/issues/3244)
- Added a new switch to exclude all assets generated only for backward compatibility. [#2952](https://github.com/microsoft/kiota/issues/2952)
- Added support for tracing (OpenTelemetry) in PHP. [#1871](https://github.com/microsoft/kiota/issues/1871)

### Changed

- Fixed class name casings when reference in the errorMappings in PHP.
- Removed `--json-no-indent` option in favor of `RAW_JSON` output format which does the same job. (CLI)
- Fixed imports for enum type properties with default values in Python. [#3367](https://github.com/microsoft/kiota/issues/3367)
- Updated constructor for request builders in Python to set passed path parameters. [#3352](https://github.com/microsoft/kiota/issues/3352)
- Fixed inherited type definition generation where some cases would not generate properly. [#2745](https://github.com/microsoft/kiota/issues/2745)
- Fixed naming convention for inline response types. [#2952](https://github.com/microsoft/kiota/issues/2952)
- Localhost based descriptions are not cached anymore to facilitate development workflows. [#3316](https://github.com/microsoft/kiota/issues/3316)
- Fixed a bug where the hints would miss quotes for paths and always use the API manifest. [#3342](https://github.com/microsoft/kiota/issues/3342)
- Fixed a bug where inline composed types for components schemas would have the wrong name. [#3067](https://github.com/microsoft/kiota/issues/3067)
- Fixed a bug where the casing of properties serialization name would be normalized. [kiota-serialization-json-dotnet#131](https://github.com/microsoft/kiota-serialization-json-dotnet/issues/131)
- Changed parameter order in with_url method body to match the signature of RequestBuilder constructor in Python. [#3328](https://github.com/microsoft/kiota/issues/3328)
- Removed redundant undefined qualifier in TypeScript for properties. [#3244](https://github.com/microsoft/kiota/issues/3244)
- The default status code response is now used as 4XX and 5XX when those class responses are not provided in the description. [#3245](https://github.com/microsoft/kiota/issues/3245)
- Adds codes files in typescript to reduce number of generated files. [#2116](https://github.com/microsoft/kiota/issues/2116)
- Fix null reference exception when a parameter is defined without a schema. (CLI).
- Log a message to stderr if a request is skipped due to missing data. (CLI) [#2210](https://github.com/microsoft/kiota/issues/2210)
- Fixes code file generation in typescript [#3419](https://github.com/microsoft/kiota/issues/3419)
- Writes fully qualified name of custom types when a type with a similar name exists in the class in PHP.
- Rename composed type wrapper when class already exists in the namespace. [#2964](https://github.com/microsoft/kiota/issues/2964)

## [1.6.1] - 2023-09-11

### Changed

- Hotfix release for pipeline failing because of Microsoft.OpenApi.ApiManifest preview dependency.

## [1.6.0] - 2023-09-11

### Added

- Added support for raw URL in the fluent API surface in CSharp, Go, Java, PHP, Python, Ruby, TypeScript. [#3199](https://github.com/microsoft/kiota/issues/3199)
- Added support for external documentation links within descriptions in Python. [#2041](https://github.com/microsoft/kiota/issues/2041)
- Added support for API manifests. [#3104](https://github.com/microsoft/kiota/issues/3104)
- Added support for reserved path parameters. [#2320](https://github.com/microsoft/kiota/issues/2320)
- Added support for csv enum values in enums using a mask in Go.
- Added support for `x-ms-enum-flags` extension in Generator to enable generation of bitwise(flagged) enum values[#3237](https://github.com/microsoft/kiota/issues/3237).
- Added support for mapping primary error messages in CSharp, Go, Java, and TypeScript. [#3066](https://github.com/microsoft/kiota/issues/3066)

### Changed

- Fixed an issue where dependencies would not show up for any other language than CSharp in the vscode extension. [#3226](https://github.com/microsoft/kiota/issues/3226)
- Multiple fixes to guarantee idempotency of subsequent runs. [#2442](https://github.com/microsoft/kiota/issues/2442)
- Fixed issue with generating classes with Aliases(PHP)[microsoftgraph/msgraph-beta-sdk-php#197](https://github.com/microsoftgraph/msgraph-beta-sdk-php/pull/197)
- Flattens the models namespaces in Ruby to avoid circular dependencies.
- Adds ObjectId as a reserved keyword in Ruby to have memory management issues.
- Replace Javax annotations in favor of Jakarta annotations for Java code generation. [#2810](https://github.com/microsoft/kiota/issues/2810)
- RequestExecuters call overload methods reducing code generation size for Java. [#3150](https://github.com/microsoft/kiota/issues/3150)
- Remove URISyntaxException from Java generated RequestExecutors and RequestGenerators. [#3149](https://github.com/microsoft/kiota/issues/3149)
- Adds 'Generated' annotation to generated Enums and Classes for Java. [#3106](https://github.com/microsoft/kiota/issues/3106)
- Fixes uuid conversion to string value in PathParameters in Go. [#3106](https://github.com/microsoft/kiota/issues/3176)
- Fixes a bug with incorrect reserved models renaming that occurs sometimes depending on the order of type processing [microsoftgraph/msgraph-sdk-dotnet/issues/2084](https://github.com/microsoftgraph/msgraph-sdk-dotnet/issues/2084)
- Work around a System.CommandLine bug where adjacent matching command names would crash the CLI parser (CLI). [microsoftgraph/msgraph-cli#316](https://github.com/microsoftgraph/msgraph-cli/issues/316) [microsoftgraph/msgraph-cli#320](https://github.com/microsoftgraph/msgraph-cli/issues/320), [dotnet/command-line-api#2260](https://github.com/dotnet/command-line-api/issues/2260)
- Aggregate typescript import statements by source [#3232](https://github.com/microsoft/kiota/issues/3232)
- Fixes a bug in dotnet where enums types would not be fully disambiguated when initialized in constructor with default values and existing conflicting property exists [#3233]
- Fixes a bug in generation of flagged enum properties and their serializer/deserializer functions in typescript [https://github.com/microsoft/kiota/issues/3260]
- Fixes missing EnumSet types in method parameter and return types in Java [https://github.com/microsoft/kiota/issues/3272]

## [1.5.1] - 2023-08-08

### Added

- Added backing store support for Python. [#2858](https://github.com/microsoft/kiota/issues/2858)
- Added support for indexer parameter description. [#2978](https://github.com/microsoft/kiota/issues/2978)

### Changed

- Renamed the Shell language to CLI. [#3023](https://github.com/microsoft/kiota/issues/3023)
- Fixed a bug where and extraneous indexer would be generated for CLI. [#3088](https://github.com/microsoft/kiota/issues/3088)
- Fixed a bug where type specific indexers would fail to build in Go. [#3090](https://github.com/microsoft/kiota/issues/3090)

## [1.5.0] - 2023-08-04

### Added

- Added the title of the API in the VSCode tree view. [#2779](https://github.com/microsoft/kiota/issues/2779)
- Added capability to serialize and deserialize UUIDs in typescript[#40](https://github.com/microsoft/kiota-typescript/issues/40)
- Added auto-generation header comment for class and enums in CSharp [#2886](https://github.com/microsoft/kiota/issues/2886)
- Added support for multipart form data request body in CSharp, Go, Java, and TypeScript. [#220](https://github.com/microsoft/kiota/issues/220)
- Added support for base64 encoded properties in TypeScript.
- Added support for type specific (non string) indexers parameters. [#2594](https://github.com/microsoft/kiota/issues/2594)

### Changed

- Fixed missing type comments in many cases. [#2868](https://github.com/microsoft/kiota/issues/2868)
- Fixed a bug where duplicate enum entries in the description would lead to duplicate members. [#2352](https://github.com/microsoft/kiota/issues/2352)
- Sunset app.kiota.dev in favour of the VSCode extension. [#2934](https://github.com/microsoft/kiota/issues/2934)
- Use schematized types for 206 response codes instead of binary. [#2880](https://github.com/microsoft/kiota/issues/2880)
- Type names are not changed to first char upper case in comments in some cases.
- Fixed a bug where the show command would display an upgrade warning.
- Updated `getEnumValues` method name to `getCollectionOfEnumValues` in TypeScript. [#2907](https://github.com/microsoft/kiota/pull/2907)
- Added `Method` to the list of `CSharpReservedClassNames`. [#2939](https://github.com/microsoft/kiota/pull/2939)
- Changed generation to use aggregate type for `TimeSpan` values in java [#2069](https://github.com/microsoft/kiota/issues/2069)
- Fixed generation of properties with identical names after symbol cleanup. [#2869](https://github.com/microsoft/kiota/issues/2869)
- Use `import type` syntax in Typescript for all code that will be erased from output at runtime. [#2959](https://github.com/microsoft/kiota/issues/2959)

## [1.4.0] - 2023-07-07

### Added

- Added support for Composed types (De)Serialization for Python Generation. [#1813](https://github.com/microsoft/kiota/issues/1813)
- Added support for deprecation annotations in C#, Java, TypeScript and Go. [#2605](https://github.com/microsoft/kiota/issues/2605)
- Added a message to update kiota when using an outdated version. [#2099](https://github.com/microsoft/kiota/issues/2099)

### Changed

- Fixed an issue with query parameter name normalization in Ruby and Python. [#2825](https://github.com/microsoft/kiota/issues/2825)
- Fixed serialization of scalar members in union types for C#, Go, Java. [#2462](https://github.com/microsoft/kiota/issues/2462)
- Fixes an issue where class to interface replacement in TypeScript would be flaky. [#2676](https://github.com/microsoft/kiota/issues/2676)
- Deprecated Visual Studio OpenAPI reference packages.
- Fixed a bug where TypeScript errors would loose inheritance to base error definition.
- Fixed a bug where types trimming would be too aggressive.
- Fixed a bug where base property detection would be broken resulting in duplicate properties in inheritance trees.
- Fixes a bug where classes ending up with Id would have the wrong names.
- Fixed a bug where default enum values would not fail to build in TypeScript. [#2615](https://github.com/microsoft/kiota/issues/2615)
- Replaced response handler parameter by request option to reduce generated code size in TypeScript. [#1855](https://github.com/microsoft/kiota/issues/1855)
- Fixed a bug where a stackoverflow exception occurs when inlined schemas have self-references [2656](https://github.com/microsoft/kiota/issues/2656)
- Fixed nil safety while type casting values in collections in Go
- Moved common RequestBuilder ((request_adapter, url_template and path_parameters)) and RequestConfiguration(headers, options) properties to respective base classes in Python.[2440](https://github.com/microsoft/kiota/issues/2440)
- Fixed a bug where escaped package names would not be lowercased in Java.
- Fix failing PHP integration tests [2378](https://github.com/microsoft/kiota/issues/2378)
- Prevents method overloading for go getters and setters with different values. [#2719](https://github.com/microsoft/kiota/issues/2719)
- Fixed PHP request executor methods that return enums.
- Allow configuration of the number of threads via the environment variable KIOTA_GENERATION_MAXDEGREEOFPARALLELISM.
- Fixes regression where enum options would be renamed in CSharp.
- Add locking to writing to log files.

## [1.3.0] - 2023-06-09

### Changed

- Changed python model classes to dataclasses. [#2684](https://github.com/microsoft/kiota/issues/2684)
- Fix issue with command conflicts causing CLI crashes. (Shell)
- Fix build error by splitting the ambiguous `--file` option into `--input-file` and `--output-file`. (Shell)
- Fixed including unused imports in Go [#2699](https://github.com/microsoft/kiota/pull/2410)
- Fixed a bug where error response type with primitive types would cause compile errors in dotnet [#2651](https://github.com/microsoft/kiota/issues/2693)
- Fixed a bug where CSharp generation would fail if the input openApi contained schemas named 'TimeOnly' or 'DateOnly' [2671](https://github.com/microsoft/kiota/issues/2671)
- Updated the reserved types for CSharp to include 'Stream' and 'Date' should be reserved names in CSharp [2369](https://github.com/microsoft/kiota/issues/2369)
- Fix issue with request builders with parameters being excluded from commands output. (Shell)
- Fixed a bug in setting default enum values fails if the symbol has been sanitized and the symbol only contains special characters [2360](https://github.com/microsoft/kiota/issues/2360)
- Fixed issue where duplicate query parameter names per path were added to the URL template. Now only distinct query parameter names are added. [2725](https://github.com/microsoft/kiota/issues/2725)

## [1.2.1] - 2023-05-16

### Changed

- Fixed a bug where Operation filters would be greedy and exclude non operation filters. [#2651](https://github.com/microsoft/kiota/issues/2651)
- Shorten Go File names to a max of 252
- Fixed a bug where clean output option would fail because of the log file. [#2645](https://github.com/microsoft/kiota/issues/2645)
- Fixed a bug in the extension where selection in multiple indexers would fail. [#2666](https://github.com/microsoft/kiota/issues/2666)

## [1.2.0] - 2023-05-04

### Added

- 📢📢📢 Go is now a stable language!
- Added typescript interfaces for models and request config params. [#1013](https://github.com/microsoft/kiota/issues/1013) and [#1521](https://github.com/microsoft/kiota/issues/1521)
- Added automatic loading of the lock file for the extension so quick edits of clients are supported.
- Added a warning message when clients get upgraded from one kiota version to another. [#2598](https://github.com/microsoft/kiota/issues/2598)
- Added trimming of derived types that are not being used by the client. [#2543](https://github.com/microsoft/kiota/issues/2543)
- Added support for merging schemas of AllOf > 2. [#2438](https://github.com/microsoft/kiota/issues/2438)
- Added operation selection in the vscode extension. [#2556](https://github.com/microsoft/kiota/issues/2556)
- Added Chinese translations to vscode extension.
- Added an action to open documentation in the vscode extension. [#2562](https://github.com/microsoft/kiota/issues/2562)

### Changed

- Fixed issue where implements for error classes were not copied when inlining classes.
- Moved the common properties to a base class and remove properties(RequestAdapter, UrlTemplate and PathParameters) for the request builders and options and headers for RequestConfig classes PHP.[2439](https://github.com/microsoft/kiota/issues/2439)
- Fixed bugs with imports for PHP Generation.
- Indexers replacement are now at the same level as the original indexer. e.g `client.userById("id").messagesById("id")...` is now `client.users.withId("id").messages.withId("id")...`.
- Fixed a bug where arrays with empty items definitions would still project properties. [#2502](https://github.com/microsoft/kiota/issues/2502)
- Fixed a bug where multiple single path parameters at the same level would produce invalid url templates.
- Fixed a bug where steps count would be increasing on nav back in the extension. [#2553](https://github.com/microsoft/kiota/issues/2553)
- Fixed a bug where java path parameters wouldn't build.
- Fixed a bug where extension would not reset generation information on new search. [#2540](https://github.com/microsoft/kiota/issues/2540)
- Fixed a bug where the extension would not select nodes when loading from lock file with no filters. [#2542](https://github.com/microsoft/kiota/issues/2542)
- Fixed a bug where the extension would fail to generate for the root path. [#2536](https://github.com/microsoft/kiota/issues/2536)
- Fixed a bug where properties copied from parent to child classes would not be cloned.
- Fixed a bug where Java discriminator mapping would use the mapping name instead of the type name.
- Fixed a bug where filters for nodes with same-level single path parameters with different names would not work anymore.
- Fixed a bug where replacing reserved names would not propagate the rename to the inner child elements map of the parent class.
- Fixed a bug where descriptions with multiple server URLs would use the HTTP one instead of HTTPs. [#2336](https://github.com/microsoft/kiota/issues/2336)
- Fixed a bug where backing store properties would be sometimes duplicated in derived classes.
- Write PHP URL templates in request builders using single quoted strings to prevent need to escape $-prefixed names e.g. $count, $ref, $value.

## [1.1.3] - 2023-04-18

### Changed

- Fixed a bug where certain configuration sections would not load properly.

## [1.1.2] - 2023-04-17

### Changed

- Fixed Mac-OS releases.

## [1.1.1] - 2023-04-05

### Changed

- Fixed a bug where kiota installation would fail because of zip structure change.

## [1.1.0] - 2023-04-05

### Added

- Added Visual Studio Code preview extension. [#2333](https://github.com/microsoft/kiota/issues/2333)
- Added support for searching in forks for API descriptions in GitHub. [#2429](https://github.com/microsoft/kiota/issues/2429)
- Added the ability to filter on operations. [#2431](https://github.com/microsoft/kiota/issues/2431)

### Changed

- Fixed a bug where UUID type is not correctly passed to deserialization method due to snake casing of primitive type names.
- Fixed a bug where unescaped query parameters are not correctly matched to the original name due to python convention of snake casing parameter names.
- Fixed a bug where date types annotations and guid's were not correctly translated in Python
- Fixed the extension of downloaded files when using the default path. [#2316](https://github.com/microsoft/kiota/issues/2316)
- Fixed a bug where lookup of reference ids failed for AllOf more than one level up.
- Fixed a bug where a CLI client would not set the content types for requests. (Shell)
- Fixed linting errors by re-ordering methods and properties in Python.
- Fixed a bug where requests with bodies would fail in Ruby. [#2473](https://github.com/microsoft/kiota/issues/2473)
- Changed python import mechanism to facilitate code completion. [#2380](https://github.com/microsoft/kiota/issues/2380)
- Fixed a bug where discriminator methods were missing possible types in Python [#2381](https://github.com/microsoft/kiota/issues/2381)
- Fixed a bug where boolean or number enums would be mapped to enums instead of primitive types. [#2367](https://github.com/microsoft/kiota/issues/2367)
- Fixed a bug where CSharp inherited constructor name was incorrect. [#2351](https://github.com/microsoft/kiota/issues/2351)
- Fixed a bug where java refiner would emit method's parameters types without normalizing the name.
- Fixed a bug where java refiner would emit incorrect returning types and error mappings without normalizing the name.
- Changed the name of the static query parameter factory method from `addQueryParameters` to `createQueryParameters` in PHP
- Fixed a bug where java writer would emit incorrect serialization values for escaped enums
- Fixed a bug where java writer would emit incorrect type names in case of compound types
- Fixed a bug where go refiner would emit incorrect code when inlining error parents
- Fixed a bug where inline type names would not be sanitized. [#2368](https://github.com/microsoft/kiota/issues/2368)
- Fixed a bug in PHP where the base URL path parameter key didn't match the URI template.
- Changed invalid schema behavior, invalid properties are now ignored with a warning instead of failed. [#2089](https://github.com/microsoft/kiota/issues/2089)
- Fixed a bug where java refiner would not normalize inherited class names and interface types.
- Fixed a bug where search based commands would not match exact matches when additional results are available.
- Fixed a bug where imported classes and enums would not be disambiguated when they have the same name in dotnet.
- Fixed a bug where escaping enum names resulted in a loss of the original enum name. [#2488](https://github.com/microsoft/kiota/issues/2488)
- Fixed a bug where properties names are not correctly normalized in Go.

## [1.0.1] - 2023-03-11

- Fixed a bug where double would not be mapped properly.

## [1.0.0] - 2023-03-10

- 📢📢📢 Kiota is Generally Available with C# as a first stable language and more to follow soon! 🚀🚀🚀

### Added

- Added constructors and query parameter factory methods to request configuration classes and constructors to query parameter classes in PHP.
- Added support for relative server URL. [#2278](https://github.com/microsoft/kiota/issues/2278)
- Added restoration of the kiota-lock when the generation fails with clean output. [#2292](https://github.com/microsoft/kiota/issues/2292)

### Changed

- Fixed a bug where byte and binary types would be wrongly mapped. [#2357](https://github.com/microsoft/kiota/issues/2357)
- Fixed a bug where go refiner would fail with a null reference.
- Fixes a bug where request builders would be incorrectly generated due to inconsistent suffix generation
- Fixed a bug where PHP model getAdditionalData() would not return nullable types.
- Fixed bug in request options PHPDoc type.
- Fixed a bug where java refiner would emit enums without normalizing the name.
- Fixed bug in request configuration class constructor PHPDoc.
- Fixed a bug where ruby refiner would emit enums without normalizing the name.

## [0.11.1] - 2023-02-13

### Added

- Added support for multi-valued headers in Python. [#2051](https://github.com/microsoft/kiota/issues/2051)
- Added `getResponseStatusCode` to PHP exceptions reserved names provider. [#2243](https://github.com/microsoft/kiota/issues/2243)

### Changed

- Fixed a bug where search would fail because of a parsing issue. [#2290](https://github.com/microsoft/kiota/issues/2290)
- Fixed a bug where Ruby namespaces would fail to load with Rails.
- Fixed a bug where errors/exceptions could override native exception type symbols in Python. [#2257](https://github.com/microsoft/kiota/issues/2257)
- Fixed a bug where descriptions with a path segment matching an HTTP verb would fail to generate. [#2231](https://github.com/microsoft/kiota/issues/2231)

## [0.11.0] - 2023-02-07

### Added

- Updated the client constructor to set the base_url in path parameters from RequestAdapter's base_url(Python) [#2128](https://github.com/microsoft/kiota/issues/2128)
- Added support for Raw Url in Request Builders for PHP Generation. [2205](https://github.com/microsoft/kiota/issues/2205)
- Added support for external documentation links on request execution methods (PHP Generation). [2038](https://github.com/microsoft/kiota/issues/2038)
- Added support for nullable reference types in dotnet for projects running Netstandard 2.1/Net 6.0 and above [2073](https://github.com/microsoft/kiota/issues/2073)
- Added support for multi-value headers to CLI generation. (Shell)
- Added support for overriding some of the generation settings in the OpenAPI description. [#2197](https://github.com/microsoft/kiota/issues/2197)
- Added support for multi-value headers for PHP Generation. [#2052](https://github.com/microsoft/kiota/issues/2052)
- Added support for Composed types (De)Serialization for PHP Generation. [#1814](https://github.com/microsoft/kiota/issues/1814)
- Added support for backing store in Go. [466](https://github.com/microsoft/kiota/issues/466)
- Added support for inherited error types by inlining the parents. [2194](https://github.com/microsoft/kiota/issues/2194)
- Added support for documentation links in CLI's help commands.

### Changed

- Fixed bug in indexer methods for PHP Generation.
- Fixed a bug where errors/exceptions could override native exception type symbols for PHP Generation. [#2258](https://github.com/microsoft/kiota/issues/2258)
- Fixed a bug where most of the Java fields have been prefixed with an underscore.
- Mangle properties and/or accessors names per language to have more idiomatic APIs.
- Using fully qualified identifier for java.util.function.Consumer to avoid conflicts in Java.
- Removed response handler parameter from PHP request executor methods. [1856](https://github.com/microsoft/kiota/issues/1856)
- Fixed minor typo in adding Accept header for PHP.
- Fixed a bug with null reference types and composed types in CSharp.
- Fixed a bug with null reference types scalar values in CSharp.
- Fixed a bug where reserved names replacement wouldn't check whether the name was already in use (all languages).
- Fixed a bug where default OpenAPI.net validation rules could not be disabled.
- Fixed a race condition in namespace disambiguation for CSharp.
- Fixed a bug where errors/exceptions could override native exception type symbols. [#2190](https://github.com/microsoft/kiota/issues/2190)
- Removed the ResponseHandler parameter in RequestAdapter to be a RequestOption in Python [#1857](https://github.com/microsoft/kiota/issues/1857)
- Updated the client constructor to set the baseUrl path parameter from RequestAdapter's baseUrl(PHP) [#2129](https://github.com/microsoft/kiota/issues/2129)
- The Lock file uses a project version coming from a Source Generator instead of the one looked up with reflection. [#2147](https://github.com/microsoft/kiota/issues/2147)
- Fixed a bug in ruby where file names or paths could be too long to be packaged.
- Fixed a bug where models descriptions would be undeterministic. [#2130](https://github.com/microsoft/kiota/issues/2130)
- Fixed a bug in dotnet where default values for Enum properties with special characters would not match the model. [#2091](https://github.com/microsoft/kiota/issues/2091)
- Sets the base url to make use of request information easier in CSharp/Java/TypeScript/Go/Ruby. [#2061](https://github.com/microsoft/kiota/issues/2061)
- Renamed CreateXXXRequestInformation methods to ToXXXRequestInformation for a better auto-completion experience. [#2071](https://github.com/microsoft/kiota/issues/2071)
- Renamed Go request adapter methods to remove the async suffix. [#2084](https://github.com/microsoft/kiota/issues/2084)
- Fixed a bug where CLI query/header/path parameters would not be deduplicated. [#2059](https://github.com/microsoft/kiota/issues/2059)
- Removed unused generated import for PHP Generation.
- Fixed a bug where long namespaces would make Ruby packaging fail.
- Fixed a bug where classes with namespace names are generated outside namespace in Python. [#2188](https://github.com/microsoft/kiota/issues/2188)
- Changed signature of escaped reserved names from {x}_escaped to {x}_ in line with Python style guides.
- Add null checks in generated Shell language code.
- Fixed a bug where Go indexers would fail to pass the index parameter.
- Fixed a bug where path segments with parameters could be missing words. [#2209](https://github.com/microsoft/kiota/issues/2209)
- Fixed a bug where refiners could generate duplicate properties.
- Fixed a bug where Go collections would try to use variadic parameters where not supported.
- Removed the need to provide a RequestAdapter in Shell command builders.

## [0.10.0] - 2023-01-04

### Added

- Added support for auto-registration of serializers in Ruby. [#478](https://github.com/microsoft/kiota/issues/478)
- Added support for middleware infrastructure in Ruby. [#1650](https://github.com/microsoft/kiota/issues/1650)
- Added support for query parameters names aliasing in Ruby. [#1664](https://github.com/microsoft/kiota/issues/1664)
- Added support for vendor specific serialization in Ruby. [#1661](https://github.com/microsoft/kiota/issues/1661)
- Added support for default properties values in Ruby. [#1725](https://github.com/microsoft/kiota/issues/1725)
- Added support for discriminated types deserialization (inheritance) in Ruby. [#1652](https://github.com/microsoft/kiota/issues/1652)
- Added support for error mapping in Ruby. [#1653](https://github.com/microsoft/kiota/issues/1653)
- Added support for multi-valued request headers in Ruby. [#2054](https://github.com/microsoft/kiota/issues/2054)
- Added support for composed types generation in Ruby.
- Added missing get child node method in Ruby for deserialization.
- Added declaration of module classes in Ruby.

### Changed

- Fixed container support for MacOS M1. [#1888](https://github.com/microsoft/kiota/issues/1888)
- Fixed a bug where a missing baseURL would make search fail. [#2095](https://github.com/microsoft/kiota/issues/2095)
- Fixed a bug in Ruby where the request adapter URL would be overwritten by the client defaults. [#1647](https://github.com/microsoft/kiota/issues/1647)
- Replaced concurrent-ruby by Fibers in Ruby libraries to implement proper asynchronous execution of requests.
- Replaced response_handler parameter by a request option in Ruby. [#1860](https://github.com/microsoft/kiota/issues/1860)
- Fixed a bug where conversion of intersection types to wrappers would fail.
- Fixed raw url initialization in Ruby.
- Fixed a bug where subsequent indexers would fail to convert properly for languages not supporting indexers. [#1666](https://github.com/microsoft/kiota/issues/1666)
- Fixed a bug where the ISO duration import would be incorrect in Ruby.
- Fixed a bug where default middleware options would not be assigned in Ruby.
- Fixed a bug where request options would not be mapped properly in Ruby.
- Fixed a bug where the main module would be missing in Ruby and TypeScript.
- Fixed a bug where class names could conflict with module names in Ruby.
- Fixed a bug where modules listing would be not be deterministic in Ruby and TypeScript.
- Moved Ruby libraries to their own repositories.
- Fixed a regression where errors would be missing their parent types.
- Fixed a regression where indexers replacement would fail.

## [0.9.0] - 2022-12-19

### Added

- Added description validation rules to help users get the best client experience. [#2019](https://github.com/microsoft/kiota/issues/2019)
- Added support for external documentation links on request execution methods. [#2036](https://github.com/microsoft/kiota/issues/2036)
- Added support for multi-valued headers in CSharp, TypeScript, Go, and Java. [#2032](https://github.com/microsoft/kiota/issues/2032)

### Changed

- Fixed a generation issue in TypeScript where static methods imports could collide.
- Fixed a generation issue in Go with the accept headers definition.
- Fixed a generation issue in Go and TypeScript with UUID properties.
- Fixed issue with wrong imports for PHP. [#2049](https://github.com/microsoft/kiota/pull/2049)
- Fix issue where discriminator types were never getting imported for PHP. [#2049](https://github.com/microsoft/kiota/pull/2049)
- Fix issue where class aliasing was never working as expected for PHP. [#2049](https://github.com/microsoft/kiota/pull/2049)
- Fixed colliding imports for factory methods in TypeScript. [#2009](https://github.com/microsoft/kiota/issues/2009)
- Switched to lazy loading module imports in Python. [#2007](https://github.com/microsoft/kiota/issues/2007)
- Caters for type names being used from System namespace in CSharp generation [#2021](https://github.com/microsoft/kiota/issues/2021)
- Fixed wrong send request method name for collections in Python. [#2057](https://github.com/microsoft/kiota/issues/2057)
- Implemented request builders with no parameters as properties in Python. [#2024](https://github.com/microsoft/kiota/issues/2024)

## [0.8.3] - 2022-12-01

### Changed

- Unblocks nuget release by removing file triggering credscan.

## [0.8.2] - 2022-12-01

### Changed

- Unblocks nuget release by removing file triggering credscan.

## [0.8.1] - 2022-12-01

### Changed

- Fixes publishing workflow missing workload restore commands.

## [0.8.0] - 2022-12-01

### Added

- Added support for GitHub based API search.[#1866](https://github.com/microsoft/kiota/issues/1866)
- Added login/logout commands to access API descriptions in private GitHub repositories. [#1983](https://github.com/microsoft/kiota/issues/1983)
- Added support for scalar request bodies Python [#1571](https://github.com/microsoft/kiota/issues/1571)
- Sets property defaults in constructor and removes duplicate properties defined in base types from model serialization and deserialization methods in Python. [#1726](https://github.com/microsoft/kiota/issues/1726)
- Added support for scalar request bodies in PHP [#1937](https://github.com/microsoft/kiota/pull/1937)
- Added accept header for all schematized requests Python. [#1617](https://github.com/microsoft/kiota/issues/1617)
- Added optional backing store support for PHP. [#1976](https://github.com/microsoft/kiota/pull/1976)
- Fixed a bug where OdataErrors had wrong inherited class name in Python.
- Fixed a bug where empty path parameters dictionary would throw an error in request builders in Python.

### Changed

- Fixed a bug where readonly properties would fail to deserialize for TypeScript.
- Fixed a bug where array buffers nullability would wrongly be defined for TypeScript.
- Fixed a bug where parameter comments would appear in summary tag comments in dotnet. [#1945](https://github.com/microsoft/kiota/issues/1945)
- Fixed a bug in PHP generation where request bodies would not serialize single elements properly. [#1937](https://github.com/microsoft/kiota/pull/1937)
- Fixed a bug where request information would always be set from scalar. [#1965](https://github.com/microsoft/kiota/pull/1965)
- Fixed a bug where path parameters would be missing if no operation was present at the segment the parameter is defined. [#1940](https://github.com/microsoft/kiota/issues/1940)
- Fixed a bug where nested classes with long names caused compilation errors for java generated libraries. [#1949](https://github.com/microsoft/kiota/issues/1949)
- Removed use of anonymous classes in java generated libraries to reduce the number of java classes created at compilation time. [#1980](https://github.com/microsoft/kiota/pull/1980)
- Fixed a bug where generation would result in wrong indentation in some classes for Python [#1996]((https://github.com/microsoft/kiota/issues/1996).
- Fixed a bug where error class modules were hardcoded for Python [#1999]((https://github.com/microsoft/kiota/issues/1999)
- Fixed a bug where generation would sometimes result in wrong original names for query parameters in Python [#2000]((https://github.com/microsoft/kiota/issues/2000).
- Fixed a bug where Java would fail to compile for endpoints that return collections.

## [0.7.1] - 2022-11-01

### Changed

- Fixes publishing workflow which fails because of the web application.

## [0.7.0] - 2022-11-01

### Added

- Added an API key authentication provider for dotnet, TypeScript, Go and Java. [#1902](https://github.com/microsoft/kiota/issues/1902)
- Added compatibility all the way down to android API level 26 for Java.
- Added support for enum and collection of enum return types for Java.
- Added support for types with more than 500 discriminator entries in Java.
- Added a confirmation message once the generation is successful. [#1898](https://github.com/microsoft/kiota/issues/1898)
- Added colour scheme for all console messages to improve readability. [#1895](https://github.com/microsoft/kiota/issues/1895)

### Changed

- Fixed a bug where collections request bodies would not serialize single elements properly. [#1927](https://github.com/microsoft/kiota/issues/1927)
- Removed response handler parameter from Java executor methods.
- Changed the generated PHP deserializer code to use `fn` instead of `function`. [#1880](https://github.com/microsoft/kiota/pull/1880)
- Fixes compile errors due to type ambiguity in generated models in dotnet. [#1881](https://github.com/microsoft/kiota/issues/1881)
- Changes the ResponseHandler parameter in IRequestAdapter to be a RequestOption in dotnet [#1858](https://github.com/microsoft/kiota/issues/1858)
- File extensions are now stripped from property/namespace/class names. [#1892](https://github.com/microsoft/kiota/issues/1892)
- Missing host/server is now considered a warning instead of a critical error. [#1896](https://github.com/microsoft/kiota/issues/1896)
- Fixed a bug where info and show commands would crash in case of invalid description URL. [#1894](https://github.com/microsoft/kiota/issues/1894)
- Show command now reads descriptions directly from APIs.guru instead of their origin. [#1897](https://github.com/microsoft/kiota/issues/1897)
- Fixed a classnames having the same name as extensions would cause generation to fail. [#1892](https://github.com/microsoft/kiota/issues/1892)
- Fixed an issue where CSharp defensive programing would use string.IsNullOrEmpty for collections parameters.

## [0.6.0] - 2022-10-06

### Added

- Added a search command to find APIs.
- Added a download command to download API descriptions.
- Added a show command to display the API paths as a tree.
- Added an info command to show languages maturity and dependencies.
- Added hints to help people use and discover the commands.
- Added arguments to filter path items during generation (include-path/exclude-path).
- Added the ability to cancel the refinement process.
- Added Java 8 generation support.
- Added tracing support for Go. [#618](https://github.com/microsoft/kiota/issues/618)

### Changed

- BREAKING: the generation command is now a sub command: `kiota generate ...` instead of `kiota ...`.
- BREAKING: docker image renamed from `mcr.microsoft.com/kiota/generator` to `mcr.microsoft.com/openapi/kiota`.
- Fixed a bug where OData primitive types would result in composed types.
- Fixed a concurrency issue with imports management.
- Fixed a bug where Java request options type could conflict with generated types.
- Fixed a bug where CSharp serialization/deserialization names for properties would always be lowercased. [#1830](https://github.com/microsoft/kiota/issues/1830)
- Fixed a regression where the incorrect schema would be selected in an AllOf collection to generate incorrect type inheritance.
- Fixed a bug where discriminator information could contain non-derived types. [#1833](https://github.com/microsoft/kiota/issues/1833)
- Fixes a bug where mapping value would be missing from factories. [#1833](https://github.com/microsoft/kiota/issues/1833)
- Update go serializers and deserializers to use abstractions utils

## [0.5.1] - 2022-09-09

### Added

- Exempts read only properties from being serialized and sent to the service. [#1828](https://github.com/microsoft/kiota/issues/1828)

### Changed

- Fixed a regression where parse node parameter type for factories would be incorrect in Go, Ruby, Swift, Java and TypeScript.

## [0.5.0] - 2022-09-08

### Added

- Added support for range (2XX) responses. [#1699](https://github.com/microsoft/kiota/issues/1699)
- Added none output formatter to CLI commons. (Shell)
- Added 'Accept' field of http request header in Ruby. [#1660](https://github.com/microsoft/kiota/issues/1660)
- Added support for text serialization in Python. [#1406](https://github.com/microsoft/kiota/issues/1406)
- Added support for composed types (union, intersection) in CSharp, Java and Go. [#1411](https://github.com/microsoft/kiota/issues/1411)
- Added support for implicit discriminator mapping.
- Added support for default values of enum properties in CSharp, Java and Go.

### Changed

- Fixed a bug where Go clients would panic in case of nil response value.
- Fixed a bug to properly add request headers to Nethttp requests in Ruby.
- Fixed a bug to properly reject invalid URLs in Ruby.
- Fixed an issue with require statements being generated instead of require relative in Ruby.
- Updated AdditionDataHolder with the correct namespace. (Ruby)
- Removed/fixed passing in the current instance to fields deserializers in Ruby. [#1663](https://github.com/microsoft/kiota/issues/1663)
- Fix issue with duplicate variable declaration in command handlers (Shell)
- Update namespace qualification algorithm (helps in resolving when a type name appears in multiple namespaces) to use case insensitive string comparison (CSharp).
- Fix an issue where namespace reserved name replacement would not include replacing import names in the declared areas in CSharp. [#1799](https://github.com/microsoft/kiota/issues/1799)
- Removed Python abstractions, http, authentication and serialization packages
- Fixed an issue with generating the incorrect serialized type name and require statement for get/post methods (Ruby).
- Remove all overloads for GO request executors
- Adds a context object in all GO requests
- Remove all overloads for GO request executors and Adds a context object in all GO requests [GO#176](https://github.com/microsoftgraph/msgraph-sdk-go/issues/176)
- Fixed a bug where the Hashing method for type names differentiation could lock the process.
- Fixed a bug where CSharp declaration writer would add usings for inner classes.
- Fixed a bug with inline schema class naming.
- Fixed a bug where symbols starting with a number would be invalid.
- Fixed a bug where classes could end up with duplicated methods.
- Fixed a bug where Go writer would try to import multiple times the same symbol.
- Fixed a bug where the core generator engine would fail to recognize meaningful schemas.
- Fixed a bug where Go and Java inner class imports would be missing.
- Fixed a bug where Go and Java collection bodies would not generate properly.
- Aligns request options types in Java with other collections type.
- Fixed a bug where Java would skip duplicated imports instead of deduplicating them.
- Fixed a bug where Java would not convert date types for query parameters.
- Fixed a bug where Java doc comments could contain invalid characters.
- Fixed a bug where function parameters would be reodered incorrectly in dotnet[#1822](https://github.com/microsoft/kiota/issues/1822)

## [0.4.0] - 2022-08-18

### Added

- Updated test suite and tooling for python abstractions and core packages. [#1761](https://github.com/microsoft/kiota/issues/367)
- Added support for no-content responses in python abstractions and http packages. [#1630](https://github.com/microsoft/kiota/issues/1459)
- Added support for vendor-specific content types in python. [#1631](https://github.com/microsoft/kiota/issues/1463)
- Simplified field deserializers for json in Python. [#1632](https://github.com/microsoft/kiota/issues/1492)
- Adds python code generation support. [#1200](https://github.com/microsoft/kiota/issues/163)
- Added native type support for Duration, Time Only, and Date Only in Ruby. [#1644](https://github.com/microsoft/kiota/issues/1644)
- Added a `--additional-data` argument to generate the AdditionalData properties [#1772](https://github.com/microsoft/kiota/issues/1772)
- Added CAE infrastructure in Ruby by adding an `--additional-properties` parameter to the authenticate method of AuthenticationProvider, the get access token method of the AccessTokenProvider in Ruby. [#1643](https://github.com/microsoft/kiota/issues/1643)
- Added Kiota authentication library for Ruby. [#421](https://github.com/microsoft/kiota/issues/421)

### Changed

- Fixed a bug where collections types would generate invalid return types in CSharp.
- Fixed a bug where a nullable entry in anyOf schemas would create unnecessary composed types.
- Removed duplicate properties defined in base types from model serialization and deserialization methods and initialise property defaults in constructor. [#1737](https://github.com/microsoft/kiota/pull/1737)
- Fixed a bug where the generated code had incorrect casing within a method (Ruby). [#1672](https://github.com/microsoft/kiota/issues/1672)
- Fixed an issue where duplicate 'require' statements are generated for inner classes in the middle of the file (Ruby). [#1649](https://github.com/microsoft/kiota/issues/1649)
- Split parsable interface and additional property/data interface in Ruby. [#1654](https://github.com/microsoft/kiota/issues/1654)
- Changed format of datetimes in Go to be converted to ISO 8601 by default when place in path parameters(Go)
- Defined the Access Token Provider Interface for Ruby authentication. [#1638](https://github.com/microsoft/kiota/issues/1638)
- Reduce code verbosity on Go Getters and Setters. [G0#26][https://github.com/microsoftgraph/msgraph-sdk-go-core/issues/26]

## [0.3.0] - 2022-07-08

### Added

- Added a more explicit error message for invalid schemas. [#1718](https://github.com/microsoft/kiota/issues/1718)
- Added a parameter to specify why mime types to evaluate for models. [#134](https://github.com/microsoft/kiota/issues/134)
- Added an explicit error message for external references in the schema. [#1580](https://github.com/microsoft/kiota/issues/1580)
- Added accept header for all schematized requests. [#1607](https://github.com/microsoft/kiota/issues/1607)
- Added support for paging. [#1569](https://github.com/microsoft/kiota/issues/1569)
- Added support for vendor specific content types(PHP) [#1464](https://github.com/microsoft/kiota/issues/1464)
- Added support for accept request header (PHP) [#1616](https://github.com/microsoft/kiota/issues/1616)
- Added Getting Started steps for PHP. [#1642](https://github.com/microsoft/kiota/pull/1642)
- Defined the Access Token Provider interface (Ruby) [#1638](https://github.com/microsoft/kiota/issues/1638)
- Added Continuous Access Evaluation infrastructure (Ruby) [#1643](https://github.com/microsoft/kiota/issues/1643)

### Changed

- Fixed a bug where query parameter types would not consider the format. [#1721](https://github.com/microsoft/kiota/issues/1721)
- Fixed a bug where discriminator mappings across namespaces could create circular dependencies in Go. [#1712](https://github.com/microsoft/kiota/issues/1712)
- Fixed a bug where Go binary downloads would try to parse a structured object.
- Aligned mime types model generation behaviour for request bodies on response content. [#134](https://github.com/microsoft/kiota/issues/134)
- Fixed an issue where some critical errors would not return a failed exit code. [#1605](https://github.com/microsoft/kiota/issues/1605)
- Moved nested request configuration classes into separate files within the namespace for PHP. [#1620](https://github.com/microsoft/kiota/pull/1620)
- Fixed an issue where duplicate 'require' statements are generated for inner classes in the middle of the file (Ruby). [#1649](https://github.com/microsoft/kiota/issues/1649)
- Fixed wrong parameter type for Request config for request executors(PHP). [#1629](https://github.com/microsoft/kiota/pull/1629)
- Increased indentation for errorMappings in the request executor (PHP). [#1629](https://github.com/microsoft/kiota/pull/1629)
- Fixed bugs in PHP discriminator factory methods, Guzzle request adapter send methods, stream and plain text response handling. [#1634](https://github.com/microsoft/kiota/pull/1634)
- Removed abstractions, authentication, http and serialization packages for PHP. [#1637](https://github.com/microsoft/kiota/pull/1637)
- Fixed a bug where generated discriminator methods would reference types in other namespaces without proper resolution. [#1670](https://github.com/microsoft/kiota/issues/1670)
- Fixed a bug where additional data and backing store properties would be duplicated. [#1671](https://github.com/microsoft/kiota/issues/1671)
- Fixed a bug where serialized properties would not match the json property name when using the backing store. (CSharp).
- Corrected PHPDoc types for headers and request options properties in request configuration classes. [#1711](https://github.com/microsoft/kiota/pull/1711)
- Fixed a bug where properties defined at multiple inherited models would collide. [#1717](https://github.com/microsoft/kiota/issues/1717)

## [0.2.1] - 2022-05-30

### Added

- Added missing mappings in PHP for uint8 and int8. [#1473](https://github.com/microsoft/kiota/pull/1473)
- Added support for enum and enum collections responses in Go. [#1578](https://github.com/microsoft/kiota/issues/1578)
- Added Kiota builder engine as a package for external services integration. [#1582](https://github.com/microsoft/kiota/issues/1582)

### Changed

- Fixed a bug where the logger would not log all the information. [#1588](https://github.com/microsoft/kiota/issues/1588)

## [0.2.0] - 2022-05-24

### Added

- Added support for enum options descriptions (C#/Go/Java/TypeScript). [#90](https://github.com/microsoft/kiota/issues/90)
- Added support for file parameters types. [#221](https://github.com/microsoft/kiota/issues/221)
- Added support for no content responses in PHP. [#1458](https://github.com/microsoft/kiota/issues/1458)
- Added support for error handling in php request adapter. [#1157](https://github.com/microsoft/kiota/issues/1157)
- Added support for discriminator downcast in PHP. [#1255](https://github.com/microsoft/kiota/issues/1255)
- Added support for multiple collections indexing under the same parent.
- Added code exclusions placeholder in the generation. (oneOf)
- Added support for continuous access evaluation in Java. [#1179](https://github.com/microsoft/kiota/issues/1179)
- Added support for special characters in URL query parameter names. [#1584](https://github.com/microsoft/kiota/pull/1584)

### Changed

- Fixed a bug where union types would not work as error types.
- Fixed a bug where generation names could collide with platform names in CSharp.
- Fixed missing numbers mapping cases.
- Fixed multiple bugs enum options invalid symbols generation.
- Fixed a bug where symbols (classes, enums, properties...) could be only numbers, which is unsupported by most languages.
- Fixed a bug where union types would be missing serialization information.
- Fixed a bug where inline request bodies could override each other for the same path item with multiple operations.
- Fixed simple collections (arrays) support in CSharp.
- Fixed a bug where code properties could not be union or exclusion types.
- Fixed a bug where models would fail to generate if the schema type wasn't set to object.
- Fixed a bug where nullable wrapper schema flattening would ignore some composed type options.
- Fixed a bug where arrays without items definition would derail generation.
- Fixed a bug with enums detection for generation. (interpreted as string)
- Fixed a bug where classes names cleanup could end-up in a collision.
- Fixed a bug where null reference exception would be thrown when trying to lookup type inheritance on discriminators
- Fixed the lookup of model namespaces to only look in the target namespace to avoid reference collisions.
- Fixed a bug for the generated send method for paths returning Enums in dotnet.
- Breaking: renamed the --loglevel parameter to --log-level.
- Fixed a bug where some path parameter objects would have empty key values [#1586](https://github.com/microsoft/kiota/issues/1586)

## [0.1.3] - 2022-05-06

### Added

- Added text serialization library for PHP. [#1546](https://github.com/microsoft/kiota/pull/1546).

### Changed

- Fixed the image name in CI for MCR.

### Changed

## [0.1.2] - 2022-05-06

### Changed

- Minor changes in the parameters (-co => --co, -ll => --ll, -d is required, -l is required).

## [0.1.1] - 2022-05-06

### Changed

- Add binder for nullable boolean options. (Shell)

## [0.1.0] - 2022-05-04

### Added

- The dotnet tool is now available on the public feed `dotnet tool install -g Microsoft.OpenApi.Kiota --prerelease`.
- The dotnet OpenApi reference package is now available `Microsoft.OpenApi.Kiota.ApiDescription.Client`.
- The container image is now available on mcr. `docker pull mcr.microsoft.com/kiota/generator:latest`.

### Changed

- Revamped the api surface for request configuration. [#1494](https://github.com/microsoft/kiota/issues/1494)
- Fixed a bug in methods naming in Go after request configuration revamp.
- Fixes a bug where reserved names would not be updated for inheritance.
- Add `item` subcommand for indexers. Fixes conflicts when paths have repeating segments. (Shell) [#1541](https://github.com/microsoft/kiota/issues/1541)

## [0.0.23] - 2022-04-19

### Changed

- Fixed a bug where line returns in descriptions could break the generated code. [#1504](https://github.com/microsoft/kiota/issues/1504)
- Fixed a bug with special characters in query parameters names. [#1445](https://github.com/microsoft/kiota/issues/1445)
- Fixed a bug where complex types path parameters would fail to generate.
- Fixed a bug where Go serialization/deserialization method would generate invalid accessor names.
- Added discriminator support in the python abstractions serialization and http packages. [#1500](https://github.com/microsoft/kiota/issues/1256)

## [0.0.22] - 2022-04-08

### Added

- Added generation of command options for headers defined in the OpenAPI metadata source file. (Shell)
- Added retry, redirect, chaos and telemetry handler in java.

### Changed

- Simplified field deserialization.(PHP) [#1493](https://github.com/microsoft/kiota/issues/1493)
- Fixed a bug where the generator would not strip the common namespace component id for models. [#1483](https://github.com/microsoft/kiota/issues/1483)
- Simplified field deserialization. [#1490](https://github.com/microsoft/kiota/issues/1490)

## [0.0.21] - 2022-04-01

### Added

- Added text output formatter to CLI commons. (Shell)
- Added support for vendor specific content types generation/serialization. [#1197](https://github.com/microsoft/kiota/issues/1197)
- Added support for 204 no content in generation and CSharp/Java/Go/TypeScript request adapters. #1410
- Added a draft swift generation implementation. #1444
- Added support for yaml response type generation. [#302](https://github.com/microsoft/kiota/issues/302)
- Added support for xml response type generation. [#302](https://github.com/microsoft/kiota/issues/302)
- Added support for unstructured response generation (stream). [#546](https://github.com/microsoft/kiota/issues/546)

### Changed

- Moved go libraries to their own repository. [#370](https://github.com/microsoft/kiota/issues/370)
- Fixed a bug where the base url of the request adapter would be reset by the client(PHP). [#1469](https://github.com/microsoft/kiota/issues/1469)
- Fixed issue where custom date types are never corrected for method parameters(PHP). #1474
- Replaced DateTimeOffset with DateTime for custom date types(PHP). #1474
- Fixed a bug where the base url of the request adapter would be reset by the client. [#1443](https://github.com/microsoft/kiota/issues/1443)
- Fixed a bug where request builder classes for collections endpoints would have a wrong name. #1052
- Fixed issue with ambiguous type names causing build errors and stack overflows. (Shell) #1052
- Fixed a bug where symbols (properties, methods, classes) could contain invalid characters #1436
- Renamed parameters for requests: o => options, q => queryParameters, h => headers. [#1380](https://github.com/microsoft/kiota/issues/1380)
- Fixed a bug where names would clash with reserved type [#1437](https://github.com/microsoft/kiota/issues/1437)
- Fixed unnecessary use of fully qualified type names in Dotnet.

## [0.0.20] - 2022-03-25

### Changed

- Moved TypeScript middleware from Graph core to kiota http.
- Fixed a bug where errors would fail to deserialize for TypeScript.
- Fixed a bug where decimal types would not be mapped in TypeScript.
- Fixed circular dependencies issues for TypeScript #870.
- Fixed a bug where JSON serialization would fail on nil properties in Go.
- Moved typescript core packages into Kiota-TypeScript repo and delete for Kiota repo.
- Fixed a bug where collections of complex types could be mis-represented. [#1438](https://github.com/microsoft/kiota/issues/1438)
- Fixed a bug where inline properties would not generate their own type definition. [#1438](https://github.com/microsoft/kiota/issues/1438)

## [0.0.19] - 2022-03-18

### Added

- Adds a `--clean-output` argument to clean the target directory before generation #1357
- Adds support for `text/plain` responses for CSharp, Java, TypeScript and Go. #878

### Changed

- Fixed a bug where models descriptions would not be deterministic #1393
- Fixed a bug where unnecessary namespaces would be added to models generation #1273
- Fixed a bug where Go byte arrays would not write deserializers properly.
- Fixed a bug where integers would not be recognized when type is not number.
- Fixed a bug where union types with primitive member types would fail to generate #1270
- Fixed a bug where union types with inline schema member types would fail to generate #1270
- Fixed a bug where referenced types with no titles would fail to generate #1271
- Fixed a bug where the generator would introduce unnecessary union types for nullables. #990
- Moved all the dotnet libraries to their own repository. #1409

## [0.0.18] - 2022-03-14

### Added

- Added default implementations for table and JSON output in CLI commons (Shell) #1326
- Adds missing mapped types (int8, uint8, commonmark, html, ...) #1287

### Changed

- Add missing method getBinaryContent to the ParseNode interface(PHP).
- Split the Parsable interface into AdditionalData interface and Parsable interface(PHP) #1324.
- Shell commands will now default to writing indented JSON. This option can be disabled through the CLI option `--json-no-indent` (Shell) #1326
- Update System.CommandLine version (Shell) #1338
- Add async writers in output formatters (Shell) #1326
- Add async filter function in output filters (Shell) #1326
- BREAKING: Remove synchronous version of WriteOutput that accepts a stream input (Shell) #1326
- BREAKING: Remove synchronous version of WriteOutput that accepts a string input (Shell) #1326
- BREAKING: Remove synchronous version of FilterOutput that accepts a string input (Shell) #1326
- Fixed a bug where error responses without schema would make generation fail #1272
- Fixed indeterministic parameters ordering #1358
- Fixed indeterministic error mappings ordering #1358
- Fixed indeterministic discriminator mapping ordering #1358
- Fixed race condition when removing child items leading to erratic code generation results #1358
- Replaced models namespaces flattening by circular properties trimming in Go #1358
- Fixed a bug where inherited interfaces would be missing imports in Go #1358
- Fixed a bug where inherited interfaces would be missing imports for the parent #1358
- Fixed bugs across request adapter and serialization in PHP #1353
- Fixed NullReferenceException in Go generator
- Fixed incorrect mapping when the response type is `text/plain` #1356
- Fixed a bug in Dotnet.Typescript where properties could have invalid characters #1354
- Improved error display #1269
- Fixed a bug where union wrapper models would lack the discriminator methods.
- Fixed bug working with async azure credentials in Python.
- Fixed minor issues around PHP Generation, Serialization and Abstractions.
- Fix Discriminator support for PHP.
- Move additional data from Parsable into AdditionalDataHolder base class in Python #1360

## [0.0.17] - 2022-03-03

### Added

- Adds support for downcast of types during deserialization according to the discriminator information in the description (CSharp/Go/Java/TypeScript). [#646](https://github.com/microsoft/kiota/issues/646)
- Adds support for generating interfaces for models in Go. [#646](https://github.com/microsoft/kiota/issues/646)
- Adds support for generating functions (as opposed to methods or static methods) in the generator (used in TypeScript for discriminator factories). [#646](https://github.com/microsoft/kiota/issues/646)
- Added support for global error handling in python abstractions #1289
- Added a HTTPRequestAdapter for python Requests library #1251
- Added Shell output filter (JMESPath) support #1291
- Added output options to Shell output filter #1321

### Changed

- Fixed a bug in Go generator where temporary url template parameters would not be used preventing the use of raw urls.
- Fixed a bug where the Go http client configuration would impact non-kiota requests.
- Fixed bug where installing python abstractions failed due to missing dependencies #1289
- Modified python test matrix to include python 3.10 #1289
- Added return statement to AnonymousAuthenticationProvider in python abstractions #1289
- Fixed bug in enabling backing store for parse node factory by passing ParseNodeFactoryRegistry to method call #1289
- Fixed errors in python serialization due to to responses as json instead of json strings #1290
- Added python version 3.10 to testing matrix #1290
- Fixed bug with inconsistent Java namespace and directory name casing #1267
- Fixed typeOf string check in JsonParseNode Typescript.
- Fixed shell stream output getting processed by output formatters when no file path is provided #1291
- Using Record type instead of Map for additionalData in TypeScript

## [0.0.16] - 2022-02-23

### Added

- Added the ability to configure the underlying transport in Go. #1003
- Added additional date time (date, time, duration) types in the generation process. #1017
- PHP Request Adapter (includes middleware) #1048, #918, #1024, #1025
- Added support for PHP Json Serialization.
- Adds Python abstractions library. #925
- Adds hostname and protocol validation in authentication. #1051
- Adds Azure Identity Authentication Provider for Python. #1108
- Adds JSON Serialization library for Python. #1186
- Adds PHP League Authentication Provider for PHP #1201
- Added Shell language support #738

### Changed

- Fixed a bug where request body would get dropped by the compression handler in Go
- Fixed an issue where multiple api clients could run into racing conditions in Go.
- Fixed a bug where empty additional data in Go would lead to invalid JSON payloads during serialization.
- Fixed a bug where Go serialization would write empty arrays for nil values.
- Modified the TypeScript RequestInformation URL parameter data type from URL to string.
- Modified TypeScript packages to provide CJS and ESM modules.
- Modified the TypeScript RequestInformation query and path parameters data type from Map to Record Type.
- Modified TypeScript RequestInformation headers and options to Record type.
- Modified the TypeScript RequestInformation content data type to ArrayBuffer.
- Updated PHP abstractions to make property keys and values nullable in `SerializationWriter.php`.
- Fixed an issue where enum collections parsing would fail in Go.
- Breaking. Kiota clients generate error types and throw when the target API returns a failed response (dotnet, go, java, typescript). #1100
- Fixed missing methods for serializing/deserializing decimal values in dotnet #1252
- Modified RequestBuilder types are suffixed with the ItemRequestBuilder if they belong to an item namespace to fix name collisions #1252
- Modified the use of fully qualified name of types in dotnet to ensure the target type and current element are not in the same namespace #1252.

## [0.0.15] - 2021-12-17

### Changed

- Fixes name collisions in dotnet by renaming "HttpMethod" enum to "Method" in dotnet abstractions
- Add support for PHP Generation.
- Migrated generator to dotnet 6 #815
- Fixes a bug where json deserialization would fail in go
- Fixes a bug where query parameters would not be added to the request in go
- Fixes a bug where at signs in path would derail generation
- Fixes Go doc comments in packages and generation
- Fixes a bug where RequestInformation did not accept some content headers in dotnet
- Added support for providing cancellation token in dotnet #874, #875, #876
- Upgrades go libraries to go17.
- Fixes a bug in Go where reserved keywords for properties would be wrongly replaced.
- Fixes a bug in Go where setters would be missing nil checks.
- Fixes a bug where OData select query parameter would not be normalized
- Fixes a bug in Go where empty collections would not be serialized.
- Fixes a bug where generation would fail because of empty usings.
- Fixes a bug where Java and Go escaped model properties would not serialize properly.
- Fixes a bug where null values would not be added to additionalData if there was no matching property in dotnet.
- Fixes a bug where deserialzation of enums would throw an ArgumentException if the member didn't exist in dotnet.

## [0.0.14] - 2021-11-08

### Added

- Added support for changing the base url #795

### Changed

- Fixes a bug where arrays of enums could be wrongly mapped.
- Fixes a bug where go deserialization would fail on collections of scalars.
- Fixes a bug where TypeScript query parameters would be added to headers instead #812
- Update dotnet abstractions and core libraries to target netstandard2.1 from net5.0

## [0.0.13] - 2021-10-27

### Changed

- Technical release to bump version number of go packages after replace removal

## [0.0.12] - 2021-10-27

### Added

- Adds Go authentication, http and serialization libraries and finalizes the generation #716

## [0.0.11] - 2021-10-27

### Changed

- Switched to URL templates instead of string contract for URL building #683
- Fixed a bug where CSharp method names would not follow naming conventions #730

## [0.0.10] - 2021-10-06

### Changed

- Renames middlewareoption into requestoption to stay agnostic from implementation #635
- Aligned http packages on naming convention #444

## [0.0.9] - 2021-10-01

### Added

- Adds support for path parameters #573
- Adds missing type mappings in TypeScript #573
- Adds a missing http core method for collections of primitives #573
- Aliases imports with the same name in typescript #573

### Changed

- Fixes a bug where empty title would make generation fail #558
- Fixes a bug where float, long and binary types would not be parsed by the generator #558
- Fixes a bug where generation would fail on compact namespace names #558
- Renames request info into request information to avoid conflicts with platform #559
- Fixes a bug where the server url would not be taken in consideration #626
- Fixes a bug where missing namespaces would make the generation fail #573
- Fixes a bug where class names could contain special characters #573
- Fixes a bug where namespace names could contain path parameters #573
- Fixes a bug where namespace names could contain special characters #573
- Multiple performance improvements #573
- Fixes a bug where path generation would deduplicate segments leading to the wrong path #573
- Fixes a bug where the CodeDOM would be corrupted (bad tree) leading to incoherent generation results #573
- Fixes a bug where the generator would duplicate some models #573
- Moves the models to a dedicated namespace (models) #573
- Fixes a bug where enum serialization would be calling the wrong method in TypeScript #573
- Fixes a bug where request body would use the response schema #573
- Fixes an issue where type could conflict with namespace names and prevent CSharp compilation #573
- Fixes an issue where primitive types would map to the wrong serialization method in dotnet #573
- Fixes an issue where union models would not be able to deserialize because of missing members #573
- Fixes an issue where request builder methods would refer to unexisting properties in dotnet #573
- Fixes an issue where duplicated symbols for different imports would make java compilation fail #573
- Adds missing type mappings in java #573
- Fixes an issue where Go generation could use reserved keywords #573
- Fixes a bug where Go generation could end up with circular dependencies in models #573
- Fixes a bug where Go generation would map the wrong http core method for primitive types #573
- Fixes a bug where Go generation would have unused imports making build fail #573
- Fixes a bug where missing type definitions would make Ruby generation fail #573
- Fixes a bug where Go generation would miss the module symbol for inherited constructors #573

## [0.0.8] - 2021-08-25

### Added

- Ruby JSON serialization #429
- Ruby HTTP service #472
- Go generation support & abstractions #413

### Changed

- Fixed a bug where raw collections requests would not be supported #467
- Fixes a bug where in memory backing store would not return changed properties to null #243
- Fixes a bug where generated models would be tied to a specific backing store implementation #400
- Fixed #428 a bug where inline double definition would make code dom generation fail
- Revamped authentication provider interface to allow multiple authentication schemes #498
- Fixed a bug preventing from using request builders with raw URls #508

## [0.0.7] - 2021-08-04

### Added

- Ruby generation implemented #244
- Adds middleware support for http clients #330

## [0.0.6] - 2021-07-26

### Added

- Initial ruby abstractions #212
- Backing store support #223
- Doc comments for abstractions libraries #324

### Changed

- Better client configuration #268
- Request builders constructors for data validation #322

## [0.0.5] - 2021-06-10

### Changed

- Expands code coverage to 88% #147
- Removes json assumption for request body to support multiple formats #170
- Escapes language reserved keywords #184
- Replaces custom URL tree node by class provided by OpenAPI.net #179
- Splits the core libraries in 3 separate libraries #197
- Changes default namespace and class name to api client #199
- Aligns Parsable interfaces across languages #204
- Fixes a bug where classes with properties of identical name would make build fail in CSharp #222

### Added

- Adds kiota packaging as a dotnet tool #169
- Adds input parameters validation #168
- Adds support for collections as root responses #191

## [0.0.4] - 2021-04-28

### Changed

- Multiple performance improvements for large descriptions
- Deterministic ordering of properties/methods/indexers/subclasses
- Deterministic import of sub path request builders
- Stopped generating phantom indexer methods for TypeScript and Java
- Fixed a bug where prefixed properties would be missing their prefix for serialization

## [0.0.3] - 2021-04-25

### Added

- Adds supports for additional properties in models

## [0.0.2] - 2021-04-20

### Added

- CI/CD to docker image (private feed) and GitHub releases #112, #115
- Documentation to get started
- Published the core packages #110
- Factories support for serializers and deserializers #100
- Documentation comment generation #92
- Submodule with generation samples #106
- Test coverage information in sonarcloud #78

### Changed

- Fixed a bug where date time offset properties would not be generated properly #116
- Fixed a bug where generating from http/https OpenAPI description would fail #109
- Fixed a bug where simple schema references would not be handled #109
- Removed a dependency on operation id #89
- Fixed a bug where the sonarcloud workflow would fail on external PRs #102
- Fixed a bug where empty class names would fail the generation #88

## [0.0.1] - 2021-04-20

### Added

- Initial GitHub release




<|MERGE_RESOLUTION|>--- conflicted
+++ resolved
@@ -11,14 +11,11 @@
 
 ### Changed
 
-<<<<<<< HEAD
-- Changed Csharp code generation to put braces on new lines (where it makes sense). [#4347](https://github.com/microsoft/kiota/issues/4347)
-=======
 - PREVIEW: Renamed the config commands to workspace. [#4310](https://github.com/microsoft/kiota/issues/4310)
 - PREVIEW: Moved preview configuration files to the .kiota directory. [#4310](https://github.com/microsoft/kiota/issues/4310)
 - PREVIEW: Moved the copy descriptions to dedicated folders. [#4310](https://github.com/microsoft/kiota/issues/4310)
 - PREVIEW: Renamed the config to workspace file. [#4310](https://github.com/microsoft/kiota/issues/4310)
->>>>>>> 7e0a4c05
+- Changed Csharp code generation to put braces on new lines (where it makes sense). [#4347](https://github.com/microsoft/kiota/issues/4347)
 
 ## [1.12.0] - 2024-03-06
 
