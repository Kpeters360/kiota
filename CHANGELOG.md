--- conflicted
+++ resolved
@@ -16,11 +16,8 @@
 - Adds support for collections as root responses #191
 - Splits the core libraries in 3 separate libraries #197
 - Changes default namespace and class name to api client #199
-<<<<<<< HEAD
 - Aligns Parsable interfaces across languages #204
-=======
 - Fixes a bug where classes with properties of identical name would make build fail in CSharp #222
->>>>>>> a57787d7
 
 ## [0.0.4] - 2021-04-28
 
