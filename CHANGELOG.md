--- conflicted
+++ resolved
@@ -12,11 +12,8 @@
 ### Changed
 
 - Fixed colliding imports for factory methods in TypeScript. [#2009](https://github.com/microsoft/kiota/issues/2009)
-<<<<<<< HEAD
 - Switched to lazy loading module imports in Python. [#2007](https://github.com/microsoft/kiota/issues/2007)
-=======
 - Caters for type names being used from System namespace in CSharp generation [#2021](https://github.com/microsoft/kiota/issues/2021)
->>>>>>> edd1ca03
 
 ## [0.8.3] - 2022-12-01
 
