# Changelog

All notable changes to this project will be documented in this file.

The format is based on [Keep a Changelog](https://keepachangelog.com/en/1.0.0/),
and this project adheres to [Semantic Versioning](https://semver.org/spec/v2.0.0.html).

## [Unreleased]

### Added

- Added a parameter to specify why mime types to evaluate for models. [#134](https://github.com/microsoft/kiota/issues/134)
- Added an explicit error message for external references in the schema. [#1580](https://github.com/microsoft/kiota/issues/1580)
- Added accept header for all schematized requests. [#1607](https://github.com/microsoft/kiota/issues/1607)
- Added support for paging. [#1569](https://github.com/microsoft/kiota/issues/1569)
- Added support for vendor specific content types(PHP) [#1464](https://github.com/microsoft/kiota/issues/1464)
- Added support for accept request header (PHP) [#1616](https://github.com/microsoft/kiota/issues/1616)
- Added Getting Started steps for PHP. [#1642](https://github.com/microsoft/kiota/pull/1642)

### Changed

- Aligned mime types model generation behaviour for request bodies on response content. [#134](https://github.com/microsoft/kiota/issues/134)
- Fixed an issue where some critical errors would not return a failed exit code. [#1605](https://github.com/microsoft/kiota/issues/1605)
- Moved nested request configuration classes into separate files within the namespace for PHP. [#1620](https://github.com/microsoft/kiota/pull/1620)
<<<<<<< HEAD
- Fixed wrong parameter type for Request config for request executors(PHP).
- Increased indentation for errorMappings in the request executor (PHP).
- Fixed an issue where duplicate 'require' statements are generated for inner classes in the middle of the file (Ruby). [#1649](https://github.com/microsoft/kiota/issues/1649)
=======
- Fixed wrong parameter type for Request config for request executors(PHP). [#1629](https://github.com/microsoft/kiota/pull/1629)
- Increased indentation for errorMappings in the request executor (PHP). [#1629](https://github.com/microsoft/kiota/pull/1629)
- Fixed bugs in PHP discriminator factory methods, Guzzle request adapter send methods, stream and plain text response handling. [#1634](https://github.com/microsoft/kiota/pull/1634)
- Removed abstractions, authentication, http and serialization packages for PHP. [#1637](https://github.com/microsoft/kiota/pull/1637)
- Fixes a bug where generated discriminator methods would reference types in other namespaces without proper resolution. [#1670](https://github.com/microsoft/kiota/issues/1670)
>>>>>>> 2516dc53

## [0.2.1] - 2022-05-30

### Added

- Added missing mappings in PHP for uint8 and int8. [#1473](https://github.com/microsoft/kiota/pull/1473)
- Added support for enum and enum collections responses in Go. [#1578](https://github.com/microsoft/kiota/issues/1578)
- Added Kiota builder engine as a package for external services integration. [#1582](https://github.com/microsoft/kiota/issues/1582)

### Changed

- Fixed a bug where the logger would not log all the information. [#1588](https://github.com/microsoft/kiota/issues/1588)

## [0.2.0] - 2022-05-24

### Added

- Added support for enum options descriptions (C#/Go/Java/TypeScript). [#90](https://github.com/microsoft/kiota/issues/90)
- Added support for file parameters types. [#221](https://github.com/microsoft/kiota/issues/221)
- Added support for no content responses in PHP. [#1458](https://github.com/microsoft/kiota/issues/1458)
- Added support for error handling in php request adapter. [#1157](https://github.com/microsoft/kiota/issues/1157)
- Added support for discriminator downcast in PHP. [#1255](https://github.com/microsoft/kiota/issues/1255)
- Added support for multiple collections indexing under the same parent.
- Added code exclusions placeholder in the generation. (oneOf)
- Added support for continuous access evaluation in Java. [#1179](https://github.com/microsoft/kiota/issues/1179)
- Added support for special characters in URL query parameter names. [#1584](https://github.com/microsoft/kiota/pull/1584)

### Changed

- Fixed a bug where union types would not work as error types.
- Fixed a bug where generation names could collide with platform names in CSharp.
- Fixed missing numbers mapping cases.
- Fixed multiple bugs enum options invalid symbols generation.
- Fixed a bug where symbols (classes, enums, properties...) could be only numbers, which is unsupported by most languages.
- Fixed a bug where union types would be missing serialization information.
- Fixed a bug where inline request bodies could override each other for the same path item with multiple operations.
- Fixed simple collections (arrays) support in CSharp.
- Fixed a bug where code properties could not be union or exclusion types.
- Fixed a bug where models would fail to generate if the schema type wasn't set to object.
- Fixed a bug where nullable wrapper schema flattening would ignore some composed type options.
- Fixed a bug where arrays without items definition would derail generation.
- Fixed a bug with enums detection for generation. (interpreted as string)
- Fixed a bug where classes names cleanup could end-up in a collision.
- Fixed a bug where null reference exception would be thrown when trying to lookup type inheritance on discriminators
- Fixed the lookup of model namespaces to only look in the target namespace to avoid reference collisions.
- Fixed a bug for the generated send method for paths returning Enums in dotnet.
- Breaking: renamed the --loglevel parameter to --log-level.
- Fixed a bug where some path parameter objects would have empty key values [#1586](https://github.com/microsoft/kiota/issues/1586)

## [0.1.3] - 2022-05-06

### Added

- Added text serialization library for PHP. [#1546](https://github.com/microsoft/kiota/pull/1546).

### Changed

- Fixed the image name in CI for MCR.

### Changed

## [0.1.2] - 2022-05-06

### Changed

- Minor changes in the parameters (-co => --co, -ll => --ll, -d is required, -l is required).

## [0.1.1] - 2022-05-06

### Changed

- Add binder for nullable boolean options. (Shell)

## [0.1.0] - 2022-05-04

### Added

- The dotnet tool is now available on the public feed `dotnet tool install -g Microsoft.OpenApi.Kiota --prerelease`.
- The dotnet OpenApi reference package is now available `Microsoft.OpenApi.Kiota.ApiDescription.Client`.
- The container image is now available on mcr. `docker pull mcr.microsoft.com/kiota/generator:latest`.

### Changed

- Revamped the api surface for request configuration. [#1494](https://github.com/microsoft/kiota/issues/1494)
- Fixed a bug in methods naming in Go after request configuration revamp.
- Fixes a bug where reserved names would not be updated for inheritance.
- Add `item` subcommand for indexers. Fixes conflicts when paths have repeating segments. (Shell) [#1541](https://github.com/microsoft/kiota/issues/1541)

## [0.0.23] - 2022-04-19

### Changed

- Fixed a bug where line returns in descriptions could break the generated code. [#1504](https://github.com/microsoft/kiota/issues/1504)
- Fixed a bug with special characters in query parameters names. [#1445](https://github.com/microsoft/kiota/issues/1445)
- Fixed a bug where complex types path parameters would fail to generate.
- Fixed a bug where Go serialization/deserialization method would generate invalid accessor names.

## [0.0.22] - 2022-04-08

### Added

- Added generation of command options for headers defined in the OpenAPI metadata source file. (Shell)
- Added retry, redirect, chaos and telemetry handler in java.

### Changed

- Simplified field deserialization.(PHP) [#1493](https://github.com/microsoft/kiota/issues/1493)
- Fixed a bug where the generator would not strip the common namespace component id for models. [#1483](https://github.com/microsoft/kiota/issues/1483)
- Simplified field deserialization. [#1490](https://github.com/microsoft/kiota/issues/1490)

## [0.0.21] - 2022-04-01

### Added

- Added text output formatter to CLI commons. (Shell)
- Added support for vendor specific content types generation/serialization. [#1197](https://github.com/microsoft/kiota/issues/1197)
- Added support for 204 no content in generation and CSharp/Java/Go/TypeScript request adapters. #1410
- Added a draft swift generation implementation. #1444
- Added support for yaml response type generation. [#302](https://github.com/microsoft/kiota/issues/302)
- Added support for xml response type generation. [#302](https://github.com/microsoft/kiota/issues/302)
- Added support for unstructured response generation (stream). [#546](https://github.com/microsoft/kiota/issues/546)

### Changed

- Moved go libraries to their own repository. [#370](https://github.com/microsoft/kiota/issues/370)
- Fixed a bug where the base url of the request adapter would be reset by the client(PHP). [#1469](https://github.com/microsoft/kiota/issues/1469)
- Fixed issue where custom date types are never corrected for method parameters(PHP). #1474
- Replaced DateTimeOffset with DateTime for custom date types(PHP). #1474
- Fixed a bug where the base url of the request adapter would be reset by the client. [#1443](https://github.com/microsoft/kiota/issues/1443)
- Fixed a bug where request builder classes for collections endpoints would have a wrong name. #1052
- Fixed issue with ambiguous type names causing build errors and stack overflows. (Shell) #1052
- Fixed a bug where symbols (properties, methods, classes) could contain invalid characters #1436
- Renamed parameters for requests: o => options, q => queryParameters, h => headers. [#1380](https://github.com/microsoft/kiota/issues/1380)
- Fixed a bug where names would clash with reserved type [#1437](https://github.com/microsoft/kiota/issues/1437)
- Fixed unnecessary use of fully qualified type names in Dotnet.

## [0.0.20] - 2022-03-25

### Changed

- Moved TypeScript middleware from Graph core to kiota http.
- Fixed a bug where errors would fail to deserialize for TypeScript.
- Fixed a bug where decimal types would not be mapped in TypeScript.
- Fixed circular dependencies issues for TypeScript #870.
- Fixed a bug where JSON serialization would fail on nil properties in Go.
- Moved typescript core packages into Kiota-TypeScript repo and delete for Kiota repo.
- Fixed a bug where collections of complex types could be mis-represented. [#1438](https://github.com/microsoft/kiota/issues/1438)
- Fixed a bug where inline properties would not generate their own type definition. [#1438](https://github.com/microsoft/kiota/issues/1438)

## [0.0.19] - 2022-03-18

### Added

- Adds a `--clean-output` argument to clean the target directory before generation #1357
- Adds support for `text/plain` responses for CSharp, Java, TypeScript and Go. #878

### Changed

- Fixed a bug where models descriptions would not be deterministic #1393
- Fixed a bug where unnecessary namespaces would be added to models generation #1273
- Fixed a bug where Go byte arrays would not write deserializers properly.
- Fixed a bug where integers would not be recognized when type is not number.
- Fixed a bug where union types with primitive member types would fail to generate #1270
- Fixed a bug where union types with inline schema member types would fail to generate #1270
- Fixed a bug where referenced types with no titles would fail to generate #1271
- Fixed a bug where the generator would introduce unnecessary union types for nullables. #990
- Moved all the dotnet libraries to their own repository. #1409

## [0.0.18] - 2022-03-14

### Added

- Added default implementations for table and JSON output in CLI commons (Shell) #1326
- Adds missing mapped types (int8, uint8, commonmark, html, ...) #1287

### Changed

- Add missing method getBinaryContent to the ParseNode interface(PHP).
- Split the Parsable interface into AdditionalData interface and Parsable interface(PHP) #1324.
- Shell commands will now default to writing indented JSON. This option can be disabled through the CLI option `--json-no-indent` (Shell) #1326
- Update System.CommandLine version (Shell) #1338
- Add async writers in output formatters (Shell) #1326
- Add async filter function in output filters (Shell) #1326
- BREAKING: Remove synchronous version of WriteOutput that accepts a stream input (Shell) #1326
- BREAKING: Remove synchronous version of WriteOutput that accepts a string input (Shell) #1326
- BREAKING: Remove synchronous version of FilterOutput that accepts a string input (Shell) #1326
- Fixed a bug where error responses without schema would make generation fail #1272
- Fixed indeterministic parameters ordering #1358
- Fixed indeterministic error mappings ordering #1358
- Fixed indeterministic discriminator mapping ordering #1358
- Fixed race condition when removing child items leading to erratic code generation results #1358
- Replaced models namespaces flattening by circular properties trimming in Go #1358
- Fixed a bug where inherited interfaces would be missing imports in Go #1358
- Fixed a bug where inherited interfaces would be missing imports for the parent #1358
- Fixed bugs across request adapter and serialization in PHP #1353
- Fixed NullReferenceException in Go generator
- Fixed incorrect mapping when the response type is `text/plain` #1356
- Fixed a bug in Dotnet.Typescript where properties could have invalid characters #1354
- Improved error display #1269
- Fixed a bug where union wrapper models would lack the discriminator methods.
- Fixed bug working with async azure credentials in Python.
- Fixed minor issues around PHP Generation, Serialization and Abstractions.
- Fix Discriminator support for PHP.
- Move additional data from Parsable into AdditionalDataHolder base class in Python #1360

## [0.0.17] - 2022-03-03

### Added

- Adds support for downcast of types during deserialization according to the discriminator information in the description (CSharp/Go/Java/TypeScript). [#646](https://github.com/microsoft/kiota/issues/646)
- Adds support for generating interfaces for models in Go. [#646](https://github.com/microsoft/kiota/issues/646)
- Adds support for generating functions (as opposed to methods or static methods) in the generator (used in TypeScript for discriminator factories). [#646](https://github.com/microsoft/kiota/issues/646)
- Added support for global error handling in python abstractions #1289
- Added a HTTPRequestAdapter for python Requests library #1251
- Added Shell output filter (JMESPath) support #1291
- Added output options to Shell output filter #1321

### Changed

- Fixed a bug in Go generator where temporary url template parameters would not be used preventing the use of raw urls.
- Fixed a bug where the Go http client configuration would impact non-kiota requests.
- Fixed bug where installing python abstractions failed due to missing dependencies  #1289
- Modified python test matrix to include python 3.10  #1289
- Added return statement to AnonymousAuthenticationProvider in python abstractions  #1289
- Fixed bug in enabling backing store for parse node factory by passing ParseNodeFactoryRegistry to method call  #1289
- Fixed errors in python serialization due to to responses as json instead of json strings #1290
- Added python version 3.10 to testing matrix #1290 
- Fixed bug with inconsistent Java namespace and directory name casing #1267
- Fixed typeOf string check in JsonParseNode Typescript.
- Fixed shell stream output getting processed by output formatters when no file path is provided #1291
- Using Record type instead of Map for additionalData in TypeScript

## [0.0.16] - 2022-02-23

### Added

- Added the ability to configure the underlying transport in Go. #1003
- Added additional date time (date, time, duration) types in the generation process. #1017
- PHP Request Adapter (includes middleware) #1048, #918, #1024, #1025
- Added support for PHP Json Serialization.
- Adds Python abstractions library. #925
- Adds hostname and protocol validation in authentication. #1051
- Adds Azure Identity Authentication Provider for Python. #1108
- Adds JSON Serialization library for Python. #1186
- Adds PHP League Authentication Provider for PHP #1201
- Added Shell language support #738


### Changed

- Fixed a bug where request body would get dropped by the compression handler in Go
- Fixed an issue where multiple api clients could run into racing conditions in Go.
- Fixed a bug where empty additional data in Go would lead to invalid JSON payloads during serialization.
- Fixed a bug where Go serialization would write empty arrays for nil values.
- Modified the TypeScript RequestInformation URL paramater data type from URL to string.
- Modified TypeScript packages to provide CJS and ESM modules.
- Modified the TypeScript RequestInformation query and path paramaters data type from Map to Record Type.
- Modified TypeScript RequestInformation headers and options to Record type.
- Modified the TypeScript RequestInformation content data type to ArrayBuffer.
- Updated PHP abstractions to make property keys and values nullable in `SerializationWriter.php`.
- Fixed an issue where enum collections parsing would fail in Go.
- Breaking. Kiota clients generate error types and throw when the target API returns a failed response (dotnet, go, java, typescript). #1100
- Fixed missing methods for serializing/deserializing decimal values in dotnet #1252
- Modified RequestBuilder types are suffixed with the ItemRequestBuilder if they belong to an item namespace to fix name collisions #1252
- Modified the use of fully qualified name of types in dotnet to ensure the target type and current element are not in the same namespace #1252.

## [0.0.15] - 2021-12-17

### Changed

- Fixes name collisions in dotnet by renaming "HttpMethod" enum to "Method" in dotnet abstractions
- Add support for PHP Generation.
- Migrated generator to dotnet 6 #815
- Fixes a bug where json deserialization would fail in go
- Fixes a bug where query parameters would not be added to the request in go
- Fixes a bug where at signs in path would derail generation
- Fixes Go doc comments in packages and generation
- Fixes a bug where RequestInformation did not accept some content headers in dotnet
- Added support for providing cancellation token in dotnet #874, #875, #876
- Upgrades go libraries to go17.
- Fixes a bug in Go where reserved keywords for properties would be wrongly replaced.
- Fixes a bug in Go where setters would be missing nil checks.
- Fixes a bug where OData select query parameter would not be normalized
- Fixes a bug in Go where empty collections would not be serialized.
- Fixes a bug where generation would fail because of empty usings.
- Fixes a bug where Java and Go escaped model properties would not serialize properly.
- Fixes a bug where null values would not be added to additionalData if there was no matching property in dotnet.
- Fixes a bug where deserialzation of enums would throw an ArgumentExcpetion if the member didn't exist in dotnet.

## [0.0.14] - 2021-11-08

### Added

- Added support for changing the base url #795

### Changed

- Fixes a bug where arrays of enums could be wrongly mapped.
- Fixes a bug where go deserialization would fail on collections of scalars.
- Fixes a bug where TypeScript query parameters would be added to headers instead #812
- Update dotnet abstractions and core libraries to target netstandard2.1 from net5.0

## [0.0.13] - 2021-10-27

### Changed

- Technical release to bump version number of go packages after replace removal

## [0.0.12] - 2021-10-27

### Added

- Adds Go authentication, http and serialization libraries and finalizes the generation #716

## [0.0.11] - 2021-10-27

### Changed

- Switched to URL templates instead of string contract for URL building #683
- Fixed a bug where CSharp method names would not follow naming conventions #730

## [0.0.10] - 2021-10-06

### Changed

- Renames middlewareoption into requestoption to stay agnostic from implementation #635
- Aligned http packages on naming convention #444

## [0.0.9] - 2021-10-01

### Added

- Adds support for path parameters #573
- Adds missing type mappings in TypeScript #573
- Adds a missing http core method for collections of primitives #573
- Aliases imports with the same name in typescript #573

### Changed

- Fixes a bug where empty title would make generation fail #558
- Fixes a bug where float, long and binary types would not be parsed by the generator #558
- Fixes a bug where generation would fail on compact namespace names #558
- Renames request info into request information to avoid conflicts with platform #559
- Fixes a bug where the server url would not be taken in consideration #626
- Fixes a bug where missing namespaces would make the generation fail #573
- Fixes a bug where class names could contain special characters #573
- Fixes a bug where namespace names could contain path parameters #573
- Fixes a bug where namespace names could contain special characters #573
- Multiple performance improvements #573
- Fixes a bug where path generation would deduplicate segments leading to the wrong path #573
- Fixes a bug where the CodeDOM would be corrupted (bad tree) leading to incoherent generation results #573
- Fixes a bug where the generator would duplicate some models #573
- Moves the models to a dedicated namespace (models) #573
- Fixes a bug where enum serialization would be calling the wrong method in TypeScript #573
- Fixes a bug where request body would use the response schema #573
- Fixes an issue where type could conflict with namespace names and prevent CSharp compilation #573
- Fixes an issue where primitive types would map to the wrong serialization method in dotnet #573
- Fixes an issue where union models would not be able to deserialize because of missing members #573
- Fixes an issue where request builder methods would refer to unexisting properties in dotnet #573
- Fixes an issue where duplicated symbols for different imports would make java compilation fail #573
- Adds missing type mappings in java #573
- Fixes an issue where Go generation could use reserved keywords #573
- Fixes a bug where Go generation could end up with circular dependencies in models #573
- Fixes a bug where Go generation would map the wrong http core method for primitive types #573
- Fixes a bug where Go generation would have unused imports making build fail #573
- Fixes a bug where missing type definitions would make Ruby generation fail #573
- Fixes a bug where Go generation would miss the module symbol for inherited constructors #573

## [0.0.8] - 2021-08-25

### Added

- Ruby JSON serialization #429
- Ruby HTTP service #472
- Go generation support & abstractions #413

### Changed

- Fixed a bug where raw collections requests would not be supported #467
- Fixes a bug where in memory backing store would not return changed properties to null #243
- Fixes a bug where generated models would be tied to a specific backing store implementation #400
- Fixed #428 a bug where inline double defintion would make code dom generation fail
- Revamped authentication provider interface to allow multiple authentication schemes #498
- Fixed a bug preventing from using request builders with raw URls #508

## [0.0.7] - 2021-08-04

### Added

- Ruby generation implemented #244
- Adds middleware support for http clients #330

## [0.0.6] - 2021-07-26

### Added

- Initial ruby abstractions #212
- Backing store support #223
- Doc comments for abstractions libraries #324

### Changed

- Better client configuration #268
- Request builders constructors for data validation #322

## [0.0.5] - 2021-06-10

### Changed

- Expands code coverage to 88% #147
- Removes json assumption for request body to support multiple formats #170
- Escapes language reserved keywords #184
- Replaces custom URL tree node by class provided by OpenAPI.net #179
- Splits the core libraries in 3 separate libraries #197
- Changes default namespace and class name to api client #199
- Aligns Parsable interfaces across languages #204
- Fixes a bug where classes with properties of identical name would make build fail in CSharp #222

### Added

- Adds kiota packaging as a dotnet tool #169
- Adds input parameters validation #168
- Adds support for collections as root responses #191

## [0.0.4] - 2021-04-28

### Changed

- Multiple performance improvements for large descriptions
- Deterministic ordering of properties/methods/indexers/subclasses
- Deterministic import of sub path request builders
- Stopped generating phantom indexer methods for TypeScript and Java
- Fixed a bug where prefixed properties would be missing their prefix for serialization

## [0.0.3] - 2021-04-25

### Added

- Adds supports for additional properties in models

## [0.0.2] - 2021-04-20

### Added

- CI/CD to docker image (private feed) and GitHub releases #112, #115
- Documentation to get started
- Published the core packages #110
- Factories support for serializers and deserializers #100
- Documentation comment generation #92
- Submodule with generation samples #106
- Test coverage information in sonarcloud #78

### Changed

- Fixed a bug where date time offset properties would not be generated properly #116
- Fixed a bug where generating from http/https OpenAPI description would fail #109
- Fixed a bug where simple schema references would not be handled #109
- Removed a dependency on operation id #89
- Fixed a bug where the sonarcloud workflow would fail on external PRs #102
- Fixed a bug where empty class names would fail the generation #88

## [0.0.1] - 2021-04-20

### Added

- Initial GitHub release<|MERGE_RESOLUTION|>--- conflicted
+++ resolved
@@ -22,17 +22,12 @@
 - Aligned mime types model generation behaviour for request bodies on response content. [#134](https://github.com/microsoft/kiota/issues/134)
 - Fixed an issue where some critical errors would not return a failed exit code. [#1605](https://github.com/microsoft/kiota/issues/1605)
 - Moved nested request configuration classes into separate files within the namespace for PHP. [#1620](https://github.com/microsoft/kiota/pull/1620)
-<<<<<<< HEAD
-- Fixed wrong parameter type for Request config for request executors(PHP).
-- Increased indentation for errorMappings in the request executor (PHP).
 - Fixed an issue where duplicate 'require' statements are generated for inner classes in the middle of the file (Ruby). [#1649](https://github.com/microsoft/kiota/issues/1649)
-=======
 - Fixed wrong parameter type for Request config for request executors(PHP). [#1629](https://github.com/microsoft/kiota/pull/1629)
 - Increased indentation for errorMappings in the request executor (PHP). [#1629](https://github.com/microsoft/kiota/pull/1629)
 - Fixed bugs in PHP discriminator factory methods, Guzzle request adapter send methods, stream and plain text response handling. [#1634](https://github.com/microsoft/kiota/pull/1634)
 - Removed abstractions, authentication, http and serialization packages for PHP. [#1637](https://github.com/microsoft/kiota/pull/1637)
 - Fixes a bug where generated discriminator methods would reference types in other namespaces without proper resolution. [#1670](https://github.com/microsoft/kiota/issues/1670)
->>>>>>> 2516dc53
 
 ## [0.2.1] - 2022-05-30
 
