--- conflicted
+++ resolved
@@ -13,11 +13,8 @@
 
 ### Changed
 
-<<<<<<< HEAD
 - Fixed a bug where collection/array of primitive types members for union/intersection types would be ignored. [#5283](https://github.com/microsoft/kiota/issues/5283)
-=======
 - Fixed a when generating a plugin when only an operation is selected in the root node in the extension. [#5300](https://github.com/microsoft/kiota/issues/5300)
->>>>>>> 00554b5d
 
 ## [1.18.0] - 2024-09-05
 
