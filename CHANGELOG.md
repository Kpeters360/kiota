--- conflicted
+++ resolved
@@ -11,11 +11,8 @@
 
 ### Changed
 
-<<<<<<< HEAD
 - Fixed a bug where a missing baseURL would make search fail. [#2095](https://github.com/microsoft/kiota/issues/2095)
-=======
 - Fixed a bug in Ruby where the request adapter URL would be overwritten by the client defaults. [#1647](https://github.com/microsoft/kiota/issues/1647)
->>>>>>> c0b89d12
 
 ## [0.9.0] - 2022-12-19
 
