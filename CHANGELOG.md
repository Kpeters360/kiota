--- conflicted
+++ resolved
@@ -16,11 +16,8 @@
 ### Changed
 
 - Updated constructor for request builders in Python to set passed path parameters. [#3352](https://github.com/microsoft/kiota/issues/3352)
-<<<<<<< HEAD
 - Fixed inherited type definition generation where some cases would not generate properly. [#2745](https://github.com/microsoft/kiota/issues/2745)
-=======
 - Fixed naming convention for inline response types. [#2952](https://github.com/microsoft/kiota/issues/2952)
->>>>>>> 5a370c48
 - Localhost based descriptions are not cached anymore to facilitate development workflows. [#3316](https://github.com/microsoft/kiota/issues/3316)
 - Fixed a bug where the hints would miss quotes for paths and always use the API manifest. [#3342](https://github.com/microsoft/kiota/issues/3342)
 - Fixed a bug where inline composed types for components schemas would have the wrong name. [#3067](https://github.com/microsoft/kiota/issues/3067)
