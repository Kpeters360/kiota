--- conflicted
+++ resolved
@@ -13,12 +13,8 @@
 
 ### Changed
 
-<<<<<<< HEAD
 - Fixed an issue where when generating Go code the deserializer for unions was using `CodeClass` as a filter and not `CodeInterface`. [#4844](https://github.com/microsoft/kiota/issues/4844)
-
-=======
 - Fixes mapping of `int16` format to the `integer` type rather than `double` when the type is `integer` or `number` [#5611](https://github.com/microsoft/kiota/issues/5611)
->>>>>>> 0eadf55d
 
 ## [1.19.1] - 2024-10-11
 
