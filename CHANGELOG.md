# Changelog

All notable changes to this project will be documented in this file.

The format is based on [Keep a Changelog](https://keepachangelog.com/en/1.0.0/),
and this project adheres to [Semantic Versioning](https://semver.org/spec/v2.0.0.html).

## [Unreleased]

### Added

<<<<<<< HEAD
- Adds support for downcast of types during deserialization according to the discriminator information in the description (CSharp/Go/Java/TypeScript). [#646](https://github.com/microsoft/kiota/issues/646)
- Adds support for generating interfaces for models in Go. [#646](https://github.com/microsoft/kiota/issues/646)
- Adds support for generating functions (as opposed to methods or static methods) in the generator (used in TypeScript for discriminator factories). [#646](https://github.com/microsoft/kiota/issues/646)
=======
- Added support for global error handling in python abstractions #1289
>>>>>>> 7a531eb1

### Changed

- Fixed a bug where the Go http client configuration would impact non-kiota requests.
- Fixed bug where installing python abstractions failed due to missing dependencies  #1289
- Modified python test matrix to include python 3.10  #1289
- Added return statement to AnonymousAuthenticationProvider in python abstractions  #1289
- Fixed bug in enabling backing store for parse node factory by passing ParseNodeFactoryRegistry to method call  #1289
- Fixed errors in python serialization due to to responses as json instead of json strings #1290
- Added python version 3.10 to testing matrix #1290 
- Fixed bug with inconsistent Java namespace and directory name casing #1267

## [0.0.16] - 2022-02-23

### Added

- Added the ability to configure the underlying transport in Go. #1003
- Added additional date time (date, time, duration) types in the generation process. #1017
- PHP Request Adapter (includes middleware) #1048, #918, #1024, #1025
- Added support for PHP Json Serialization.
- Adds Python abstractions library. #925
- Adds hostname and protocol validation in authentication. #1051
- Adds Azure Identity Authentication Provider for Python. #1108
- Adds JSON Serialization library for Python. #1186
- Adds PHP League Authentication Provider for PHP #1201
- Added Shell language support #738


### Changed

- Fixed a bug where request body would get dropped by the compression handler in Go
- Fixed an issue where multiple api clients could run into racing conditions in Go.
- Fixed a bug where empty additional data in Go would lead to invalid JSON payloads during serialization.
- Fixed a bug where Go serialization would write empty arrays for nil values.
- Modified the TypeScript RequestInformation URL paramater data type from URL to string.
- Modified TypeScript packages to provide CJS and ESM modules.
- Modified the TypeScript RequestInformation query and path paramaters data type from Map to Record Type.
- Modified TypeScript RequestInformation headers and options to Record type.
- Modified the TypeScript RequestInformation content data type to ArrayBuffer.
- Updated PHP abstractions to make property keys and values nullable in `SerializationWriter.php`.
- Fixed an issue where enum collections parsing would fail in Go.
- Breaking. Kiota clients generate error types and throw when the target API returns a failed response (dotnet, go, java, typescript). #1100
- Fixed missing methods for serializing/deserializing decimal values in dotnet #1252
- Modified RequestBuilder types are suffixed with the ItemRequestBuilder if they belong to an item namespace to fix name collisions #1252
- Modified the use of fully qualified name of types in dotnet to ensure the target type and current element are not in the same namespace #1252.

## [0.0.15] - 2021-12-17

### Changed

- Fixes name collisions in dotnet by renaming "HttpMethod" enum to "Method" in dotnet abstractions
- Add support for PHP Generation.
- Migrated generator to dotnet 6 #815
- Fixes a bug where json deserialization would fail in go
- Fixes a bug where query parameters would not be added to the request in go
- Fixes a bug where at signs in path would derail generation
- Fixes Go doc comments in packages and generation
- Fixes a bug where RequestInformation did not accept some content headers in dotnet
- Added support for providing cancellation token in dotnet #874, #875, #876
- Upgrades go libraries to go17.
- Fixes a bug in Go where reserved keywords for properties would be wrongly replaced.
- Fixes a bug in Go where setters would be missing nil checks.
- Fixes a bug where OData select query parameter would not be normalized
- Fixes a bug in Go where empty collections would not be serialized.
- Fixes a bug where generation would fail because of empty usings.
- Fixes a bug where Java and Go escaped model properties would not serialize properly.
- Fixes a bug where null values would not be added to additionalData if there was no matching property in dotnet.
- Fixes a bug where deserialzation of enums would throw an ArgumentExcpetion if the member didn't exist in dotnet.

## [0.0.14] - 2021-11-08

### Added

- Added support for changing the base url #795

### Changed

- Fixes a bug where arrays of enums could be wrongly mapped.
- Fixes a bug where go deserialization would fail on collections of scalars.
- Fixes a bug where TypeScript query parameters would be added to headers instead #812
- Update dotnet abstractions and core libraries to target netstandard2.1 from net5.0

## [0.0.13] - 2021-10-27

### Changed

- Technical release to bump version number of go packages after replace removal

## [0.0.12] - 2021-10-27

### Added

- Adds Go authentication, http and serialization libraries and finalizes the generation #716

## [0.0.11] - 2021-10-27

### Changed

- Switched to URL templates instead of string contract for URL building #683
- Fixed a bug where CSharp method names would not follow naming conventions #730

## [0.0.10] - 2021-10-06

### Changed

- Renames middlewareoption into requestoption to stay agnostic from implementation #635
- Aligned http packages on naming convention #444

## [0.0.9] - 2021-10-01

### Added

- Adds support for path parameters #573
- Adds missing type mappings in TypeScript #573
- Adds a missing http core method for collections of primitives #573
- Aliases imports with the same name in typescript #573

### Changed

- Fixes a bug where empty title would make generation fail #558
- Fixes a bug where float, long and binary types would not be parsed by the generator #558
- Fixes a bug where generation would fail on compact namespace names #558
- Renames request info into request information to avoid conflicts with platform #559
- Fixes a bug where the server url would not be taken in consideration #626
- Fixes a bug where missing namespaces would make the generation fail #573
- Fixes a bug where class names could contain special characters #573
- Fixes a bug where namespace names could contain path parameters #573
- Fixes a bug where namespace names could contain special characters #573
- Multiple performance improvements #573
- Fixes a bug where path generation would deduplicate segments leading to the wrong path #573
- Fixes a bug where the CodeDOM would be corrupted (bad tree) leading to incoherent generation results #573
- Fixes a bug where the generator would duplicate some models #573
- Moves the models to a dedicated namespace (models) #573
- Fixes a bug where enum serialization would be calling the wrong method in TypeScript #573
- Fixes a bug where request body would use the response schema #573
- Fixes an issue where type could conflict with namespace names and prevent CSharp compilation #573
- Fixes an issue where primitive types would map to the wrong serialization method in dotnet #573
- Fixes an issue where union models would not be able to deserialize because of missing members #573
- Fixes an issue where request builder methods would refer to unexisting properties in dotnet #573
- Fixes an issue where duplicated symbols for different imports would make java compilation fail #573
- Adds missing type mappings in java #573
- Fixes an issue where Go generation could use reserved keywords #573
- Fixes a bug where Go generation could end up with circular dependencies in models #573
- Fixes a bug where Go generation would map the wrong http core method for primitive types #573
- Fixes a bug where Go generation would have unused imports making build fail #573
- Fixes a bug where missing type definitions would make Ruby generation fail #573
- Fixes a bug where Go generation would miss the module symbol for inherited constructors #573

## [0.0.8] - 2021-08-25

### Added

- Ruby JSON serialization #429
- Ruby HTTP service #472
- Go generation support & abstractions #413

### Changed

- Fixed a bug where raw collections requests would not be supported #467
- Fixes a bug where in memory backing store would not return changed properties to null #243
- Fixes a bug where generated models would be tied to a specific backing store implementation #400
- Fixed #428 a bug where inline double defintion would make code dom generation fail
- Revamped authentication provider interface to allow multiple authentication schemes #498
- Fixed a bug preventing from using request builders with raw URls #508

## [0.0.7] - 2021-08-04

### Added

- Ruby generation implemented #244
- Adds middleware support for http clients #330

## [0.0.6] - 2021-07-26

### Added

- Initial ruby abstractions #212
- Backing store support #223
- Doc comments for abstractions libraries #324

### Changed

- Better client configuration #268
- Request builders constructors for data validation #322

## [0.0.5] - 2021-06-10

### Changed

- Expands code coverage to 88% #147
- Removes json assumption for request body to support multiple formats #170
- Escapes language reserved keywords #184
- Replaces custom URL tree node by class provided by OpenAPI.net #179
- Splits the core libraries in 3 separate libraries #197
- Changes default namespace and class name to api client #199
- Aligns Parsable interfaces across languages #204
- Fixes a bug where classes with properties of identical name would make build fail in CSharp #222

### Added

- Adds kiota packaging as a dotnet tool #169
- Adds input parameters validation #168
- Adds support for collections as root responses #191

## [0.0.4] - 2021-04-28

### Changed

- Multiple performance improvements for large descriptions
- Deterministic ordering of properties/methods/indexers/subclasses
- Deterministic import of sub path request builders
- Stopped generating phantom indexer methods for TypeScript and Java
- Fixed a bug where prefixed properties would be missing their prefix for serialization

## [0.0.3] - 2021-04-25

### Added

- Adds supports for additional properties in models

## [0.0.2] - 2021-04-20

### Added

- CI/CD to docker image (private feed) and GitHub releases #112, #115
- Documentation to get started
- Published the core packages #110
- Factories support for serializers and deserializers #100
- Documentation comment generation #92
- Submodule with generation samples #106
- Test coverage information in sonarcloud #78

### Changed

- Fixed a bug where date time offset properties would not be generated properly #116
- Fixed a bug where generating from http/https OpenAPI description would fail #109
- Fixed a bug where simple schema references would not be handled #109
- Removed a dependency on operation id #89
- Fixed a bug where the sonarcloud workflow would fail on external PRs #102
- Fixed a bug where empty class names would fail the generation #88

## [0.0.1] - 2021-04-20

### Added

- Initial GitHub release<|MERGE_RESOLUTION|>--- conflicted
+++ resolved
@@ -9,13 +9,10 @@
 
 ### Added
 
-<<<<<<< HEAD
 - Adds support for downcast of types during deserialization according to the discriminator information in the description (CSharp/Go/Java/TypeScript). [#646](https://github.com/microsoft/kiota/issues/646)
 - Adds support for generating interfaces for models in Go. [#646](https://github.com/microsoft/kiota/issues/646)
 - Adds support for generating functions (as opposed to methods or static methods) in the generator (used in TypeScript for discriminator factories). [#646](https://github.com/microsoft/kiota/issues/646)
-=======
 - Added support for global error handling in python abstractions #1289
->>>>>>> 7a531eb1
 
 ### Changed
 
