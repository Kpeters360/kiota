--- conflicted
+++ resolved
@@ -15,12 +15,9 @@
 
 - Fixed an issue where when generating Go code the deserializer for unions was using `CodeClass` as a filter and not `CodeInterface`. [#4844](https://github.com/microsoft/kiota/issues/4844)
 - Fixes mapping of `int16` format to the `integer` type rather than `double` when the type is `integer` or `number` [#5611](https://github.com/microsoft/kiota/issues/5611)
-<<<<<<< HEAD
 - Fixed a bug where default boolean values with quotes would fail in Java/PHP/CSharp.
 - Fixed a bug where the type name for inherited inline models would be incorrect. [#5610](https://github.com/microsoft/kiota/issues/5610)
-=======
 - Fixes typing inconsistencies in generated code and libraries in Python [kiota-python#333](https://github.com/microsoft/kiota-python/issues/333)
->>>>>>> f1e60b7e
 
 ## [1.19.1] - 2024-10-11
 
