--- conflicted
+++ resolved
@@ -15,12 +15,9 @@
 ### Changed
 
 - Fixed colliding imports for factory methods in TypeScript. [#2009](https://github.com/microsoft/kiota/issues/2009)
-<<<<<<< HEAD
-- Fixed wrong send request method name for collections in Python. [#2057](https://github.com/microsoft/kiota/issues/2057)
-=======
 - Switched to lazy loading module imports in Python. [#2007](https://github.com/microsoft/kiota/issues/2007)
 - Caters for type names being used from System namespace in CSharp generation [#2021](https://github.com/microsoft/kiota/issues/2021)
->>>>>>> 544484da
+- Fixed wrong send request method name for collections in Python. [#2057](https://github.com/microsoft/kiota/issues/2057)
 
 ## [0.8.3] - 2022-12-01
 
