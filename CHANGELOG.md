--- conflicted
+++ resolved
@@ -11,10 +11,7 @@
 
 ### Changed
 
-<<<<<<< HEAD
 - Fixed a bug where Operation filters would be greedy and exclude non operation filters. [#2651](https://github.com/microsoft/kiota/issues/2651)
-=======
->>>>>>> 0244c8e8
 - Shorten Go File names to a max of 252
 - Fixed a bug where clean output option would fail because of the log file. [#2645](https://github.com/microsoft/kiota/issues/2645)
 
