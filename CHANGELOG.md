# Changelog

All notable changes to this project will be documented in this file.

The format is based on [Keep a Changelog](https://keepachangelog.com/en/1.0.0/),
and this project adheres to [Semantic Versioning](https://semver.org/spec/v2.0.0.html).

<!-- markdownlint-disable-file MD024 -->

## [Unreleased]

### Added

### Changed

- Fixes mapping of `int16` format to the `integer` type rather than `double` when the type is `integer` or `number` [#5611](https://github.com/microsoft/kiota/issues/5611)

## [1.19.1] - 2024-10-11

### Added

### Changed

- Fixed incompatibility with detecting odata primitives after conversion library updates at [OpenAPI.NET.OData#581](https://github.com/microsoft/OpenAPI.NET.OData/issues/581);
- Fixed cyclic dependencies in generated Go code. [#2834](https://github.com/microsoft/kiota/issues/2834)
- Fixed a bug where default output folder is created on plugin edit and generate commands. [#5510](https://github.com/microsoft/kiota/issues/5429)
- Changed GeneratedCode attribute applied when generating CSharp to only include the major version of Kiota. [#5489](https://github.com/microsoft/kiota/issues/5489)
<<<<<<< HEAD
- Fixed genarating CSharp client displays clean hint regardless of whether --clean-output is already passed [#5576](https://github.com/microsoft/kiota/issues/5576)
-Fixed Issue with primitive values being stringified in python python. [#5417](https://github.com/microsoft/kiota/issues/5417)

=======
- Fixed generating CSharp client displays clean hint regardless of whether --clean-output is already passed [#5576](https://github.com/microsoft/kiota/issues/5576)
>>>>>>> 0eadf55d

## [1.19.0] - 2024-10-03

### Added

- Control generated type access modifier for C# via `--type-access-modifier` flag. [#4788](https://github.com/microsoft/kiota/issues/4788)

### Changed

- 📢📢📢 The Visual Studio Code extension is now generally available!. [#5368](https://github.com/microsoft/kiota/issues/5368)
- Fixed a stack overflow in the core generator caused by circular comparisons. [#5369](https://github.com/microsoft/kiota/issues/5369)
- Fixed a bug where a path segment named "item" after a single parameter path segment would derail generation. [#4814](https://github.com/microsoft/kiota/issues/4814)
- Fixed a bug where collection/array of primitive types members for union/intersection types would be ignored. [#5283](https://github.com/microsoft/kiota/issues/5283)
- Updated dependencies command and view to reflect the availability of bundles. [#5317](https://github.com/microsoft/kiota/issues/5317)
- Fixed a bug when generating a plugin when only an operation is selected in the root node in the extension. [#5300](https://github.com/microsoft/kiota/issues/5300)
- Fixed a bug where function descriptions in plugin manifest defaults to path summary instead of description. [#5301](https://github.com/microsoft/kiota/issues/5301)
- Fixed a bug where TypeScript would not properly build URIs with uppercase first characters query parameter names.[#5382](https://github.com/microsoft/kiota/issues/5382)
- Fixed a bug where the description special characters are encoded. [#5286](https://github.com/microsoft/kiota/issues/5286)
- Fixed a bug where python constructor parameters are being cast to strings leading to bugs as the types is unknown on graph call. [microsoftgraph/msgraph-sdk-python#165](https://github.com/microsoftgraph/msgraph-sdk-python/issues/165)
- Fixed a bug where child path segment from single parameter path segment would be incorrectly escaped. [#5433](https://github.com/microsoft/kiota/issues/5433)
- Fixed inconsistent typing information generated for `ParsableFactory` and stream return types in python [kiota-abstractions-python#533](https://github.com/microsoft/kiota-abstractions-python/issues/333)
- Fixed a bug where untyped not imports in TypeScripts would not be erasable. [microsoft/kiota-typescript#1381](https://github.com/microsoft/kiota-typescript/issues/1381)
- Updated schema link in plugin manifest to the correct url. [#5441](https://github.com/microsoft/kiota/issues/5441)
- Removed registration of default serialization and deserialization classes in client constructor. [#5478](https://github.com/microsoft/kiota/pull/5478)
- Fixed incorrect type name generation in aliased scenario in TS due to broad searching of types in root namespaces. [#5404](https://github.com/microsoft/kiota/issues/5404)
- Fixed incorrect type mapping in request builders with subsequent paths with the same name. [#5462](https://github.com/microsoft/kiota/issues/5462)
- Fixed multipart generation to default Content-Types are defined for multipart [#5504](https://github.com/microsoft/kiota/issues/5504)

## [1.18.0] - 2024-09-05

### Added

- Added the ability to export the CodeDom to a file showing the public APIs to be generated in a given language [#4627](https://github.com/microsoft/kiota/issues/4627)
- Added composed type serialization in Typescript [2462](https://github.com/microsoft/kiota/issues/2462)
- Use authentication information available in the source OpenAPI document when generating a plugin manifest. [#5070](https://github.com/microsoft/kiota/issues/5070)

### Changed

- Fixed shorthand for refresh option in workspace experience. [#5240](https://github.com/microsoft/kiota/issues/5240)
- Fixed a bug where untyped node imports would be missing CSharp/Go/TypeScript/Java. [#5326](https://github.com/microsoft/kiota/issues/5326)
- Fixed missing type options in help for plugin commands. [#5230](https://github.com/microsoft/kiota/issues/5230)
- Removed OpenAI plugins generation since the service does not support them anymore.
- Fixed a bug where a nullable union type would lead to an exception at generation. [#5276](https://github.com/microsoft/kiota/issues/5276)
- Fixed a bug where the error message would not be deserialized if the property name matched a reserved property. [#5311](https://github.com/microsoft/kiota/issues/5311)
- Fixed an issue where TypeScript clients would be missing path parameters. [#5247](https://github.com/microsoft/kiota/issues/5247)
- Fixed a bug where names normalization could lead to collisions in Ruby and other languages. [#5310](https://github.com/microsoft/kiota/issues/5310)
- Redirect status codes documenting an application/octet-stream content type now generate a stream return type. [#5246](https://github.com/microsoft/kiota/issues/5246)
- Fixed an issue where models would be missing when they had no properties and a single allOf entry. [#5014](https://github.com/microsoft/kiota/issues/5014)
- Reverts modification of responses in output openApi file when generating plugins [#4945](https://github.com/microsoft/kiota/issues/4945)
- Expand properties types with null type for Typescript. [#4993](https://github.com/microsoft/kiota-typescript/issues/1188)
- Added Collection, HashMap, Map, Objects, InputStream, BigDecimal to the list of reserved names for Java generation. [#5135](https://github.com/microsoft/kiota/issues/5135)
- C# refiner now fixes data types for indexers. [#5201](https://github.com/microsoft/kiota/issues/5201)
- C# do not report CS0618 in the generated code. [#5229](https://github.com/microsoft/kiota/issues/5229)
- C# do not decorate method parameter(s) with ObsoleteAttribute. [#5228](https://github.com/microsoft/kiota/issues/5228)
- Fixed an issue where the generation hint for the workspace experience would be outdated. [#5241](https://github.com/microsoft/kiota/issues/5241)
- Fixes an issue where the GoPathSegmenter would create the same file name for different elements to lead to missing code due to overwriting of the content [#4833](https://github.com/microsoft/kiota/issues/4833)

## [1.17.0] - 2024-08-09

### Added

- Adds generation of default `color.png` and `outline.png` files when generating plugins. [#4993](https://github.com/microsoft/kiota/issues/4993)

### Changed

- Fixed a bug where properties would be missing in Python models if they didn't have additional properties. [#5037](https://github.com/microsoft/kiota/issues/5037)
- Fixed a bug in dotnet where CS1587 warnings are generated in generated enums with descriptions [#4957](https://github.com/microsoft/kiota/issues/4957)
- Fixed a bug where the copilot teams toolkit integration would serialize empty declarative copilots. [#4974](https://github.com/microsoft/kiota/issues/4974)
- Fixed a bug for the docker image where the volume path would not match the expected configuration for the description.
- Fixed a bug in Go where certain namespaces were escaped unexpectedly. [#5012](https://github.com/microsoft/kiota/issues/5012)
- Exclude the `x-openai-isConsequential` extension from cleanup. [#4962](https://github.com/microsoft/kiota/issues/4962)
- Fixed file name and namespace sanitization when generating plugins. [#5019](https://github.com/microsoft/kiota/issues/5019)
- Added TypeScript type check suppression to generated method prototype, where unused arguments can cause build fail in projects which use `noUnusedLocals: true` compiler option. [#5095](https://github.com/microsoft/kiota/issues/5095)
- Fixed a bug where defensive programming would consider some default values as invalid in Python.

## [1.16.0] - 2024-07-05

### Added

### Changed

- Implemented partial class model declarations. [4894](https://github.com/microsoft/kiota/issues/4894)
- Fixed a bug where the Go file names were too long
- Fixed a bug where the declarative copilot information would be erased if any. [#4935](https://github.com/microsoft/kiota/issues/4935)
- Fixes bug with model names in Go generated from camel case namespace. [https://github.com/microsoftgraph/msgraph-sdk-go/issues/721]
- Plugins OpenAPI extensions are only added when generating plugins to reduce the risk of parsing errors. [#4834](https://github.com/microsoft/kiota/issues/4834)
- TypeScript imports are now using ES6 imports with the .js extension.
- Remove LINQ usage in generated code.
- Ensures descriptions are not empty in sliced OpenApi file when generating a plugin.
- Plugins do not emit parameters anymore. [#4841](https://github.com/microsoft/kiota/issues/4841)
- References to C# types generated by kiota are prefixed with `global::` to avoid name collisions. [#4796](https://github.com/microsoft/kiota/issues/4796)
- Ensures HashSet properties in `KiotaLock` maintain IgnoreCase comparer across runs [#4916](https://github.com/microsoft/kiota/issues/4916)
- Dropped `client base url set to` message when generating plugins. [#4905](https://github.com/microsoft/kiota/issues/4905)
- Emit `[GeneratedCode]` attribute for C# types. [#4907](https://github.com/microsoft/kiota/issues/4907)
- Fixes error property disambiguation when the property has the same name as class [#4893](https://github.com/microsoft/kiota/issues/)
- Fixes missing imports for `UntypedNode` for method parameter and return value scenarios. [#4925](https://github.com/microsoft/kiota/issues/4925)
- Normalize path separators in lock and workspace files to use `/` as the path separator. [#4228](https://github.com/microsoft/kiota/issues/4228)

## [1.15.0] - 2024-06-06

### Added

- Added support for multipart form data request body in PHP. [#3029](https://github.com/microsoft/kiota/issues/3029)
- Added uri-form encoded serialization for PHP. [#2074](https://github.com/microsoft/kiota/issues/2074)
- Added information message with base URL in the CLI experience. [#4635](https://github.com/microsoft/kiota/issues/4635)
- Added optional parameter --disable-ssl-validation for generate, show, and download commands. [#4176](https://github.com/microsoft/kiota/issues/4176)
- For _Debug_ builds of kiota, the `--log-level` / `--ll` option is now observed if specified explicitly on the command line. It still defaults to `Debug` for _Debug_ builds and `Warning` for _Release_ builds. [#4739](https://github.com/microsoft/kiota/pull/4739)

### Changed

- Fix package casing normalizing for value passed using `--namespace-name` option when generating Go Client. [#4498](https://github.com/microsoft/kiota/issues/4498)
- Aligns naming of sliced OpenAPI description generated by `plugin add` should be named `<plugin-name>-openapi.json|yml` [#4595](https://github.com/microsoft/kiota/issues/4595)
- Fixed RPC server to respect the `KIOTA_CONFIG_PREVIEW` flag.
- Added missing nullable directives for CLI generation.
- Fixed handling of nested arrays to be handled as `UntypedNode` instances [#4549](https://github.com/microsoft/kiota/issues/4549)
- Fixed `InvalidOperationException` thrown when serializing IBacked models with no changes present in the additional data in dotnet [microsoftgraph/msgraph-sdk-dotnet#2471](https://github.com/microsoftgraph/msgraph-sdk-dotnet/issues/2471).
- Fixed a bug where enums could be considered inheritance parents. [#4640](https://github.com/microsoft/kiota/issues/4640)
- Fixed `RequestConfiguration` Classes dropped in RequestBuilder methods in python [#4535](https://github.com/microsoft/kiota/issues/4535)
- Fixed incorrect optional types in method parameters in Python [#4507](https://github.com/microsoft/kiota/issues/4507)
- Changed enum parsing methods to return nil in the default case in Go [#4621](https://github.com/microsoft/kiota/issues/4621)
- Changes the cached description file name to `openapi.yml|json` from `description.yml|json` [#4641](https://github.com/microsoft/kiota/issues/4641)
- Put opening brace after namespace definition on new line [#4625](https://github.com/microsoft/kiota/issues/4625)
- Put opening brace after property definition on new line, if property has getter and setter [#4625](https://github.com/microsoft/kiota/issues/4625)
- Put spaces correctly around dictionary entries [#4625](https://github.com/microsoft/kiota/issues/4625)
- Remove trailing space after class definition [#4625](https://github.com/microsoft/kiota/issues/4625)
- Fixed a bug where multiple allOf entries type would not get merged if they were part of a discriminator. [#4325](https://github.com/microsoft/kiota/issues/4325)
- Fixed a bug where allOf structure with one entry and properties would not be considered as inheritance case. [#4346](https://github.com/microsoft/kiota/issues/4346)
- Fixed a bug where some allOf scenarios would be missing properties if type object wasn't set on the schema. [#4074](https://github.com/microsoft/kiota/issues/4074)
- Fixed a bug where schema with multiple allOf entries would incorrectly get merged to inherit from the first entry [#4428](https://github.com/microsoft/kiota/issues/4428)
- Fixes constructor generation for nullable properties that are initialized as null in C#,Java and PHP
- Fixed a bug where the hash alias in typescript wasn't being generated uniformly for similar interfaces [microsoftgraph/msgraph-beta-sdk-typescript#84](https://github.com/microsoftgraph/msgraph-beta-sdk-typescript/issues/84)
- Fixes a bug where name collisions would occur in the Typescript refiner if model name also exists with the `Interface` suffix [#4382](https://github.com/microsoft/kiota/issues/4382)
- Fixes a bug where paths without operationIds would not be included in the generated plugins and ensured operationIds are cleaned up [#4642](https://github.com/microsoft/kiota/issues/4642)
- Fixes a bug where models would be duplicated in some allOf scenarios [#4191](https://github.com/microsoft/kiota/issues/4191)
- Fixes a bug where CLI Generation does not handle path parameters of type "string" and format "date", "date-time", "time", etc. [#4615](https://github.com/microsoft/kiota/issues/4615)
- Fixes a bug where request executors would be missing Untyped parameters in dotnet [#4692](https://github.com/microsoft/kiota/issues/4692)
- Fixes a bug where indexers in include/exclude patters were not normalized if the indexer was the last segment without a slash at the end [#4715](https://github.com/microsoft/kiota/issues/4715)
- Fixes a bug where CLI generation doesn't handle parameters of type string array. [#4707](https://github.com/microsoft/kiota/issues/4707)
- Fixed a bug where models would not be created when a multipart content schema existed with no encoding [#4734](https://github.com/microsoft/kiota/issues/4734)
- Types generated by Kiota are now referenced with their full name to avoid namespace ambiguities [#4475](https://github.com/microsoft/kiota/issues/4475)
- Fixes a bug where warnings about discriminator not being inherited were generated [#4761](https://github.com/microsoft/kiota/issues/4761)
- Fix scalar member composed type serialization in PHP [#2827](https://github.com/microsoft/kiota/issues/2827)
- Trims unused components from output openApi document when generating plugins [#4672](https://github.com/microsoft/kiota/issues/4672)
- Fixes missing imports for UntypedNode when BackingStore is enabled in Java.
- Renames `name_to_be_defined` plugin type to `APIplugin` [#4713](https://github.com/microsoft/kiota/issues/4713)

## [1.14.0] - 2024-05-02

### Added

- Suppress CS1591 when generating CSharp code and documentation is not available
- Added file name suffix escaping in Go to avoid generating files with reserved suffixes. [#4407](https://github.com/microsoft/kiota/issues/4407)
- Added `KIOTA_OFFLINE_ENABLED` environment variable to disable checking for updates before each command. [#4556](https://github.com/microsoft/kiota/issues/4556)
- Added support for plugin auth options in the CLI. [#5072](https://github.com/microsoft/kiota/issues/5072)

### Changed

- Fixed a bug where the Microsoft Plugin Manifests would start with relative paths. [#4583](https://github.com/microsoft/kiota/issues/4583)
- Fixed a bug where TypeScript deserialization would fail on Uppercase properties.[#4479](https://github.com/microsoft/kiota/issues/4479)
- Fixed a bug where clients and plugins generation would leave empty log files. [#4584](https://github.com/microsoft/kiota/issues/4584)
- Changed URI template generation to reuse templates when required templates are absent across operations.
- Fixed path deduplication logic to avoid double `Id` suffixes in indexer names in scenarios where the `Id` suffix is already present.[#4519](https://github.com/microsoft/kiota/issues/4519)
- Updated reserved name providers for Java and Php so that "object" can be escaped.
- Fixes request builder disambiguation when child nodes had different prefixes for different paths with same parameters.[#4448](https://github.com/microsoft/kiota/issues/4448)
- Do not generate CS8603 warnings when enabling backing store in CSharp generation.
- Fixed excluding operation. [#4399](https://github.com/microsoft/kiota/issues/4399)
- Fixed a bug where absolute path would be used for workspace for local descriptions. [#4582](https://github.com/microsoft/kiota/issues/4582) [#4581](https://github.com/microsoft/kiota/issues/4581)
- Fixed plugin generation of `ApiManifest` type to not include the `x-ms-kiota-hash` in the generated plugin. [#4561](https://github.com/microsoft/kiota/issues/4561)

## [1.13.0] - 2024-04-04

### Added

- Added a warning message in the CLI when using preview languages. [#4316](https://github.com/microsoft/kiota/issues/4316)
- Added support for handling untyped Json content in C#,Golang, TypeScript and Java. [#2319](https://github.com/microsoft/kiota/issues/2319)
- Added TypeScript type check suppression to `.ts` files where unused imports cause build fail in projects which use `noUnusedLocals: true` compiler option. [#4397](https://github.com/microsoft/kiota/issues/4397)
- Fixed TypeScript generation bug when returning enums from endpoints. [#4426](https://github.com/microsoft/kiota/issues/4426)

### Changed

- Fixed Go generation bug when dealing with scalar collection body. [#4380](https://github.com/microsoft/kiota/issues/4380)
- Fixed a bug where multiple Visual Studio Code instances would make the extension install/update fail. [#3686](https://github.com/microsoft/kiota/issues/3686)
- Fixed a bug where models properties named "additionalData" or "BackingStore" would be ignored. [#4224](https://github.com/microsoft/kiota/issues/4224)
- PREVIEW: Renamed the config commands to workspace. [#4310](https://github.com/microsoft/kiota/issues/4310)
- PREVIEW: Moved preview configuration files to the .kiota directory. [#4310](https://github.com/microsoft/kiota/issues/4310)
- PREVIEW: Moved the copy descriptions to dedicated folders. [#4310](https://github.com/microsoft/kiota/issues/4310)
- PREVIEW: Renamed the config to workspace file. [#4310](https://github.com/microsoft/kiota/issues/4310)
- Fixed a bug where TypeScript generation would consider boolean argument as empty when false. [#4103](https://github.com/microsoft/kiota/issues/4103)
- Changed Csharp code generation to put braces on new lines (where it makes sense). [#4347](https://github.com/microsoft/kiota/issues/4347)
- Fixed a bug where some no-content status codes would be considered structured (301, 302, 303, 307) when described. [#4190](https://github.com/microsoft/kiota/issues/4190)
- TypeScript is now a preview language!

## [1.12.0] - 2024-03-06

### Added

- Added support for the new kiota config commands under a feature flag. [#3356](https://github.com/microsoft/kiota/issues/3356)
- Added the init command as part of the experience revamp of [#3356](https://github.com/microsoft/kiota/issues/3356)
- Added uri-form encoded serialization for Python. [#2075](https://github.com/microsoft/kiota/issues/2075)
- Added support for multipart form data request body in Python. [#3030](https://github.com/microsoft/kiota/issues/3030)
- Added support for Enums or collection of enum values as root of the payload. [#1042](https://github.com/microsoft/kiota-typescript/issues/1042)

### Changed

- BREAKING - Removed the async suffix from request adapter methods in TypeScript. [microsoft/kiota-typescript#992](https://github.com/microsoft/kiota-typescript/issues/992)
- Fixed mantis for bitwise enums in Go. [#3936](https://github.com/microsoft/kiota/issues/3936)
- Keyword in enum names for go should not be escaped. [#2877](https://github.com/microsoft/kiota/issues/2877)
- Generator method code reduction in Python. [#3695](https://github.com/microsoft/kiota/issues/3695)
- Fixed a bug with URI template generation for required parameters when they differ between operations. [#4148](https://github.com/microsoft/kiota/issues/4148)
- Fixed return doc comments for Go/Java/CSharp/TypeScript.
- Fixed type names in doc comments and deprecation noticed across languages.
- Added thrown exceptions in doc comments for Go/CSharp/Java/TypeScript. [#3811](https://github.com/microsoft/kiota/issues/3811)
- Fixed missing type/method names in deprecation comments.[#4186](https://github.com/microsoft/kiota/issues/4186)
- Fixed `cref` tags not closed in doc comments in CSharp generation.
- Deduplicates 4XX and 5XX error mappings when they map to the same type to reduce emitted code. [#4025](https://github.com/microsoft/kiota/issues/4025)
- 📢📢📢 Java generation is now stable! 🚀🚀🚀 special thanks to @andreaTP (Red Hat) for all the help.
- Fixed bug where stream responses would generate incorrect partial paging code. [#4207](https://github.com/microsoft/kiota/issues/4207)
- Sanitize Accept and Content-Type headers during generation. [#4211](https://github.com/microsoft/kiota/issues/4211)
- Fixed a bug in enum default value generator for TypeScript. [#4216](https://github.com/microsoft/kiota/issues/4216)
- Generate enum array for query parameters. [#4225](https://github.com/microsoft/kiota/issues/4225)

## [1.11.1] - 2024-02-05

### Added

### Changed

- Fixed a deadlock on update for multiple clients targeting the same local file.
- Fixed a deadlock when evicting cached descriptions.

## [1.11.0] - 2024-02-01

### Added

- Added 'none' key for serializer and deserializer arguments to enable portable clients generation. [#3796](https://github.com/microsoft/kiota/issues/3796)
- Added Japanese translations to vscode extension.
- Added support for deprecation annotations in Python. [#2798](https://github.com/microsoft/kiota/issues/2798)

### Changed

- Fixed serialization of scalar members in union types for Python. [#2828](https://github.com/microsoft/kiota/issues/2828)
- Fixed a bug where scalar error mappings would be generated even though it's not supported by the http request adapter. [#4018](https://github.com/microsoft/kiota/issues/4018)
- Switched to proxy generation for TypeScript, leading to about ~44% bundle sizes reduction. [#3642](https://github.com/microsoft/kiota/issues/3642)
- Required query parameters are now projected as `{baseurl+}foo/bar?required={required}` instead of `{baseurl+}foo/bar{?required}` so they are automatically populated if no value is provided. [#3989](https://github.com/microsoft/kiota/issues/3989)
- Fixed a bug where TypeScript models factory methods would be missing return types.
- Fixed a bug where generated paths would possibly get too long. [#3854](https://github.com/microsoft/kiota/issues/3854)
- The vscode extension now also displays the children nodes when filtering. [#3998](https://github.com/microsoft/kiota/issues/3998)

## [1.10.1] - 2024-01-12

### Added

### Changed

- Fixed an issue where domain expiration for apis.guru would lead to search failures.

## [1.10.0] - 2024-01-11

### Added

### Changed

- Java - Self-extraction of query parameters instead of using reflection. [#3965](https://github.com/microsoft/kiota/issues/3965)
- Fixed a bug where the discriminator validation rule would report false positives on nullable union types.
- Fixed a bug where constructors and model names where clashing in Go. [#3920](https://github.com/microsoft/kiota/issues/3920)
- Fixed a bug where the order of enum declaration might results in a missing enum type. [#3935](https://github.com/microsoft/kiota/issues/3935)
- Fixed java generating compound types with underscore in the name. [#3824](https://github.com/microsoft/kiota/issues/3824)
- Fixed syntax for ES/TS lint enable/disable.

## [1.9.1] - 2023-12-13

### Added

### Changed

- Fixed a regression introduced by [#3760](https://github.com/microsoft/kiota/issues/3760) in 1.9.0 and its previews where indexer parameter name would be wrong leading to invalid URLs. [#3901](https://github.com/microsoft/kiota/issues/3901)
- Fixed a bug in the vscode extension where the "Paste API Manifest" button would not be able to parse the manifest.
- Enhance the way Enums are expressed in Typescript. [#2105](https://github.com/microsoft/kiota/issues/2105)
- Fixed missing dependency version in info command. [#3894](https://github.com/microsoft/kiota/issues/3894)

## [1.9.0] - 2023-12-07

### Added

- Added `--content-type` option for requests with multiple allowed content types. (CLI)

### Changed

- Request builders are now in the index file to simplify imports and reduce generated code in TypeScript. [#3799](https://github.com/microsoft/kiota/issues/3799)
- Groups request builders and inline request/response bodies in the same file in TypeScript.
- Groups all reusable models in a single file in TypeScript. [#3843](https://github.com/microsoft/kiota/issues/3843)
- Fixed a bug where reserved name rename would not rename objects properly. [#3609](https://github.com/microsoft/kiota/issues/3609)
- Switched to a Jammy Chiseled base image for docker containers.
- Moved the withUrlMethod of TypeScript in the base package. [#3812](https://github.com/microsoft/kiota/issues/3812)
- Fixed a bug where path parameters deduplication would create collisions on sub path segments. [#3757](https://github.com/microsoft/kiota/issues/3757)
- Moved from net7 to net8.
- Removed windows OS from docker multi-platform image to align with [dotnet changes](https://github.com/dotnet/dotnet-docker/issues/4492).
- Fixed a bug where the emitted CSharp would not be compatible with netstandard2.0. [#3829](https://github.com/microsoft/kiota/issues/3829)
- Fixed a bug where import statements for additionalDataHolder and enumSet are missing when BackingStore is enabled in java. [#3643](https://github.com/microsoft/kiota/pull/3643)
- Fixed an issue where Kiota's regex's might time out. [#3797](https://github.com/microsoft/kiota/issues/3797)
- Fixed a bug where getBackingStore method body was malformed for java. [#3643](https://github.com/microsoft/kiota/pull/3643)
- Fixed a bug where serialize method will not write additional data when backingStore is enabled for java. [#3643](https://github.com/microsoft/kiota/pull/3643)
- Fixed a bug where paths with parameters in the same position but different names would make generation fail. [#3756](https://github.com/microsoft/kiota/issues/3756)
- Fixed a bug where a property named constructor would make generation fail. [#3756](https://github.com/microsoft/kiota/issues/3756)
- Removed reflection for Java enum deserialization. [microsoft/kiota-java#843](https://github.com/microsoft/kiota-java/pull/843)
- Added support for AnyOf arrays. [#3786](https://github.com/microsoft/kiota/pull/3792)
- Fixed a bug where property names that matched reserved type would be replaced in dotnet.
- Fixed pass by value for `contentType` param in Go `requestInfo.SetStreamContentAndContentType`[#3830](https://github.com/microsoft/kiota/issues/3830)
- Fixed parsing of `DateOnly` values generated in request executors [#3679](https://github.com/microsoft/kiota/issues/3679)
- Fixes generation of default values names for go constructor functions [#3436](https://github.com/microsoft/kiota/issues/3436)
- [Java] Removed the usage of reflection in `ApiClientBuilder` [`kiota-java#923`](https://github.com/microsoft/kiota-java/issues/923)
- Fixed a bug where path parameter type was not correctly detected during generation. [#3791](https://github.com/microsoft/kiota/issues/3791)

## [1.8.2] - 2023-11-08

### Added

### Changed

- Fixed generating any-type schemas [#3536](https://github.com/microsoft/kiota/issues/3536)
- Fixed float to string conversion with invariant culture.
- Fixed a bug where structured error mime types would not be filtered and prioritized through the configuration. [#3669](https://github.com/microsoft/kiota/issues/3669)
- Fixed a bug where vendor mime types would be ignored. [#3666](https://github.com/microsoft/kiota/issues/3666)
- Fixed a bug where additional parameter would be stripped from accept header. [#3667](https://github.com/microsoft/kiota/issues/3667), [#3667](https://github.com/microsoft/kiota/issues/3668)
- Generation for Java no longer utilizes Async api components. [Kiota-Java #175](https://github.com/microsoft/kiota-java/issues/175)

## [1.8.1] - 2023-11-02

### Added

### Changed

- Fixed a bug where query parameter enum reusable types would be trimmed. [#3637](https://github.com/microsoft/kiota/issues/3637)

## [1.8.0] - 2023-11-02

### Added

- 📢📢📢 Python generation is now stable! 🚀🚀🚀
- 📢📢📢 PHP generation is now stable! 🚀🚀🚀
- Added support for enum query parameter types. [#2490](https://github.com/microsoft/kiota/issues/2490)
- Added settings in the vscode extension for: backingStore, additionalData, excludeBackwardCompatible, cleanOutput, clearCache, serializers, deserializers, disabledValidationRules, structuredMimeTypes. [#3355](https://github.com/microsoft/kiota/issues/3355)
- Support for primary error message in PHP [#3276](https://github.com/microsoft/kiota/issues/3276)
- Added support for multiple content type request bodies. [#3377](https://github.com/microsoft/kiota/issues/3377)
- Added support for multiple content type responses. [#3377](https://github.com/microsoft/kiota/issues/3377)
- Support for primary error message in Python [#3277](https://github.com/microsoft/kiota/issues/3277)
- Added a json output for the `kiota info` command

### Changed

- Set serialization name for path parameters for use with url templating in Python. [#3612](https://github.com/microsoft/kiota/issues/3612)
- Include the type which a promise resolves to in PHPDocs for PHP. [#3542](https://github.com/microsoft/kiota/issues/3542)
- Added null check for null content type instances when getting deprecation information [#3588](https://github.com/microsoft/kiota/issues/3588)
- Aligns header management in Python with other languages. [#3430](https://github.com/microsoft/kiota/issues/3430)
- Fixed parameters that are in camelcase to snakecase in Python. [#3525](https://github.com/microsoft/kiota/issues/3525)
- Fixed missing imports for method parameters that are query parameters.
- Replaces the use of "new" by "override" and "virtual" in CSharp models.
- Fixed a bug where namespaces segment names might contain special characters. [#3599](https://github.com/microsoft/kiota/issues/3599)
- Fixed a bug in validation rules where form data would wrongfully warn for arrays. [#3569](https://github.com/microsoft/kiota/issues/3569)
- Fixed a bug where content type parameter would be missing for TypeScript, Java, PHP, Python, Ruby and Go. [#3610](https://github.com/microsoft/kiota/issues/3610)
- Fixed query parameters type mapping for arrays. [#3354](https://github.com/microsoft/kiota/issues/3354)
- The lock file now contains the relative path to the description in case of local path. [#3151](https://github.com/microsoft/kiota/issues/3151)
- Fixes a bug where query parameters would be missing in CSharp for ebc clients. [#3583](https://github.com/microsoft/kiota/issues/3583)
- Fixed bug where base64url and decimal types would not be generated properly in Java.
- Fixed a bug where object properties would not be serialized in TypeScript. [#3596](https://github.com/microsoft/kiota/issues/3596)
- Fixed bug where symbol name cleanup would not work on forward single quotes characters [#3426](https://github.com/microsoft/kiota/issues/3426).
- Fixed a bug where a "models" API path segment in the description would derail generation. [#3400](https://github.com/microsoft/kiota/issues/3400)
- Changes to the configuration of RequestInformation are preserved instead of being overwritten. [#3401](https://github.com/microsoft/kiota/pull/3401).
- Fix bug where import statements in typescript wasn't using import type notation for types that are erased at runtime. [#3190](https://github.com/microsoft/kiota/issues/3190)
- The structured content type generation parameter now supports prioritization with `q=value` syntax. [#3377](https://github.com/microsoft/kiota/issues/3377)
- Fixed bug where `Tilde` char convert to Enum member name properly in C#. [#3500](https://github.com/microsoft/kiota/issues/3500)
- Restore backing store feature for typescript. [#2613](https://github.com/microsoft/kiota/issues/2613)
- Fixed default code documentation for RequestBodyContentType method parameter.

## [1.7.0] - 2023-10-05

### Added

- Added support for tracing in Python. [#1872](https://github.com/microsoft/kiota/issues/1872)
- Added auto-generated comment for TypeScript generation. [#3244](https://github.com/microsoft/kiota/issues/3244)
- Added a new switch to exclude all assets generated only for backward compatibility. [#2952](https://github.com/microsoft/kiota/issues/2952)
- Added support for tracing (OpenTelemetry) in PHP. [#1871](https://github.com/microsoft/kiota/issues/1871)

### Changed

- Fixed class name casings when reference in the errorMappings in PHP.
- Removed `--json-no-indent` option in favor of `RAW_JSON` output format which does the same job. (CLI)
- Fixed imports for enum type properties with default values in Python. [#3367](https://github.com/microsoft/kiota/issues/3367)
- Updated constructor for request builders in Python to set passed path parameters. [#3352](https://github.com/microsoft/kiota/issues/3352)
- Fixed inherited type definition generation where some cases would not generate properly. [#2745](https://github.com/microsoft/kiota/issues/2745)
- Fixed naming convention for inline response types. [#2952](https://github.com/microsoft/kiota/issues/2952)
- Localhost based descriptions are not cached anymore to facilitate development workflows. [#3316](https://github.com/microsoft/kiota/issues/3316)
- Fixed a bug where the hints would miss quotes for paths and always use the API manifest. [#3342](https://github.com/microsoft/kiota/issues/3342)
- Fixed a bug where inline composed types for components schemas would have the wrong name. [#3067](https://github.com/microsoft/kiota/issues/3067)
- Fixed a bug where the casing of properties serialization name would be normalized. [kiota-serialization-json-dotnet#131](https://github.com/microsoft/kiota-serialization-json-dotnet/issues/131)
- Changed parameter order in with_url method body to match the signature of RequestBuilder constructor in Python. [#3328](https://github.com/microsoft/kiota/issues/3328)
- Removed redundant undefined qualifier in TypeScript for properties. [#3244](https://github.com/microsoft/kiota/issues/3244)
- The default status code response is now used as 4XX and 5XX when those class responses are not provided in the description. [#3245](https://github.com/microsoft/kiota/issues/3245)
- Adds codes files in typescript to reduce number of generated files. [#2116](https://github.com/microsoft/kiota/issues/2116)
- Fix null reference exception when a parameter is defined without a schema. (CLI).
- Log a message to stderr if a request is skipped due to missing data. (CLI) [#2210](https://github.com/microsoft/kiota/issues/2210)
- Fixes code file generation in typescript [#3419](https://github.com/microsoft/kiota/issues/3419)
- Writes fully qualified name of custom types when a type with a similar name exists in the class in PHP.
- Rename composed type wrapper when class already exists in the namespace. [#2964](https://github.com/microsoft/kiota/issues/2964)

## [1.6.1] - 2023-09-11

### Changed

- Hotfix release for pipeline failing because of Microsoft.OpenApi.ApiManifest preview dependency.

## [1.6.0] - 2023-09-11

### Added

- Added support for raw URL in the fluent API surface in CSharp, Go, Java, PHP, Python, Ruby, TypeScript. [#3199](https://github.com/microsoft/kiota/issues/3199)
- Added support for external documentation links within descriptions in Python. [#2041](https://github.com/microsoft/kiota/issues/2041)
- Added support for API manifests. [#3104](https://github.com/microsoft/kiota/issues/3104)
- Added support for reserved path parameters. [#2320](https://github.com/microsoft/kiota/issues/2320)
- Added support for csv enum values in enums using a mask in Go.
- Added support for `x-ms-enum-flags` extension in Generator to enable generation of bitwise(flagged) enum values[#3237](https://github.com/microsoft/kiota/issues/3237).
- Added support for mapping primary error messages in CSharp, Go, Java, and TypeScript. [#3066](https://github.com/microsoft/kiota/issues/3066)

### Changed

- Fixed an issue where dependencies would not show up for any other language than CSharp in the vscode extension. [#3226](https://github.com/microsoft/kiota/issues/3226)
- Multiple fixes to guarantee idempotency of subsequent runs. [#2442](https://github.com/microsoft/kiota/issues/2442)
- Fixed issue with generating classes with Aliases(PHP)[microsoftgraph/msgraph-beta-sdk-php#197](https://github.com/microsoftgraph/msgraph-beta-sdk-php/pull/197)
- Flattens the models namespaces in Ruby to avoid circular dependencies.
- Adds ObjectId as a reserved keyword in Ruby to have memory management issues.
- Replace Javax annotations in favor of Jakarta annotations for Java code generation. [#2810](https://github.com/microsoft/kiota/issues/2810)
- RequestExecuters call overload methods reducing code generation size for Java. [#3150](https://github.com/microsoft/kiota/issues/3150)
- Remove URISyntaxException from Java generated RequestExecutors and RequestGenerators. [#3149](https://github.com/microsoft/kiota/issues/3149)
- Adds 'Generated' annotation to generated Enums and Classes for Java. [#3106](https://github.com/microsoft/kiota/issues/3106)
- Fixes uuid conversion to string value in PathParameters in Go. [#3106](https://github.com/microsoft/kiota/issues/3176)
- Fixes a bug with incorrect reserved models renaming that occurs sometimes depending on the order of type processing [microsoftgraph/msgraph-sdk-dotnet/issues/2084](https://github.com/microsoftgraph/msgraph-sdk-dotnet/issues/2084)
- Work around a System.CommandLine bug where adjacent matching command names would crash the CLI parser (CLI). [microsoftgraph/msgraph-cli#316](https://github.com/microsoftgraph/msgraph-cli/issues/316) [microsoftgraph/msgraph-cli#320](https://github.com/microsoftgraph/msgraph-cli/issues/320), [dotnet/command-line-api#2260](https://github.com/dotnet/command-line-api/issues/2260)
- Aggregate typescript import statements by source [#3232](https://github.com/microsoft/kiota/issues/3232)
- Fixes a bug in dotnet where enums types would not be fully disambiguated when initialized in constructor with default values and existing conflicting property exists [#3233]
- Fixes a bug in generation of flagged enum properties and their serializer/deserializer functions in typescript [https://github.com/microsoft/kiota/issues/3260]
- Fixes missing EnumSet types in method parameter and return types in Java [https://github.com/microsoft/kiota/issues/3272]

## [1.5.1] - 2023-08-08

### Added

- Added backing store support for Python. [#2858](https://github.com/microsoft/kiota/issues/2858)
- Added support for indexer parameter description. [#2978](https://github.com/microsoft/kiota/issues/2978)

### Changed

- Renamed the Shell language to CLI. [#3023](https://github.com/microsoft/kiota/issues/3023)
- Fixed a bug where and extraneous indexer would be generated for CLI. [#3088](https://github.com/microsoft/kiota/issues/3088)
- Fixed a bug where type specific indexers would fail to build in Go. [#3090](https://github.com/microsoft/kiota/issues/3090)

## [1.5.0] - 2023-08-04

### Added

- Added the title of the API in the VSCode tree view. [#2779](https://github.com/microsoft/kiota/issues/2779)
- Added capability to serialize and deserialize UUIDs in typescript[#40](https://github.com/microsoft/kiota-typescript/issues/40)
- Added auto-generation header comment for class and enums in CSharp [#2886](https://github.com/microsoft/kiota/issues/2886)
- Added support for multipart form data request body in CSharp, Go, Java, and TypeScript. [#220](https://github.com/microsoft/kiota/issues/220)
- Added support for base64 encoded properties in TypeScript.
- Added support for type specific (non string) indexers parameters. [#2594](https://github.com/microsoft/kiota/issues/2594)

### Changed

- Fixed missing type comments in many cases. [#2868](https://github.com/microsoft/kiota/issues/2868)
- Fixed a bug where duplicate enum entries in the description would lead to duplicate members. [#2352](https://github.com/microsoft/kiota/issues/2352)
- Sunset app.kiota.dev in favour of the VSCode extension. [#2934](https://github.com/microsoft/kiota/issues/2934)
- Use schematized types for 206 response codes instead of binary. [#2880](https://github.com/microsoft/kiota/issues/2880)
- Type names are not changed to first char upper case in comments in some cases.
- Fixed a bug where the show command would display an upgrade warning.
- Updated `getEnumValues` method name to `getCollectionOfEnumValues` in TypeScript. [#2907](https://github.com/microsoft/kiota/pull/2907)
- Added `Method` to the list of `CSharpReservedClassNames`. [#2939](https://github.com/microsoft/kiota/pull/2939)
- Changed generation to use aggregate type for `TimeSpan` values in java [#2069](https://github.com/microsoft/kiota/issues/2069)
- Fixed generation of properties with identical names after symbol cleanup. [#2869](https://github.com/microsoft/kiota/issues/2869)
- Use `import type` syntax in Typescript for all code that will be erased from output at runtime. [#2959](https://github.com/microsoft/kiota/issues/2959)

## [1.4.0] - 2023-07-07

### Added

- Added support for Composed types (De)Serialization for Python Generation. [#1813](https://github.com/microsoft/kiota/issues/1813)
- Added support for deprecation annotations in C#, Java, TypeScript and Go. [#2605](https://github.com/microsoft/kiota/issues/2605)
- Added a message to update kiota when using an outdated version. [#2099](https://github.com/microsoft/kiota/issues/2099)

### Changed

- Fixed an issue with query parameter name normalization in Ruby and Python. [#2825](https://github.com/microsoft/kiota/issues/2825)
- Fixed serialization of scalar members in union types for C#, Go, Java. [#2462](https://github.com/microsoft/kiota/issues/2462)
- Fixes an issue where class to interface replacement in TypeScript would be flaky. [#2676](https://github.com/microsoft/kiota/issues/2676)
- Deprecated Visual Studio OpenAPI reference packages.
- Fixed a bug where TypeScript errors would loose inheritance to base error definition.
- Fixed a bug where types trimming would be too aggressive.
- Fixed a bug where base property detection would be broken resulting in duplicate properties in inheritance trees.
- Fixes a bug where classes ending up with Id would have the wrong names.
- Fixed a bug where default enum values would not fail to build in TypeScript. [#2615](https://github.com/microsoft/kiota/issues/2615)
- Replaced response handler parameter by request option to reduce generated code size in TypeScript. [#1855](https://github.com/microsoft/kiota/issues/1855)
- Fixed a bug where a stackoverflow exception occurs when inlined schemas have self-references [2656](https://github.com/microsoft/kiota/issues/2656)
- Fixed nil safety while type casting values in collections in Go
- Moved common RequestBuilder ((request_adapter, url_template and path_parameters)) and RequestConfiguration(headers, options) properties to respective base classes in Python.[2440](https://github.com/microsoft/kiota/issues/2440)
- Fixed a bug where escaped package names would not be lowercased in Java.
- Fix failing PHP integration tests [2378](https://github.com/microsoft/kiota/issues/2378)
- Prevents method overloading for go getters and setters with different values. [#2719](https://github.com/microsoft/kiota/issues/2719)
- Fixed PHP request executor methods that return enums.
- Allow configuration of the number of threads via the environment variable KIOTA_GENERATION_MAXDEGREEOFPARALLELISM.
- Fixes regression where enum options would be renamed in CSharp.
- Add locking to writing to log files.

## [1.3.0] - 2023-06-09

### Changed

- Changed python model classes to data classes. [#2684](https://github.com/microsoft/kiota/issues/2684)
- Fix issue with command conflicts causing CLI crashes. (Shell)
- Fix build error by splitting the ambiguous `--file` option into `--input-file` and `--output-file`. (Shell)
- Fixed including unused imports in Go [#2699](https://github.com/microsoft/kiota/pull/2410)
- Fixed a bug where error response type with primitive types would cause compile errors in dotnet [#2651](https://github.com/microsoft/kiota/issues/2693)
- Fixed a bug where CSharp generation would fail if the input openApi contained schemas named 'TimeOnly' or 'DateOnly' [2671](https://github.com/microsoft/kiota/issues/2671)
- Updated the reserved types for CSharp to include 'Stream' and 'Date' should be reserved names in CSharp [2369](https://github.com/microsoft/kiota/issues/2369)
- Fix issue with request builders with parameters being excluded from commands output. (Shell)
- Fixed a bug in setting default enum values fails if the symbol has been sanitized and the symbol only contains special characters [2360](https://github.com/microsoft/kiota/issues/2360)
- Fixed issue where duplicate query parameter names per path were added to the URL template. Now only distinct query parameter names are added. [2725](https://github.com/microsoft/kiota/issues/2725)

## [1.2.1] - 2023-05-16

### Changed

- Fixed a bug where Operation filters would be greedy and exclude non operation filters. [#2651](https://github.com/microsoft/kiota/issues/2651)
- Shorten Go File names to a max of 252
- Fixed a bug where clean output option would fail because of the log file. [#2645](https://github.com/microsoft/kiota/issues/2645)
- Fixed a bug in the extension where selection in multiple indexers would fail. [#2666](https://github.com/microsoft/kiota/issues/2666)

## [1.2.0] - 2023-05-04

### Added

- 📢📢📢 Go is now a stable language!
- Added typescript interfaces for models and request config params. [#1013](https://github.com/microsoft/kiota/issues/1013) and [#1521](https://github.com/microsoft/kiota/issues/1521)
- Added automatic loading of the lock file for the extension so quick edits of clients are supported.
- Added a warning message when clients get upgraded from one kiota version to another. [#2598](https://github.com/microsoft/kiota/issues/2598)
- Added trimming of derived types that are not being used by the client. [#2543](https://github.com/microsoft/kiota/issues/2543)
- Added support for merging schemas of AllOf > 2. [#2438](https://github.com/microsoft/kiota/issues/2438)
- Added operation selection in the vscode extension. [#2556](https://github.com/microsoft/kiota/issues/2556)
- Added Chinese translations to vscode extension.
- Added an action to open documentation in the vscode extension. [#2562](https://github.com/microsoft/kiota/issues/2562)

### Changed

- Fixed issue where implements for error classes were not copied when inlining classes.
- Moved the common properties to a base class and remove properties(RequestAdapter, UrlTemplate and PathParameters) for the request builders and options and headers for RequestConfig classes PHP.[2439](https://github.com/microsoft/kiota/issues/2439)
- Fixed bugs with imports for PHP Generation.
- Indexers replacement are now at the same level as the original indexer. e.g `client.userById("id").messagesById("id")...` is now `client.users.withId("id").messages.withId("id")...`.
- Fixed a bug where arrays with empty items definitions would still project properties. [#2502](https://github.com/microsoft/kiota/issues/2502)
- Fixed a bug where multiple single path parameters at the same level would produce invalid url templates.
- Fixed a bug where steps count would be increasing on nav back in the extension. [#2553](https://github.com/microsoft/kiota/issues/2553)
- Fixed a bug where java path parameters wouldn't build.
- Fixed a bug where extension would not reset generation information on new search. [#2540](https://github.com/microsoft/kiota/issues/2540)
- Fixed a bug where the extension would not select nodes when loading from lock file with no filters. [#2542](https://github.com/microsoft/kiota/issues/2542)
- Fixed a bug where the extension would fail to generate for the root path. [#2536](https://github.com/microsoft/kiota/issues/2536)
- Fixed a bug where properties copied from parent to child classes would not be cloned.
- Fixed a bug where Java discriminator mapping would use the mapping name instead of the type name.
- Fixed a bug where filters for nodes with same-level single path parameters with different names would not work anymore.
- Fixed a bug where replacing reserved names would not propagate the rename to the inner child elements map of the parent class.
- Fixed a bug where descriptions with multiple server URLs would use the HTTP one instead of HTTPs. [#2336](https://github.com/microsoft/kiota/issues/2336)
- Fixed a bug where backing store properties would be sometimes duplicated in derived classes.
- Write PHP URL templates in request builders using single quoted strings to prevent need to escape $-prefixed names e.g. $count, $ref, $value.

## [1.1.3] - 2023-04-18

### Changed

- Fixed a bug where certain configuration sections would not load properly.

## [1.1.2] - 2023-04-17

### Changed

- Fixed Mac-OS releases.

## [1.1.1] - 2023-04-05

### Changed

- Fixed a bug where kiota installation would fail because of zip structure change.

## [1.1.0] - 2023-04-05

### Added

- Added Visual Studio Code preview extension. [#2333](https://github.com/microsoft/kiota/issues/2333)
- Added support for searching in forks for API descriptions in GitHub. [#2429](https://github.com/microsoft/kiota/issues/2429)
- Added the ability to filter on operations. [#2431](https://github.com/microsoft/kiota/issues/2431)

### Changed

- Fixed a bug where UUID type is not correctly passed to deserialization method due to snake casing of primitive type names.
- Fixed a bug where unescaped query parameters are not correctly matched to the original name due to python convention of snake casing parameter names.
- Fixed a bug where date types annotations and guid's were not correctly translated in Python
- Fixed the extension of downloaded files when using the default path. [#2316](https://github.com/microsoft/kiota/issues/2316)
- Fixed a bug where lookup of reference ids failed for AllOf more than one level up.
- Fixed a bug where a CLI client would not set the content types for requests. (Shell)
- Fixed linting errors by re-ordering methods and properties in Python.
- Fixed a bug where requests with bodies would fail in Ruby. [#2473](https://github.com/microsoft/kiota/issues/2473)
- Changed python import mechanism to facilitate code completion. [#2380](https://github.com/microsoft/kiota/issues/2380)
- Fixed a bug where discriminator methods were missing possible types in Python [#2381](https://github.com/microsoft/kiota/issues/2381)
- Fixed a bug where boolean or number enums would be mapped to enums instead of primitive types. [#2367](https://github.com/microsoft/kiota/issues/2367)
- Fixed a bug where CSharp inherited constructor name was incorrect. [#2351](https://github.com/microsoft/kiota/issues/2351)
- Fixed a bug where java refiner would emit method's parameters types without normalizing the name.
- Fixed a bug where java refiner would emit incorrect returning types and error mappings without normalizing the name.
- Changed the name of the static query parameter factory method from `addQueryParameters` to `createQueryParameters` in PHP
- Fixed a bug where java writer would emit incorrect serialization values for escaped enums
- Fixed a bug where java writer would emit incorrect type names in case of compound types
- Fixed a bug where go refiner would emit incorrect code when inlining error parents
- Fixed a bug where inline type names would not be sanitized. [#2368](https://github.com/microsoft/kiota/issues/2368)
- Fixed a bug in PHP where the base URL path parameter key didn't match the URI template.
- Changed invalid schema behavior, invalid properties are now ignored with a warning instead of failed. [#2089](https://github.com/microsoft/kiota/issues/2089)
- Fixed a bug where java refiner would not normalize inherited class names and interface types.
- Fixed a bug where search based commands would not match exact matches when additional results are available.
- Fixed a bug where imported classes and enums would not be disambiguated when they have the same name in dotnet.
- Fixed a bug where escaping enum names resulted in a loss of the original enum name. [#2488](https://github.com/microsoft/kiota/issues/2488)
- Fixed a bug where properties names are not correctly normalized in Go.

## [1.0.1] - 2023-03-11

- Fixed a bug where double would not be mapped properly.

## [1.0.0] - 2023-03-10

- 📢📢📢 Kiota is Generally Available with C# as a first stable language and more to follow soon! 🚀🚀🚀

### Added

- Added constructors and query parameter factory methods to request configuration classes and constructors to query parameter classes in PHP.
- Added support for relative server URL. [#2278](https://github.com/microsoft/kiota/issues/2278)
- Added restoration of the kiota-lock when the generation fails with clean output. [#2292](https://github.com/microsoft/kiota/issues/2292)

### Changed

- Fixed a bug where byte and binary types would be wrongly mapped. [#2357](https://github.com/microsoft/kiota/issues/2357)
- Fixed a bug where go refiner would fail with a null reference.
- Fixes a bug where request builders would be incorrectly generated due to inconsistent suffix generation
- Fixed a bug where PHP model getAdditionalData() would not return nullable types.
- Fixed bug in request options PHPDoc type.
- Fixed a bug where java refiner would emit enums without normalizing the name.
- Fixed bug in request configuration class constructor PHPDoc.
- Fixed a bug where ruby refiner would emit enums without normalizing the name.

## [0.11.1] - 2023-02-13

### Added

- Added support for multi-valued headers in Python. [#2051](https://github.com/microsoft/kiota/issues/2051)
- Added `getResponseStatusCode` to PHP exceptions reserved names provider. [#2243](https://github.com/microsoft/kiota/issues/2243)

### Changed

- Fixed a bug where search would fail because of a parsing issue. [#2290](https://github.com/microsoft/kiota/issues/2290)
- Fixed a bug where Ruby namespaces would fail to load with Rails.
- Fixed a bug where errors/exceptions could override native exception type symbols in Python. [#2257](https://github.com/microsoft/kiota/issues/2257)
- Fixed a bug where descriptions with a path segment matching an HTTP verb would fail to generate. [#2231](https://github.com/microsoft/kiota/issues/2231)

## [0.11.0] - 2023-02-07

### Added

- Updated the client constructor to set the base_url in path parameters from RequestAdapter's base_url(Python) [#2128](https://github.com/microsoft/kiota/issues/2128)
- Added support for Raw Url in Request Builders for PHP Generation. [2205](https://github.com/microsoft/kiota/issues/2205)
- Added support for external documentation links on request execution methods (PHP Generation). [2038](https://github.com/microsoft/kiota/issues/2038)
- Added support for nullable reference types in dotnet for projects running Netstandard 2.1/Net 6.0 and above [2073](https://github.com/microsoft/kiota/issues/2073)
- Added support for multi-value headers to CLI generation. (Shell)
- Added support for overriding some of the generation settings in the OpenAPI description. [#2197](https://github.com/microsoft/kiota/issues/2197)
- Added support for multi-value headers for PHP Generation. [#2052](https://github.com/microsoft/kiota/issues/2052)
- Added support for Composed types (De)Serialization for PHP Generation. [#1814](https://github.com/microsoft/kiota/issues/1814)
- Added support for backing store in Go. [466](https://github.com/microsoft/kiota/issues/466)
- Added support for inherited error types by inlining the parents. [2194](https://github.com/microsoft/kiota/issues/2194)
- Added support for documentation links in CLI's help commands.

### Changed

- Fixed bug in indexer methods for PHP Generation.
- Fixed a bug where errors/exceptions could override native exception type symbols for PHP Generation. [#2258](https://github.com/microsoft/kiota/issues/2258)
- Fixed a bug where most of the Java fields have been prefixed with an underscore.
- Mangle properties and/or accessors names per language to have more idiomatic APIs.
- Using fully qualified identifier for java.util.function.Consumer to avoid conflicts in Java.
- Removed response handler parameter from PHP request executor methods. [1856](https://github.com/microsoft/kiota/issues/1856)
- Fixed minor typo in adding Accept header for PHP.
- Fixed a bug with null reference types and composed types in CSharp.
- Fixed a bug with null reference types scalar values in CSharp.
- Fixed a bug where reserved names replacement wouldn't check whether the name was already in use (all languages).
- Fixed a bug where default OpenAPI.net validation rules could not be disabled.
- Fixed a race condition in namespace disambiguation for CSharp.
- Fixed a bug where errors/exceptions could override native exception type symbols. [#2190](https://github.com/microsoft/kiota/issues/2190)
- Removed the ResponseHandler parameter in RequestAdapter to be a RequestOption in Python [#1857](https://github.com/microsoft/kiota/issues/1857)
- Updated the client constructor to set the baseUrl path parameter from RequestAdapter's baseUrl(PHP) [#2129](https://github.com/microsoft/kiota/issues/2129)
- The Lock file uses a project version coming from a Source Generator instead of the one looked up with reflection. [#2147](https://github.com/microsoft/kiota/issues/2147)
- Fixed a bug in ruby where file names or paths could be too long to be packaged.
- Fixed a bug where models descriptions would be non-deterministic. [#2130](https://github.com/microsoft/kiota/issues/2130)
- Fixed a bug in dotnet where default values for Enum properties with special characters would not match the model. [#2091](https://github.com/microsoft/kiota/issues/2091)
- Sets the base url to make use of request information easier in CSharp/Java/TypeScript/Go/Ruby. [#2061](https://github.com/microsoft/kiota/issues/2061)
- Renamed CreateXXXRequestInformation methods to ToXXXRequestInformation for a better auto-completion experience. [#2071](https://github.com/microsoft/kiota/issues/2071)
- Renamed Go request adapter methods to remove the async suffix. [#2084](https://github.com/microsoft/kiota/issues/2084)
- Fixed a bug where CLI query/header/path parameters would not be deduplicated. [#2059](https://github.com/microsoft/kiota/issues/2059)
- Removed unused generated import for PHP Generation.
- Fixed a bug where long namespaces would make Ruby packaging fail.
- Fixed a bug where classes with namespace names are generated outside namespace in Python. [#2188](https://github.com/microsoft/kiota/issues/2188)
- Changed signature of escaped reserved names from {x}_escaped to {x}_ in line with Python style guides.
- Add null checks in generated Shell language code.
- Fixed a bug where Go indexers would fail to pass the index parameter.
- Fixed a bug where path segments with parameters could be missing words. [#2209](https://github.com/microsoft/kiota/issues/2209)
- Fixed a bug where refiners could generate duplicate properties.
- Fixed a bug where Go collections would try to use variadic parameters where not supported.
- Removed the need to provide a RequestAdapter in Shell command builders.

## [0.10.0] - 2023-01-04

### Added

- Added support for auto-registration of serializers in Ruby. [#478](https://github.com/microsoft/kiota/issues/478)
- Added support for middleware infrastructure in Ruby. [#1650](https://github.com/microsoft/kiota/issues/1650)
- Added support for query parameters names aliasing in Ruby. [#1664](https://github.com/microsoft/kiota/issues/1664)
- Added support for vendor specific serialization in Ruby. [#1661](https://github.com/microsoft/kiota/issues/1661)
- Added support for default properties values in Ruby. [#1725](https://github.com/microsoft/kiota/issues/1725)
- Added support for discriminated types deserialization (inheritance) in Ruby. [#1652](https://github.com/microsoft/kiota/issues/1652)
- Added support for error mapping in Ruby. [#1653](https://github.com/microsoft/kiota/issues/1653)
- Added support for multi-valued request headers in Ruby. [#2054](https://github.com/microsoft/kiota/issues/2054)
- Added support for composed types generation in Ruby.
- Added missing get child node method in Ruby for deserialization.
- Added declaration of module classes in Ruby.

### Changed

- Fixed container support for MacOS M1. [#1888](https://github.com/microsoft/kiota/issues/1888)
- Fixed a bug where a missing baseURL would make search fail. [#2095](https://github.com/microsoft/kiota/issues/2095)
- Fixed a bug in Ruby where the request adapter URL would be overwritten by the client defaults. [#1647](https://github.com/microsoft/kiota/issues/1647)
- Replaced concurrent-ruby by Fibers in Ruby libraries to implement proper asynchronous execution of requests.
- Replaced response_handler parameter by a request option in Ruby. [#1860](https://github.com/microsoft/kiota/issues/1860)
- Fixed a bug where conversion of intersection types to wrappers would fail.
- Fixed raw url initialization in Ruby.
- Fixed a bug where subsequent indexers would fail to convert properly for languages not supporting indexers. [#1666](https://github.com/microsoft/kiota/issues/1666)
- Fixed a bug where the ISO duration import would be incorrect in Ruby.
- Fixed a bug where default middleware options would not be assigned in Ruby.
- Fixed a bug where request options would not be mapped properly in Ruby.
- Fixed a bug where the main module would be missing in Ruby and TypeScript.
- Fixed a bug where class names could conflict with module names in Ruby.
- Fixed a bug where modules listing would be not be deterministic in Ruby and TypeScript.
- Moved Ruby libraries to their own repositories.
- Fixed a regression where errors would be missing their parent types.
- Fixed a regression where indexers replacement would fail.

## [0.9.0] - 2022-12-19

### Added

- Added description validation rules to help users get the best client experience. [#2019](https://github.com/microsoft/kiota/issues/2019)
- Added support for external documentation links on request execution methods. [#2036](https://github.com/microsoft/kiota/issues/2036)
- Added support for multi-valued headers in CSharp, TypeScript, Go, and Java. [#2032](https://github.com/microsoft/kiota/issues/2032)

### Changed

- Fixed a generation issue in TypeScript where static methods imports could collide.
- Fixed a generation issue in Go with the accept headers definition.
- Fixed a generation issue in Go and TypeScript with UUID properties.
- Fixed issue with wrong imports for PHP. [#2049](https://github.com/microsoft/kiota/pull/2049)
- Fix issue where discriminator types were never getting imported for PHP. [#2049](https://github.com/microsoft/kiota/pull/2049)
- Fix issue where class aliasing was never working as expected for PHP. [#2049](https://github.com/microsoft/kiota/pull/2049)
- Fixed colliding imports for factory methods in TypeScript. [#2009](https://github.com/microsoft/kiota/issues/2009)
- Switched to lazy loading module imports in Python. [#2007](https://github.com/microsoft/kiota/issues/2007)
- Caters for type names being used from System namespace in CSharp generation [#2021](https://github.com/microsoft/kiota/issues/2021)
- Fixed wrong send request method name for collections in Python. [#2057](https://github.com/microsoft/kiota/issues/2057)
- Implemented request builders with no parameters as properties in Python. [#2024](https://github.com/microsoft/kiota/issues/2024)

## [0.8.3] - 2022-12-01

### Changed

- Unblocks nuget release by removing file triggering credscan.

## [0.8.2] - 2022-12-01

### Changed

- Unblocks nuget release by removing file triggering credscan.

## [0.8.1] - 2022-12-01

### Changed

- Fixes publishing workflow missing workload restore commands.

## [0.8.0] - 2022-12-01

### Added

- Added support for GitHub based API search.[#1866](https://github.com/microsoft/kiota/issues/1866)
- Added login/logout commands to access API descriptions in private GitHub repositories. [#1983](https://github.com/microsoft/kiota/issues/1983)
- Added support for scalar request bodies Python [#1571](https://github.com/microsoft/kiota/issues/1571)
- Sets property defaults in constructor and removes duplicate properties defined in base types from model serialization and deserialization methods in Python. [#1726](https://github.com/microsoft/kiota/issues/1726)
- Added support for scalar request bodies in PHP [#1937](https://github.com/microsoft/kiota/pull/1937)
- Added accept header for all schematized requests Python. [#1617](https://github.com/microsoft/kiota/issues/1617)
- Added optional backing store support for PHP. [#1976](https://github.com/microsoft/kiota/pull/1976)
- Fixed a bug where ODataErrors had wrong inherited class name in Python.
- Fixed a bug where empty path parameters dictionary would throw an error in request builders in Python.

### Changed

- Fixed a bug where readonly properties would fail to deserialize for TypeScript.
- Fixed a bug where array buffers nullability would wrongly be defined for TypeScript.
- Fixed a bug where parameter comments would appear in summary tag comments in dotnet. [#1945](https://github.com/microsoft/kiota/issues/1945)
- Fixed a bug in PHP generation where request bodies would not serialize single elements properly. [#1937](https://github.com/microsoft/kiota/pull/1937)
- Fixed a bug where request information would always be set from scalar. [#1965](https://github.com/microsoft/kiota/pull/1965)
- Fixed a bug where path parameters would be missing if no operation was present at the segment the parameter is defined. [#1940](https://github.com/microsoft/kiota/issues/1940)
- Fixed a bug where nested classes with long names caused compilation errors for java generated libraries. [#1949](https://github.com/microsoft/kiota/issues/1949)
- Removed use of anonymous classes in java generated libraries to reduce the number of java classes created at compilation time. [#1980](https://github.com/microsoft/kiota/pull/1980)
- Fixed a bug where generation would result in wrong indentation in some classes for Python [#1996](https://github.com/microsoft/kiota/issues/1996).
- Fixed a bug where error class modules were hardcoded for Python [#1999](https://github.com/microsoft/kiota/issues/1999)
- Fixed a bug where generation would sometimes result in wrong original names for query parameters in Python [#2000](https://github.com/microsoft/kiota/issues/2000).
- Fixed a bug where Java would fail to compile for endpoints that return collections.

## [0.7.1] - 2022-11-01

### Changed

- Fixes publishing workflow which fails because of the web application.

## [0.7.0] - 2022-11-01

### Added

- Added an API key authentication provider for dotnet, TypeScript, Go and Java. [#1902](https://github.com/microsoft/kiota/issues/1902)
- Added compatibility all the way down to android API level 26 for Java.
- Added support for enum and collection of enum return types for Java.
- Added support for types with more than 500 discriminator entries in Java.
- Added a confirmation message once the generation is successful. [#1898](https://github.com/microsoft/kiota/issues/1898)
- Added color scheme for all console messages to improve readability. [#1895](https://github.com/microsoft/kiota/issues/1895)

### Changed

- Fixed a bug where collections request bodies would not serialize single elements properly. [#1927](https://github.com/microsoft/kiota/issues/1927)
- Removed response handler parameter from Java executor methods.
- Changed the generated PHP deserializer code to use `fn` instead of `function`. [#1880](https://github.com/microsoft/kiota/pull/1880)
- Fixes compile errors due to type ambiguity in generated models in dotnet. [#1881](https://github.com/microsoft/kiota/issues/1881)
- Changes the ResponseHandler parameter in IRequestAdapter to be a RequestOption in dotnet [#1858](https://github.com/microsoft/kiota/issues/1858)
- File extensions are now stripped from property/namespace/class names. [#1892](https://github.com/microsoft/kiota/issues/1892)
- Missing host/server is now considered a warning instead of a critical error. [#1896](https://github.com/microsoft/kiota/issues/1896)
- Fixed a bug where info and show commands would crash in case of invalid description URL. [#1894](https://github.com/microsoft/kiota/issues/1894)
- Show command now reads descriptions directly from APIs.guru instead of their origin. [#1897](https://github.com/microsoft/kiota/issues/1897)
- Fixed a classnames having the same name as extensions would cause generation to fail. [#1892](https://github.com/microsoft/kiota/issues/1892)
- Fixed an issue where CSharp defensive programming would use string.IsNullOrEmpty for collections parameters.

## [0.6.0] - 2022-10-06

### Added

- Added a search command to find APIs.
- Added a download command to download API descriptions.
- Added a show command to display the API paths as a tree.
- Added an info command to show languages maturity and dependencies.
- Added hints to help people use and discover the commands.
- Added arguments to filter path items during generation (include-path/exclude-path).
- Added the ability to cancel the refinement process.
- Added Java 8 generation support.
- Added tracing support for Go. [#618](https://github.com/microsoft/kiota/issues/618)

### Changed

- BREAKING: the generation command is now a sub command: `kiota generate ...` instead of `kiota ...`.
- BREAKING: docker image renamed from `mcr.microsoft.com/kiota/generator` to `mcr.microsoft.com/openapi/kiota`.
- Fixed a bug where OData primitive types would result in composed types.
- Fixed a concurrency issue with imports management.
- Fixed a bug where Java request options type could conflict with generated types.
- Fixed a bug where CSharp serialization/deserialization names for properties would always be lowercased. [#1830](https://github.com/microsoft/kiota/issues/1830)
- Fixed a regression where the incorrect schema would be selected in an AllOf collection to generate incorrect type inheritance.
- Fixed a bug where discriminator information could contain non-derived types. [#1833](https://github.com/microsoft/kiota/issues/1833)
- Fixes a bug where mapping value would be missing from factories. [#1833](https://github.com/microsoft/kiota/issues/1833)
- Update go serializers and deserializers to use abstractions utils

## [0.5.1] - 2022-09-09

### Added

- Exempts read only properties from being serialized and sent to the service. [#1828](https://github.com/microsoft/kiota/issues/1828)

### Changed

- Fixed a regression where parse node parameter type for factories would be incorrect in Go, Ruby, Swift, Java and TypeScript.

## [0.5.0] - 2022-09-08

### Added

- Added support for range (2XX) responses. [#1699](https://github.com/microsoft/kiota/issues/1699)
- Added none output formatter to CLI commons. (Shell)
- Added 'Accept' field of http request header in Ruby. [#1660](https://github.com/microsoft/kiota/issues/1660)
- Added support for text serialization in Python. [#1406](https://github.com/microsoft/kiota/issues/1406)
- Added support for composed types (union, intersection) in CSharp, Java and Go. [#1411](https://github.com/microsoft/kiota/issues/1411)
- Added support for implicit discriminator mapping.
- Added support for default values of enum properties in CSharp, Java and Go.

### Changed

- Fixed a bug where Go clients would panic in case of nil response value.
- Fixed a bug to properly add request headers to NetHttp requests in Ruby.
- Fixed a bug to properly reject invalid URLs in Ruby.
- Fixed an issue with require statements being generated instead of require relative in Ruby.
- Updated AdditionDataHolder with the correct namespace. (Ruby)
- Removed/fixed passing in the current instance to fields deserializers in Ruby. [#1663](https://github.com/microsoft/kiota/issues/1663)
- Fix issue with duplicate variable declaration in command handlers (Shell)
- Update namespace qualification algorithm (helps in resolving when a type name appears in multiple namespaces) to use case insensitive string comparison (CSharp).
- Fix an issue where namespace reserved name replacement would not include replacing import names in the declared areas in CSharp. [#1799](https://github.com/microsoft/kiota/issues/1799)
- Removed Python abstractions, http, authentication and serialization packages
- Fixed an issue with generating the incorrect serialized type name and require statement for get/post methods (Ruby).
- Remove all overloads for GO request executors
- Adds a context object in all GO requests
- Remove all overloads for GO request executors and Adds a context object in all GO requests [GO#176](https://github.com/microsoftgraph/msgraph-sdk-go/issues/176)
- Fixed a bug where the Hashing method for type names differentiation could lock the process.
- Fixed a bug where CSharp declaration writer would add usings for inner classes.
- Fixed a bug with inline schema class naming.
- Fixed a bug where symbols starting with a number would be invalid.
- Fixed a bug where classes could end up with duplicated methods.
- Fixed a bug where Go writer would try to import multiple times the same symbol.
- Fixed a bug where the core generator engine would fail to recognize meaningful schemas.
- Fixed a bug where Go and Java inner class imports would be missing.
- Fixed a bug where Go and Java collection bodies would not generate properly.
- Aligns request options types in Java with other collections type.
- Fixed a bug where Java would skip duplicated imports instead of deduplicating them.
- Fixed a bug where Java would not convert date types for query parameters.
- Fixed a bug where Java doc comments could contain invalid characters.
- Fixed a bug where function parameters would be reordered incorrectly in dotnet[#1822](https://github.com/microsoft/kiota/issues/1822)

## [0.4.0] - 2022-08-18

### Added

- Updated test suite and tooling for python abstractions and core packages. [#1761](https://github.com/microsoft/kiota/issues/367)
- Added support for no-content responses in python abstractions and http packages. [#1630](https://github.com/microsoft/kiota/issues/1459)
- Added support for vendor-specific content types in python. [#1631](https://github.com/microsoft/kiota/issues/1463)
- Simplified field deserializers for json in Python. [#1632](https://github.com/microsoft/kiota/issues/1492)
- Adds python code generation support. [#1200](https://github.com/microsoft/kiota/issues/163)
- Added native type support for Duration, Time Only, and Date Only in Ruby. [#1644](https://github.com/microsoft/kiota/issues/1644)
- Added a `--additional-data` argument to generate the AdditionalData properties [#1772](https://github.com/microsoft/kiota/issues/1772)
- Added CAE infrastructure in Ruby by adding an `--additional-properties` parameter to the authenticate method of AuthenticationProvider, the get access token method of the AccessTokenProvider in Ruby. [#1643](https://github.com/microsoft/kiota/issues/1643)
- Added Kiota authentication library for Ruby. [#421](https://github.com/microsoft/kiota/issues/421)

### Changed

- Fixed a bug where collections types would generate invalid return types in CSharp.
- Fixed a bug where a nullable entry in anyOf schemas would create unnecessary composed types.
- Removed duplicate properties defined in base types from model serialization and deserialization methods and initialize property defaults in constructor. [#1737](https://github.com/microsoft/kiota/pull/1737)
- Fixed a bug where the generated code had incorrect casing within a method (Ruby). [#1672](https://github.com/microsoft/kiota/issues/1672)
- Fixed an issue where duplicate 'require' statements are generated for inner classes in the middle of the file (Ruby). [#1649](https://github.com/microsoft/kiota/issues/1649)
- Split parsable interface and additional property/data interface in Ruby. [#1654](https://github.com/microsoft/kiota/issues/1654)
- Changed format of datetime in Go to be converted to ISO 8601 by default when place in path parameters(Go)
- Defined the Access Token Provider Interface for Ruby authentication. [#1638](https://github.com/microsoft/kiota/issues/1638)
- Reduce code verbosity on Go Getters and Setters. [G0#26](https://github.com/microsoftgraph/msgraph-sdk-go-core/issues/26)

## [0.3.0] - 2022-07-08

### Added

- Added a more explicit error message for invalid schemas. [#1718](https://github.com/microsoft/kiota/issues/1718)
- Added a parameter to specify why mime types to evaluate for models. [#134](https://github.com/microsoft/kiota/issues/134)
- Added an explicit error message for external references in the schema. [#1580](https://github.com/microsoft/kiota/issues/1580)
- Added accept header for all schematized requests. [#1607](https://github.com/microsoft/kiota/issues/1607)
- Added support for paging. [#1569](https://github.com/microsoft/kiota/issues/1569)
- Added support for vendor specific content types(PHP) [#1464](https://github.com/microsoft/kiota/issues/1464)
- Added support for accept request header (PHP) [#1616](https://github.com/microsoft/kiota/issues/1616)
- Added Getting Started steps for PHP. [#1642](https://github.com/microsoft/kiota/pull/1642)
- Defined the Access Token Provider interface (Ruby) [#1638](https://github.com/microsoft/kiota/issues/1638)
- Added Continuous Access Evaluation infrastructure (Ruby) [#1643](https://github.com/microsoft/kiota/issues/1643)

### Changed

- Fixed a bug where query parameter types would not consider the format. [#1721](https://github.com/microsoft/kiota/issues/1721)
- Fixed a bug where discriminator mappings across namespaces could create circular dependencies in Go. [#1712](https://github.com/microsoft/kiota/issues/1712)
- Fixed a bug where Go binary downloads would try to parse a structured object.
- Aligned mime types model generation behavior for request bodies on response content. [#134](https://github.com/microsoft/kiota/issues/134)
- Fixed an issue where some critical errors would not return a failed exit code. [#1605](https://github.com/microsoft/kiota/issues/1605)
- Moved nested request configuration classes into separate files within the namespace for PHP. [#1620](https://github.com/microsoft/kiota/pull/1620)
- Fixed an issue where duplicate 'require' statements are generated for inner classes in the middle of the file (Ruby). [#1649](https://github.com/microsoft/kiota/issues/1649)
- Fixed wrong parameter type for Request config for request executors(PHP). [#1629](https://github.com/microsoft/kiota/pull/1629)
- Increased indentation for errorMappings in the request executor (PHP). [#1629](https://github.com/microsoft/kiota/pull/1629)
- Fixed bugs in PHP discriminator factory methods, Guzzle request adapter send methods, stream and plain text response handling. [#1634](https://github.com/microsoft/kiota/pull/1634)
- Removed abstractions, authentication, http and serialization packages for PHP. [#1637](https://github.com/microsoft/kiota/pull/1637)
- Fixed a bug where generated discriminator methods would reference types in other namespaces without proper resolution. [#1670](https://github.com/microsoft/kiota/issues/1670)
- Fixed a bug where additional data and backing store properties would be duplicated. [#1671](https://github.com/microsoft/kiota/issues/1671)
- Fixed a bug where serialized properties would not match the json property name when using the backing store. (CSharp).
- Corrected PHPDoc types for headers and request options properties in request configuration classes. [#1711](https://github.com/microsoft/kiota/pull/1711)
- Fixed a bug where properties defined at multiple inherited models would collide. [#1717](https://github.com/microsoft/kiota/issues/1717)

## [0.2.1] - 2022-05-30

### Added

- Added missing mappings in PHP for uint8 and int8. [#1473](https://github.com/microsoft/kiota/pull/1473)
- Added support for enum and enum collections responses in Go. [#1578](https://github.com/microsoft/kiota/issues/1578)
- Added Kiota builder engine as a package for external services integration. [#1582](https://github.com/microsoft/kiota/issues/1582)

### Changed

- Fixed a bug where the logger would not log all the information. [#1588](https://github.com/microsoft/kiota/issues/1588)

## [0.2.0] - 2022-05-24

### Added

- Added support for enum options descriptions (C#/Go/Java/TypeScript). [#90](https://github.com/microsoft/kiota/issues/90)
- Added support for file parameters types. [#221](https://github.com/microsoft/kiota/issues/221)
- Added support for no content responses in PHP. [#1458](https://github.com/microsoft/kiota/issues/1458)
- Added support for error handling in php request adapter. [#1157](https://github.com/microsoft/kiota/issues/1157)
- Added support for discriminator downcast in PHP. [#1255](https://github.com/microsoft/kiota/issues/1255)
- Added support for multiple collections indexing under the same parent.
- Added code exclusions placeholder in the generation. (oneOf)
- Added support for continuous access evaluation in Java. [#1179](https://github.com/microsoft/kiota/issues/1179)
- Added support for special characters in URL query parameter names. [#1584](https://github.com/microsoft/kiota/pull/1584)

### Changed

- Fixed a bug where union types would not work as error types.
- Fixed a bug where generation names could collide with platform names in CSharp.
- Fixed missing numbers mapping cases.
- Fixed multiple bugs enum options invalid symbols generation.
- Fixed a bug where symbols (classes, enums, properties...) could be only numbers, which is unsupported by most languages.
- Fixed a bug where union types would be missing serialization information.
- Fixed a bug where inline request bodies could override each other for the same path item with multiple operations.
- Fixed simple collections (arrays) support in CSharp.
- Fixed a bug where code properties could not be union or exclusion types.
- Fixed a bug where models would fail to generate if the schema type wasn't set to object.
- Fixed a bug where nullable wrapper schema flattening would ignore some composed type options.
- Fixed a bug where arrays without items definition would derail generation.
- Fixed a bug with enums detection for generation. (interpreted as string)
- Fixed a bug where classes names cleanup could end-up in a collision.
- Fixed a bug where null reference exception would be thrown when trying to lookup type inheritance on discriminators
- Fixed the lookup of model namespaces to only look in the target namespace to avoid reference collisions.
- Fixed a bug for the generated send method for paths returning Enums in dotnet.
- Breaking: renamed the --loglevel parameter to --log-level.
- Fixed a bug where some path parameter objects would have empty key values [#1586](https://github.com/microsoft/kiota/issues/1586)

## [0.1.3] - 2022-05-06

### Added

- Added text serialization library for PHP. [#1546](https://github.com/microsoft/kiota/pull/1546).

### Changed

- Fixed the image name in CI for MCR.

### Changed

## [0.1.2] - 2022-05-06

### Changed

- Minor changes in the parameters (-co => --co, -ll => --ll, -d is required, -l is required).

## [0.1.1] - 2022-05-06

### Changed

- Add binder for nullable boolean options. (Shell)

## [0.1.0] - 2022-05-04

### Added

- The dotnet tool is now available on the public feed `dotnet tool install -g Microsoft.OpenApi.Kiota --prerelease`.
- The dotnet OpenApi reference package is now available `Microsoft.OpenApi.Kiota.ApiDescription.Client`.
- The container image is now available on mcr. `docker pull mcr.microsoft.com/kiota/generator:latest`.

### Changed

- Revamped the api surface for request configuration. [#1494](https://github.com/microsoft/kiota/issues/1494)
- Fixed a bug in methods naming in Go after request configuration revamp.
- Fixes a bug where reserved names would not be updated for inheritance.
- Add `item` subcommand for indexers. Fixes conflicts when paths have repeating segments. (Shell) [#1541](https://github.com/microsoft/kiota/issues/1541)

## [0.0.23] - 2022-04-19

### Changed

- Fixed a bug where line returns in descriptions could break the generated code. [#1504](https://github.com/microsoft/kiota/issues/1504)
- Fixed a bug with special characters in query parameters names. [#1445](https://github.com/microsoft/kiota/issues/1445)
- Fixed a bug where complex types path parameters would fail to generate.
- Fixed a bug where Go serialization/deserialization method would generate invalid accessor names.
- Added discriminator support in the python abstractions serialization and http packages. [#1500](https://github.com/microsoft/kiota/issues/1256)

## [0.0.22] - 2022-04-08

### Added

- Added generation of command options for headers defined in the OpenAPI metadata source file. (Shell)
- Added retry, redirect, chaos and telemetry handler in java.

### Changed

- Simplified field deserialization.(PHP) [#1493](https://github.com/microsoft/kiota/issues/1493)
- Fixed a bug where the generator would not strip the common namespace component id for models. [#1483](https://github.com/microsoft/kiota/issues/1483)
- Simplified field deserialization. [#1490](https://github.com/microsoft/kiota/issues/1490)

## [0.0.21] - 2022-04-01

### Added

- Added text output formatter to CLI commons. (Shell)
- Added support for vendor specific content types generation/serialization. [#1197](https://github.com/microsoft/kiota/issues/1197)
- Added support for 204 no content in generation and CSharp/Java/Go/TypeScript request adapters. #1410
- Added a draft swift generation implementation. #1444
- Added support for yaml response type generation. [#302](https://github.com/microsoft/kiota/issues/302)
- Added support for xml response type generation. [#302](https://github.com/microsoft/kiota/issues/302)
- Added support for unstructured response generation (stream). [#546](https://github.com/microsoft/kiota/issues/546)

### Changed

- Moved go libraries to their own repository. [#370](https://github.com/microsoft/kiota/issues/370)
- Fixed a bug where the base url of the request adapter would be reset by the client(PHP). [#1469](https://github.com/microsoft/kiota/issues/1469)
- Fixed issue where custom date types are never corrected for method parameters(PHP). #1474
- Replaced DateTimeOffset with DateTime for custom date types(PHP). #1474
- Fixed a bug where the base url of the request adapter would be reset by the client. [#1443](https://github.com/microsoft/kiota/issues/1443)
- Fixed a bug where request builder classes for collections endpoints would have a wrong name. #1052
- Fixed issue with ambiguous type names causing build errors and stack overflows. (Shell) #1052
- Fixed a bug where symbols (properties, methods, classes) could contain invalid characters #1436
- Renamed parameters for requests: o => options, q => queryParameters, h => headers. [#1380](https://github.com/microsoft/kiota/issues/1380)
- Fixed a bug where names would clash with reserved type [#1437](https://github.com/microsoft/kiota/issues/1437)
- Fixed unnecessary use of fully qualified type names in Dotnet.

## [0.0.20] - 2022-03-25

### Changed

- Moved TypeScript middleware from Graph core to kiota http.
- Fixed a bug where errors would fail to deserialize for TypeScript.
- Fixed a bug where decimal types would not be mapped in TypeScript.
- Fixed circular dependencies issues for TypeScript #870.
- Fixed a bug where JSON serialization would fail on nil properties in Go.
- Moved typescript core packages into Kiota-TypeScript repo and delete for Kiota repo.
- Fixed a bug where collections of complex types could be mis-represented. [#1438](https://github.com/microsoft/kiota/issues/1438)
- Fixed a bug where inline properties would not generate their own type definition. [#1438](https://github.com/microsoft/kiota/issues/1438)

## [0.0.19] - 2022-03-18

### Added

- Adds a `--clean-output` argument to clean the target directory before generation #1357
- Adds support for `text/plain` responses for CSharp, Java, TypeScript and Go. #878

### Changed

- Fixed a bug where models descriptions would not be deterministic #1393
- Fixed a bug where unnecessary namespaces would be added to models generation #1273
- Fixed a bug where Go byte arrays would not write deserializers properly.
- Fixed a bug where integers would not be recognized when type is not number.
- Fixed a bug where union types with primitive member types would fail to generate #1270
- Fixed a bug where union types with inline schema member types would fail to generate #1270
- Fixed a bug where referenced types with no titles would fail to generate #1271
- Fixed a bug where the generator would introduce unnecessary union types for nullables. #990
- Moved all the dotnet libraries to their own repository. #1409

## [0.0.18] - 2022-03-14

### Added

- Added default implementations for table and JSON output in CLI commons (Shell) #1326
- Adds missing mapped types (int8, uint8, commonmark, html, ...) #1287

### Changed

- Add missing method getBinaryContent to the ParseNode interface(PHP).
- Split the Parsable interface into AdditionalData interface and Parsable interface(PHP) #1324.
- Shell commands will now default to writing indented JSON. This option can be disabled through the CLI option `--json-no-indent` (Shell) #1326
- Update System.CommandLine version (Shell) #1338
- Add async writers in output formatters (Shell) #1326
- Add async filter function in output filters (Shell) #1326
- BREAKING: Remove synchronous version of WriteOutput that accepts a stream input (Shell) #1326
- BREAKING: Remove synchronous version of WriteOutput that accepts a string input (Shell) #1326
- BREAKING: Remove synchronous version of FilterOutput that accepts a string input (Shell) #1326
- Fixed a bug where error responses without schema would make generation fail #1272
- Fixed non-deterministic parameters ordering #1358
- Fixed non-deterministic error mappings ordering #1358
- Fixed non-deterministic discriminator mapping ordering #1358
- Fixed race condition when removing child items leading to erratic code generation results #1358
- Replaced models namespaces flattening by circular properties trimming in Go #1358
- Fixed a bug where inherited interfaces would be missing imports in Go #1358
- Fixed a bug where inherited interfaces would be missing imports for the parent #1358
- Fixed bugs across request adapter and serialization in PHP #1353
- Fixed NullReferenceException in Go generator
- Fixed incorrect mapping when the response type is `text/plain` #1356
- Fixed a bug in Dotnet.Typescript where properties could have invalid characters #1354
- Improved error display #1269
- Fixed a bug where union wrapper models would lack the discriminator methods.
- Fixed bug working with async azure credentials in Python.
- Fixed minor issues around PHP Generation, Serialization and Abstractions.
- Fix Discriminator support for PHP.
- Move additional data from Parsable into AdditionalDataHolder base class in Python #1360

## [0.0.17] - 2022-03-03

### Added

- Adds support for downcast of types during deserialization according to the discriminator information in the description (CSharp/Go/Java/TypeScript). [#646](https://github.com/microsoft/kiota/issues/646)
- Adds support for generating interfaces for models in Go. [#646](https://github.com/microsoft/kiota/issues/646)
- Adds support for generating functions (as opposed to methods or static methods) in the generator (used in TypeScript for discriminator factories). [#646](https://github.com/microsoft/kiota/issues/646)
- Added support for global error handling in python abstractions #1289
- Added a HTTPRequestAdapter for python Requests library #1251
- Added Shell output filter (JMESPath) support #1291
- Added output options to Shell output filter #1321

### Changed

- Fixed a bug in Go generator where temporary url template parameters would not be used preventing the use of raw urls.
- Fixed a bug where the Go http client configuration would impact non-kiota requests.
- Fixed bug where installing python abstractions failed due to missing dependencies #1289
- Modified python test matrix to include python 3.10 #1289
- Added return statement to AnonymousAuthenticationProvider in python abstractions #1289
- Fixed bug in enabling backing store for parse node factory by passing ParseNodeFactoryRegistry to method call #1289
- Fixed errors in python serialization due to to responses as json instead of json strings #1290
- Added python version 3.10 to testing matrix #1290
- Fixed bug with inconsistent Java namespace and directory name casing #1267
- Fixed typeOf string check in JsonParseNode Typescript.
- Fixed shell stream output getting processed by output formatters when no file path is provided #1291
- Using Record type instead of Map for additionalData in TypeScript

## [0.0.16] - 2022-02-23

### Added

- Added the ability to configure the underlying transport in Go. #1003
- Added additional date time (date, time, duration) types in the generation process. #1017
- PHP Request Adapter (includes middleware) #1048, #918, #1024, #1025
- Added support for PHP Json Serialization.
- Adds Python abstractions library. #925
- Adds hostname and protocol validation in authentication. #1051
- Adds Azure Identity Authentication Provider for Python. #1108
- Adds JSON Serialization library for Python. #1186
- Adds PHP League Authentication Provider for PHP #1201
- Added Shell language support #738

### Changed

- Fixed a bug where request body would get dropped by the compression handler in Go
- Fixed an issue where multiple api clients could run into racing conditions in Go.
- Fixed a bug where empty additional data in Go would lead to invalid JSON payloads during serialization.
- Fixed a bug where Go serialization would write empty arrays for nil values.
- Modified the TypeScript RequestInformation URL parameter data type from URL to string.
- Modified TypeScript packages to provide CJS and ESM modules.
- Modified the TypeScript RequestInformation query and path parameters data type from Map to Record Type.
- Modified TypeScript RequestInformation headers and options to Record type.
- Modified the TypeScript RequestInformation content data type to ArrayBuffer.
- Updated PHP abstractions to make property keys and values nullable in `SerializationWriter.php`.
- Fixed an issue where enum collections parsing would fail in Go.
- Breaking. Kiota clients generate error types and throw when the target API returns a failed response (dotnet, go, java, typescript). #1100
- Fixed missing methods for serializing/deserializing decimal values in dotnet #1252
- Modified RequestBuilder types are suffixed with the ItemRequestBuilder if they belong to an item namespace to fix name collisions #1252
- Modified the use of fully qualified name of types in dotnet to ensure the target type and current element are not in the same namespace #1252.

## [0.0.15] - 2021-12-17

### Changed

- Fixes name collisions in dotnet by renaming "HttpMethod" enum to "Method" in dotnet abstractions
- Add support for PHP Generation.
- Migrated generator to dotnet 6 #815
- Fixes a bug where json deserialization would fail in go
- Fixes a bug where query parameters would not be added to the request in go
- Fixes a bug where at signs in path would derail generation
- Fixes Go doc comments in packages and generation
- Fixes a bug where RequestInformation did not accept some content headers in dotnet
- Added support for providing cancellation token in dotnet #874, #875, #876
- Upgrades go libraries to go17.
- Fixes a bug in Go where reserved keywords for properties would be wrongly replaced.
- Fixes a bug in Go where setters would be missing nil checks.
- Fixes a bug where OData select query parameter would not be normalized
- Fixes a bug in Go where empty collections would not be serialized.
- Fixes a bug where generation would fail because of empty usings.
- Fixes a bug where Java and Go escaped model properties would not serialize properly.
- Fixes a bug where null values would not be added to additionalData if there was no matching property in dotnet.
- Fixes a bug where deserialization of enums would throw an ArgumentException if the member didn't exist in dotnet.

## [0.0.14] - 2021-11-08

### Added

- Added support for changing the base url #795

### Changed

- Fixes a bug where arrays of enums could be wrongly mapped.
- Fixes a bug where go deserialization would fail on collections of scalars.
- Fixes a bug where TypeScript query parameters would be added to headers instead #812
- Update dotnet abstractions and core libraries to target netstandard2.1 from net5.0

## [0.0.13] - 2021-10-27

### Changed

- Technical release to bump version number of go packages after replace removal

## [0.0.12] - 2021-10-27

### Added

- Adds Go authentication, http and serialization libraries and finalizes the generation #716

## [0.0.11] - 2021-10-27

### Changed

- Switched to URL templates instead of string contract for URL building #683
- Fixed a bug where CSharp method names would not follow naming conventions #730

## [0.0.10] - 2021-10-06

### Changed

- Renames MiddlewareOption into RequestOption to stay agnostic from implementation #635
- Aligned http packages on naming convention #444

## [0.0.9] - 2021-10-01

### Added

- Adds support for path parameters #573
- Adds missing type mappings in TypeScript #573
- Adds a missing http core method for collections of primitives #573
- Aliases imports with the same name in typescript #573

### Changed

- Fixes a bug where empty title would make generation fail #558
- Fixes a bug where float, long and binary types would not be parsed by the generator #558
- Fixes a bug where generation would fail on compact namespace names #558
- Renames request info into request information to avoid conflicts with platform #559
- Fixes a bug where the server url would not be taken in consideration #626
- Fixes a bug where missing namespaces would make the generation fail #573
- Fixes a bug where class names could contain special characters #573
- Fixes a bug where namespace names could contain path parameters #573
- Fixes a bug where namespace names could contain special characters #573
- Multiple performance improvements #573
- Fixes a bug where path generation would deduplicate segments leading to the wrong path #573
- Fixes a bug where the CodeDOM would be corrupted (bad tree) leading to incoherent generation results #573
- Fixes a bug where the generator would duplicate some models #573
- Moves the models to a dedicated namespace (models) #573
- Fixes a bug where enum serialization would be calling the wrong method in TypeScript #573
- Fixes a bug where request body would use the response schema #573
- Fixes an issue where type could conflict with namespace names and prevent CSharp compilation #573
- Fixes an issue where primitive types would map to the wrong serialization method in dotnet #573
- Fixes an issue where union models would not be able to deserialize because of missing members #573
- Fixes an issue where request builder methods would refer to non-existent properties in dotnet #573
- Fixes an issue where duplicated symbols for different imports would make java compilation fail #573
- Adds missing type mappings in java #573
- Fixes an issue where Go generation could use reserved keywords #573
- Fixes a bug where Go generation could end up with circular dependencies in models #573
- Fixes a bug where Go generation would map the wrong http core method for primitive types #573
- Fixes a bug where Go generation would have unused imports making build fail #573
- Fixes a bug where missing type definitions would make Ruby generation fail #573
- Fixes a bug where Go generation would miss the module symbol for inherited constructors #573

## [0.0.8] - 2021-08-25

### Added

- Ruby JSON serialization #429
- Ruby HTTP service #472
- Go generation support & abstractions #413

### Changed

- Fixed a bug where raw collections requests would not be supported #467
- Fixes a bug where in memory backing store would not return changed properties to null #243
- Fixes a bug where generated models would be tied to a specific backing store implementation #400
- Fixed #428 a bug where inline double definition would make code dom generation fail
- Revamped authentication provider interface to allow multiple authentication schemes #498
- Fixed a bug preventing from using request builders with raw URls #508

## [0.0.7] - 2021-08-04

### Added

- Ruby generation implemented #244
- Adds middleware support for http clients #330

## [0.0.6] - 2021-07-26

### Added

- Initial ruby abstractions #212
- Backing store support #223
- Doc comments for abstractions libraries #324

### Changed

- Better client configuration #268
- Request builders constructors for data validation #322

## [0.0.5] - 2021-06-10

### Changed

- Expands code coverage to 88% #147
- Removes json assumption for request body to support multiple formats #170
- Escapes language reserved keywords #184
- Replaces custom URL tree node by class provided by OpenAPI.net #179
- Splits the core libraries in 3 separate libraries #197
- Changes default namespace and class name to api client #199
- Aligns Parsable interfaces across languages #204
- Fixes a bug where classes with properties of identical name would make build fail in CSharp #222

### Added

- Adds kiota packaging as a dotnet tool #169
- Adds input parameters validation #168
- Adds support for collections as root responses #191

## [0.0.4] - 2021-04-28

### Changed

- Multiple performance improvements for large descriptions
- Deterministic ordering of properties/methods/indexers/subclasses
- Deterministic import of sub path request builders
- Stopped generating phantom indexer methods for TypeScript and Java
- Fixed a bug where prefixed properties would be missing their prefix for serialization

## [0.0.3] - 2021-04-25

### Added

- Adds supports for additional properties in models

## [0.0.2] - 2021-04-20

### Added

- CI/CD to docker image (private feed) and GitHub releases #112, #115
- Documentation to get started
- Published the core packages #110
- Factories support for serializers and deserializers #100
- Documentation comment generation #92
- Submodule with generation samples #106
- Test coverage information in sonarcloud #78

### Changed

- Fixed a bug where date time offset properties would not be generated properly #116
- Fixed a bug where generating from http/https OpenAPI description would fail #109
- Fixed a bug where simple schema references would not be handled #109
- Removed a dependency on operation id #89
- Fixed a bug where the sonarcloud workflow would fail on external PRs #102
- Fixed a bug where empty class names would fail the generation #88

## [0.0.1] - 2021-04-20

### Added

- Initial GitHub release

<|MERGE_RESOLUTION|>--- conflicted
+++ resolved
@@ -25,13 +25,10 @@
 - Fixed cyclic dependencies in generated Go code. [#2834](https://github.com/microsoft/kiota/issues/2834)
 - Fixed a bug where default output folder is created on plugin edit and generate commands. [#5510](https://github.com/microsoft/kiota/issues/5429)
 - Changed GeneratedCode attribute applied when generating CSharp to only include the major version of Kiota. [#5489](https://github.com/microsoft/kiota/issues/5489)
-<<<<<<< HEAD
 - Fixed genarating CSharp client displays clean hint regardless of whether --clean-output is already passed [#5576](https://github.com/microsoft/kiota/issues/5576)
 -Fixed Issue with primitive values being stringified in python python. [#5417](https://github.com/microsoft/kiota/issues/5417)
 
-=======
 - Fixed generating CSharp client displays clean hint regardless of whether --clean-output is already passed [#5576](https://github.com/microsoft/kiota/issues/5576)
->>>>>>> 0eadf55d
 
 ## [1.19.0] - 2024-10-03
 
