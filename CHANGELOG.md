--- conflicted
+++ resolved
@@ -12,11 +12,8 @@
 ### Changed
 
 - Fixed a bug where the discriminator validation rule would report false positives on nullable union types.
-<<<<<<< HEAD
 - Fixed a bug where constructors and model names where clashing in Go. [#3920](https://github.com/microsoft/kiota/issues/3920)
-=======
 - Fixed a bug where the order of enum declaration might results in a missing enum type. [#3935](https://github.com/microsoft/kiota/issues/3935)
->>>>>>> 2d48db95
 
 ## [1.9.1] - 2023-12-13
 
