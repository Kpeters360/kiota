# Changelog

All notable changes to this project will be documented in this file.

The format is based on [Keep a Changelog](https://keepachangelog.com/en/1.0.0/),
and this project adheres to [Semantic Versioning](https://semver.org/spec/v2.0.0.html).

## [Unreleased]

### Added

- Added support for enum query parameter types. [#2490](https://github.com/microsoft/kiota/issues/2490)
- Added settings in the vscode extension for: backingStore, additionalData, excludeBackwardCompatible, cleanOutput, clearCache, serializers, deserializers, disabledValidationRules, structuredMimeTypes. [#3355](https://github.com/microsoft/kiota/issues/3355)
- Support for primary error message in PHP [#3276](https://github.com/microsoft/kiota/issues/3276)
- Added support for multiple content type request bodies. [#3377](https://github.com/microsoft/kiota/issues/3377)
- Added support for multiple content type responses. [#3377](https://github.com/microsoft/kiota/issues/3377)
- Support for primary error message in Python [#3277](https://github.com/microsoft/kiota/issues/3277)
- Added a json output for the `kiota info` command

### Changed

<<<<<<< HEAD
- Set serialization name for path parameters for use with url templating in Python.
=======
- Include the type which a promise resolves to in PHPDocs for PHP. [#3542](https://github.com/microsoft/kiota/issues/3542)
>>>>>>> 0625cb01
- Added null check for null content type instances when getting deprecation information [#3588](https://github.com/microsoft/kiota/issues/3588)
- Aligns header management in Python with other languages. [#3430](https://github.com/microsoft/kiota/issues/3430)
- Fixed parameters that are in camelcase to snakecase in Python. [#3525](https://github.com/microsoft/kiota/issues/3525)
- Fixed missing imports for method parameters that are query parameters.
- Replaces the use of "new" by "override" and "virtual" in CSharp models.
- Fixed a bug in validation rules where form data would wrongfully warn for arrays. [#3569](https://github.com/microsoft/kiota/issues/3569)
- Fixed a bug where content type parameter would be missing for TypeScript, Java, PHP, Python, Ruby and Go. [#3610](https://github.com/microsoft/kiota/issues/3610)
- Fixed query parameters type mapping for arrays. [#3354](https://github.com/microsoft/kiota/issues/3354)
- The lock file now contains the relative path to the description in case of local path. [#3151](https://github.com/microsoft/kiota/issues/3151)
- Fixes a bug where query parameters would be missing in CSharp for ebc clients. [#3583](https://github.com/microsoft/kiota/issues/3583)
- Fixed bug where base64url and decimal types would not be generated properly in Java.
- Fixed a bug where object properties would not be serialized in TypeScript. [#3596](https://github.com/microsoft/kiota/issues/3596)
- Fixed bug where symbol name cleanup would not work on forward single quotes characters [#3426](https://github.com/microsoft/kiota/issues/3426).
- Fixed a bug where a "models" API path segment in the description would derail generation. [#3400](https://github.com/microsoft/kiota/issues/3400)
- Changes to the configuration of RequestInformation are preserved instead of being overwritten. [#3401](https://github.com/microsoft/kiota/pull/3401).
- Fix bug where import statements in typescript wasn't using import type notation for types that are erased at runtime. [#3190](https://github.com/microsoft/kiota/issues/3190)
- The structured content type generation parameter now supports prioritization with `q=value` syntax. [#3377](https://github.com/microsoft/kiota/issues/3377)
- Fixed bug where `Tilde` char convert to Enum member name properly in C#. [#3500](https://github.com/microsoft/kiota/issues/3500)
- Restore backing store feature for typescript. [#2613](https://github.com/microsoft/kiota/issues/2613)

## [1.7.0] - 2023-10-05

### Added

- Added support for tracing in Python. [#1872](https://github.com/microsoft/kiota/issues/1872)
- Added auto-generated comment for TypeScript generation. [#3244](https://github.com/microsoft/kiota/issues/3244)
- Added a new switch to exclude all assets generated only for backward compatibility. [#2952](https://github.com/microsoft/kiota/issues/2952)
- Added support for tracing (OpenTelemetry) in PHP. [#1871](https://github.com/microsoft/kiota/issues/1871)

### Changed

- Fixed class name casings when reference in the errorMappings in PHP.
- Removed `--json-no-indent` option in favor of `RAW_JSON` output format which does the same job. (CLI)
- Fixed imports for enum type properties with default values in Python. [#3367](https://github.com/microsoft/kiota/issues/3367)
- Updated constructor for request builders in Python to set passed path parameters. [#3352](https://github.com/microsoft/kiota/issues/3352)
- Fixed inherited type definition generation where some cases would not generate properly. [#2745](https://github.com/microsoft/kiota/issues/2745)
- Fixed naming convention for inline response types. [#2952](https://github.com/microsoft/kiota/issues/2952)
- Localhost based descriptions are not cached anymore to facilitate development workflows. [#3316](https://github.com/microsoft/kiota/issues/3316)
- Fixed a bug where the hints would miss quotes for paths and always use the API manifest. [#3342](https://github.com/microsoft/kiota/issues/3342)
- Fixed a bug where inline composed types for components schemas would have the wrong name. [#3067](https://github.com/microsoft/kiota/issues/3067)
- Fixed a bug where the casing of properties serialization name would be normalized. [kiota-serialization-json-dotnet#131](https://github.com/microsoft/kiota-serialization-json-dotnet/issues/131)
- Changed parameter order in with_url method body to match the signature of RequestBuilder constructor in Python. [#3328](https://github.com/microsoft/kiota/issues/3328)
- Removed redundant undefined qualifier in TypeScript for properties. [#3244](https://github.com/microsoft/kiota/issues/3244)
- The default status code response is now used as 4XX and 5XX when those class responses are not provided in the description. [#3245](https://github.com/microsoft/kiota/issues/3245)
- Adds codes files in typescript to reduce number of generated files. [#2116](https://github.com/microsoft/kiota/issues/2116)
- Fix null reference exception when a parameter is defined without a schema. (CLI).
- Log a message to stderr if a request is skipped due to missing data. (CLI) [#2210](https://github.com/microsoft/kiota/issues/2210)
- Fixes code file generation in typescript [#3419](https://github.com/microsoft/kiota/issues/3419)
- Writes fully qualified name of custom types when a type with a similar name exists in the class in PHP.
- Rename composed type wrapper when class already exists in the namespace. [#2964](https://github.com/microsoft/kiota/issues/2964)

## [1.6.1] - 2023-09-11

### Changed

- Hotfix release for pipeline failing because of Microsoft.OpenApi.ApiManifest preview dependency.

## [1.6.0] - 2023-09-11

### Added

- Added support for raw URL in the fluent API surface in CSharp, Go, Java, PHP, Python, Ruby, TypeScript. [#3199](https://github.com/microsoft/kiota/issues/3199)
- Added support for external documentation links within descriptions in Python. [#2041](https://github.com/microsoft/kiota/issues/2041)
- Added support for API manifests. [#3104](https://github.com/microsoft/kiota/issues/3104)
- Added support for reserved path parameters. [#2320](https://github.com/microsoft/kiota/issues/2320)
- Added support for csv enum values in enums using a mask in Go.
- Added support for `x-ms-enum-flags` extension in Generator to enable generation of bitwise(flagged) enum values[#3237](https://github.com/microsoft/kiota/issues/3237).
- Added support for mapping primary error messages in CSharp, Go, Java, and TypeScript. [#3066](https://github.com/microsoft/kiota/issues/3066)

### Changed

- Fixed an issue where dependencies would not show up for any other language than CSharp in the vscode extension. [#3226](https://github.com/microsoft/kiota/issues/3226)
- Multiple fixes to guarantee idempotency of subsequent runs. [#2442](https://github.com/microsoft/kiota/issues/2442)
- Fixed issue with generating classes with Aliases(PHP)[microsoftgraph/msgraph-beta-sdk-php#197](https://github.com/microsoftgraph/msgraph-beta-sdk-php/pull/197)
- Flattens the models namespaces in Ruby to avoid circular dependencies.
- Adds ObjectId as a reserved keyword in Ruby to have memory management issues.
- Replace Javax annotations in favor of Jakarta annotations for Java code generation. [#2810](https://github.com/microsoft/kiota/issues/2810)
- RequestExecuters call overload methods reducing code generation size for Java. [#3150](https://github.com/microsoft/kiota/issues/3150)
- Remove URISyntaxException from Java generated RequestExecutors and RequestGenerators. [#3149](https://github.com/microsoft/kiota/issues/3149)
- Adds 'Generated' annotation to generated Enums and Classes for Java. [#3106](https://github.com/microsoft/kiota/issues/3106)
- Fixes uuid conversion to string value in PathParameters in Go. [#3106](https://github.com/microsoft/kiota/issues/3176)
- Fixes a bug with incorrect reserved models renaming that occurs sometimes depending on the order of type processing [microsoftgraph/msgraph-sdk-dotnet/issues/2084](https://github.com/microsoftgraph/msgraph-sdk-dotnet/issues/2084)
- Work around a System.ComandLine bug where adjacent matching command names would crash the CLI parser (CLI). [microsoftgraph/msgraph-cli#316](https://github.com/microsoftgraph/msgraph-cli/issues/316) [microsoftgraph/msgraph-cli#320](https://github.com/microsoftgraph/msgraph-cli/issues/320), [dotnet/command-line-api#2260](https://github.com/dotnet/command-line-api/issues/2260)
- Aggregate typescript import statements by source [#3232](https://github.com/microsoft/kiota/issues/3232)
- Fixes a bug in dotnet where enums types would not be fully disambiguated when initialized in constructor with default values and existing conflicting property exists [#3233]
- Fixes a bug in generation of flagged enum properties and their serializer/deserializer functions in typescript [https://github.com/microsoft/kiota/issues/3260]
- Fixes missing EnumSet types in method parameter and return types in Java [https://github.com/microsoft/kiota/issues/3272]

## [1.5.1] - 2023-08-08

### Added

- Added backing store support for Python. [#2858](https://github.com/microsoft/kiota/issues/2858)
- Added support for indexer parameter description. [#2978](https://github.com/microsoft/kiota/issues/2978)

### Changed

- Renamed the Shell language to CLI. [#3023](https://github.com/microsoft/kiota/issues/3023)
- Fixed a bug where and extraneous indexer would be generated for CLI. [#3088](https://github.com/microsoft/kiota/issues/3088)
- Fixed a bug where type specific indexers would fail to build in Go. [#3090](https://github.com/microsoft/kiota/issues/3090)

## [1.5.0] - 2023-08-04

### Added

- Added the title of the API in the VSCode tree view. [#2779](https://github.com/microsoft/kiota/issues/2779)
- Added capability to serialize and deserialize UUIDs in typescript[#40](https://github.com/microsoft/kiota-typescript/issues/40)
- Added auto-generation header comment for class and enums in CSharp [#2886](https://github.com/microsoft/kiota/issues/2886)
- Added support for multipart form data request body in CSharp, Go, Java, and TypeScript. [#220](https://github.com/microsoft/kiota/issues/220)
- Added support for base64 encoded properties in TypeScript.
- Added support for type specific (non string) indexers parameters. [#2594](https://github.com/microsoft/kiota/issues/2594)

### Changed

- Fixed missing type comments in many cases. [#2868](https://github.com/microsoft/kiota/issues/2868)
- Fixed a bug where duplicate enum entries in the description would lead to duplicate members. [#2352](https://github.com/microsoft/kiota/issues/2352)
- Sunset app.kiota.dev in favour of the VSCode extension. [#2934](https://github.com/microsoft/kiota/issues/2934)
- Use schematized types for 206 response codes instead of binary. [#2880](https://github.com/microsoft/kiota/issues/2880)
- Type names are not changed to first char upper case in comments in some cases.
- Fixed a bug where the show command would display an upgrade warning.
- Updated `getEnumValues` method name to `getCollectionOfEnumValues` in TypeScript. [#2907](https://github.com/microsoft/kiota/pull/2907)
- Added `Method` to the list of `CSharpReservedClassNames`. [#2939](https://github.com/microsoft/kiota/pull/2939)
- Changed generation to use aggregate type for `TimeSpan` values in java [#2069](https://github.com/microsoft/kiota/issues/2069)
- Fixed generation of properties with identical names after symbol cleanup. [#2869](https://github.com/microsoft/kiota/issues/2869)
- Use `import type` syntax in Typescript for all code that will be erased from output at runtime. [#2959](https://github.com/microsoft/kiota/issues/2959)

## [1.4.0] - 2023-07-07

### Added

- Added support for Composed types (De)Serialization for Python Generation. [#1813](https://github.com/microsoft/kiota/issues/1813)
- Added support for deprecation annotations in C#, Java, TypeScript and Go. [#2605](https://github.com/microsoft/kiota/issues/2605)
- Added a message to update kiota when using an outdated version. [#2099](https://github.com/microsoft/kiota/issues/2099)

### Changed

- Fixed an issue with query parameter name normalization in Ruby and Python. [#2825](https://github.com/microsoft/kiota/issues/2825)
- Fixed serialization of scalar members in union types for C#, Go, Java. [#2462](https://github.com/microsoft/kiota/issues/2462)
- Fixes an issue where class to interface replacement in TypeScript would be flaky. [#2676](https://github.com/microsoft/kiota/issues/2676)
- Deprecated Visual Studio OpenAPI reference packages.
- Fixed a bug where TypeScript errors would loose inheritance to base error definition.
- Fixed a bug where types trimming would be too aggressive.
- Fixed a bug where base property detection would be broken resulting in duplicate properties in inheritance trees.
- Fixes a bug where classes ending up with Id would have the wrong names.
- Fixed a bug where default enum values would not fail to build in TypeScript. [#2615](https://github.com/microsoft/kiota/issues/2615)
- Replaced response handler parameter by request option to reduce generated code size in TypeScript. [#1855](https://github.com/microsoft/kiota/issues/1855)
- Fixed a bug where a stackoverflow exception occurs when inlined schemas have self-references [2656](https://github.com/microsoft/kiota/issues/2656)
- Fixed nil safety while type casting values in collections in Go
- Moved common RequestBuilder ((request_adapter, url_template and path_parameters)) and RequestConfiguration(headers, options) properties to respective base classes in Python.[2440](https://github.com/microsoft/kiota/issues/2440)
- Fixed a bug where escaped package names would not be lowercased in Java.
- Fix failing PHP integration tests [2378](https://github.com/microsoft/kiota/issues/2378)
- Prevents method overloading for go getters and setters with different values. [#2719](https://github.com/microsoft/kiota/issues/2719)
- Fixed PHP request executor methods that return enums.
- Allow configuration of the number of threads via the environment variable KIOTA_GENERATION_MAXDEGREEOFPARALLELISM.
- Fixes regression where enum options would be renamed in CSharp.
- Add locking to writing to log files.

## [1.3.0] - 2023-06-09

### Changed

- Changed python model classes to dataclasses. [#2684](https://github.com/microsoft/kiota/issues/2684)
- Fix issue with command conflicts causing CLI crashes. (Shell)
- Fix build error by splitting the ambiguous `--file` option into `--input-file` and `--output-file`. (Shell)
- Fixed including unused imports in Go [#2699](https://github.com/microsoft/kiota/pull/2410)
- Fixed a bug where error response type with primitive types would cause compile errors in dotnet [#2651](https://github.com/microsoft/kiota/issues/2693)
- Fixed a bug where CSharp generation would fail if the input openApi contained schemas named 'TimeOnly' or 'DateOnly' [2671](https://github.com/microsoft/kiota/issues/2671)
- Updated the reserved types for CSharp to include 'Stream' and 'Date' should be reserved names in CSharp [2369](https://github.com/microsoft/kiota/issues/2369)
- Fix issue with request builders with parameters being excluded from commands output. (Shell)
- Fixed a bug in setting default enum values fails if the symbol has been sanitized and the symbol only contains special characters [2360](https://github.com/microsoft/kiota/issues/2360)
- Fixed issue where duplicate query parameter names per path were added to the URL template. Now only distinct query parameter names are added. [2725](https://github.com/microsoft/kiota/issues/2725)

## [1.2.1] - 2023-05-16

### Changed

- Fixed a bug where Operation filters would be greedy and exclude non operation filters. [#2651](https://github.com/microsoft/kiota/issues/2651)
- Shorten Go File names to a max of 252
- Fixed a bug where clean output option would fail because of the log file. [#2645](https://github.com/microsoft/kiota/issues/2645)
- Fixed a bug in the extension where selection in multiple indexers would fail. [#2666](https://github.com/microsoft/kiota/issues/2666)

## [1.2.0] - 2023-05-04

### Added

- 📢📢📢 Go is now a stable language!
- Added typescript interfaces for models and request config params. [#1013](https://github.com/microsoft/kiota/issues/1013) and [#1521](https://github.com/microsoft/kiota/issues/1521)
- Added automatic loading of the lock file for the extension so quick edits of clients are supported.
- Added a warning message when clients get upgraded from one kiota version to another. [#2598](https://github.com/microsoft/kiota/issues/2598)
- Added trimming of derived types that are not being used by the client. [#2543](https://github.com/microsoft/kiota/issues/2543)
- Added support for merging schemas of AllOf > 2. [#2438](https://github.com/microsoft/kiota/issues/2438)
- Added operation selection in the vscode extension. [#2556](https://github.com/microsoft/kiota/issues/2556)
- Added Chinese translations to vscode extension.
- Added an action to open documentation in the vscode extension. [#2562](https://github.com/microsoft/kiota/issues/2562)

### Changed

- Fixed issue where implements for error classes were not copied when inlining classes.
- Moved the common properties to a base class and remove properties(RequestAdapter, UrlTemplate and PathParameters) for the request builders and options and headers for RequestConfig classes PHP.[2439](https://github.com/microsoft/kiota/issues/2439)
- Fixed bugs with imports for PHP Generation.
- Indexers replacement are now at the same level as the original indexer. e.g `client.userById("id").messagesById("id")...` is now `client.users.withId("id").messages.withId("id")...`.
- Fixed a bug where arrays with empty items definitions would still project properties. [#2502](https://github.com/microsoft/kiota/issues/2502)
- Fixed a bug where multiple single path parameters at the same level would produce invalid url templates.
- Fixed a bug where steps count would be increasing on nav back in the extension. [#2553](https://github.com/microsoft/kiota/issues/2553)
- Fixed a bug where java path parameters wouldn't build.
- Fixed a bug where extension would not reset generation information on new search. [#2540](https://github.com/microsoft/kiota/issues/2540)
- Fixed a bug where the extension would not select nodes when loading from lock file with no filters. [#2542](https://github.com/microsoft/kiota/issues/2542)
- Fixed a bug where the extension would fail to generate for the root path. [#2536](https://github.com/microsoft/kiota/issues/2536)
- Fixed a bug where properties copied from parent to child classes would not be cloned.
- Fixed a bug where Java discriminator mapping would use the mapping name instead of the type name.
- Fixed a bug where filters for nodes with same-level single path parameters with different names would not work anymore.
- Fixed a bug where replacing reserved names would not propagate the rename to the inner child elements map of the parent class.
- Fixed a bug where descriptions with multiple server URLs would use the HTTP one instead of HTTPs. [#2336](https://github.com/microsoft/kiota/issues/2336)
- Fixed a bug where backing store properties would be sometimes duplicated in derived classes.
- Write PHP URL templates in request builders using single quoted strings to prevent need to escape $-prefixed names e.g. $count, $ref, $value.

## [1.1.3] - 2023-04-18

### Changed

- Fixed a bug where certain configuration sections would not load properly.

## [1.1.2] - 2023-04-17

### Changed

- Fixed Mac-OS releases.

## [1.1.1] - 2023-04-05

### Changed

- Fixed a bug where kiota installation would fail because of zip structure change.

## [1.1.0] - 2023-04-05

### Added

- Added Visual Studio Code preview extension. [#2333](https://github.com/microsoft/kiota/issues/2333)
- Added support for searching in forks for API descriptions in GitHub. [#2429](https://github.com/microsoft/kiota/issues/2429)
- Added the ability to filter on operations. [#2431](https://github.com/microsoft/kiota/issues/2431)

### Changed

- Fixed a bug where UUID type is not correctly passed to deserialization method due to snake casing of primitive type names.
- Fixed a bug where unescaped query parameters are not correctly matched to the original name due to python convention of snake casing parameter names.
- Fixed a bug where date types annotations and guid's were not correctly translated in Python
- Fixed the extension of downloaded files when using the default path. [#2316](https://github.com/microsoft/kiota/issues/2316)
- Fixed a bug where lookup of reference ids failed for AllOf more than one level up.
- Fixed a bug where a CLI client would not set the content types for requests. (Shell)
- Fixed linting errors by re-ordering methods and properties in Python.
- Fixed a bug where requests with bodies would fail in Ruby. [#2473](https://github.com/microsoft/kiota/issues/2473)
- Changed python import mechanism to facilitate code completion. [#2380](https://github.com/microsoft/kiota/issues/2380)
- Fixed a bug where discriminator methods were missing possible types in Python [#2381](https://github.com/microsoft/kiota/issues/2381)
- Fixed a bug where boolean or number enums would be mapped to enums instead of primitive types. [#2367](https://github.com/microsoft/kiota/issues/2367)
- Fixed a bug where CSharp inherited constructor name was incorrect. [#2351](https://github.com/microsoft/kiota/issues/2351)
- Fixed a bug where java refiner would emit method's parameters types without normalizing the name.
- Fixed a bug where java refiner would emit incorrect returning types and error mappings without normalizing the name.
- Changed the name of the static query parameter factory method from `addQueryParameters` to `createQueryParameters` in PHP
- Fixed a bug where java writer would emit incorrect serialization values for escaped enums
- Fixed a bug where java writer would emit incorrect type names in case of compound types
- Fixed a bug where go refiner would emit incorrect code when inlining error parents
- Fixed a bug where inline type names would not be sanitized. [#2368](https://github.com/microsoft/kiota/issues/2368)
- Fixed a bug in PHP where the base URL path parameter key didn't match the URI template.
- Changed invalid schema behavior, invalid properties are now ignored with a warning instead of failed. [#2089](https://github.com/microsoft/kiota/issues/2089)
- Fixed a bug where java refiner would not normalize inherited class names and interface types.
- Fixed a bug where search based commands would not match exact matches when additional results are available.
- Fixed a bug where imported classes and enums would not be disambiguated when they have the same name in dotnet.
- Fixed a bug where escaping enum names resulted in a loss of the original enum name. [#2488](https://github.com/microsoft/kiota/issues/2488)
- Fixed a bug where properties names are not correctly normalized in Go.

## [1.0.1] - 2023-03-11

- Fixed a bug where double would not be mapped properly.

## [1.0.0] - 2023-03-10

- 📢📢📢 Kiota is Generally Available with C# as a first stable language and more to follow soon! 🚀🚀🚀

### Added

- Added constructors and query parameter factory methods to request configuration classes and constructors to query parameter classes in PHP.
- Added support for relative server URL. [#2278](https://github.com/microsoft/kiota/issues/2278)
- Added restoration of the kiota-lock when the generation fails with clean output. [#2292](https://github.com/microsoft/kiota/issues/2292)

### Changed

- Fixed a bug where byte and binary types would be wrongly mapped. [#2357](https://github.com/microsoft/kiota/issues/2357)
- Fixed a bug where go refiner would fail with a null reference.
- Fixes a bug where request builders would be incorrectly generated due to inconsistent suffix generation
- Fixed a bug where PHP model getAdditionalData() would not return nullable types.
- Fixed bug in request options PHPDoc type.
- Fixed a bug where java refiner would emit enums without normalizing the name.
- Fixed bug in request configuration class constructor PHPDoc.
- Fixed a bug where ruby refiner would emit enums without normalizing the name.

## [0.11.1] - 2023-02-13

### Added

- Added support for multi-valued headers in Python. [#2051](https://github.com/microsoft/kiota/issues/2051)
- Added `getResponseStatusCode` to PHP exceptions reserved names provider. [#2243](https://github.com/microsoft/kiota/issues/2243)

### Changed

- Fixed a bug where search would fail because of a parsing issue. [#2290](https://github.com/microsoft/kiota/issues/2290)
- Fixed a bug where Ruby namespaces would fail to load with Rails.
- Fixed a bug where errors/exceptions could override native exception type symbols in Python. [#2257](https://github.com/microsoft/kiota/issues/2257)
- Fixed a bug where descriptions with a path segment matching an HTTP verb would fail to generate. [#2231](https://github.com/microsoft/kiota/issues/2231)

## [0.11.0] - 2023-02-07

### Added

- Updated the client constructor to set the base_url in path parameters from RequestAdapter's base_url(Python) [#2128](https://github.com/microsoft/kiota/issues/2128)
- Added support for Raw Url in Request Builders for PHP Generation. [2205](https://github.com/microsoft/kiota/issues/2205)
- Added support for external documentation links on request execution methods (PHP Generation). [2038](https://github.com/microsoft/kiota/issues/2038)
- Added support for nullable reference types in dotnet for projects running Netstandard 2.1/Net 6.0 and above [2073](https://github.com/microsoft/kiota/issues/2073)
- Added support for multi-value headers to CLI generation. (Shell)
- Added support for overriding some of the generation settings in the OpenAPI description. [#2197](https://github.com/microsoft/kiota/issues/2197)
- Added support for multi-value headers for PHP Generation. [#2052](https://github.com/microsoft/kiota/issues/2052)
- Added support for Composed types (De)Serialization for PHP Generation. [#1814](https://github.com/microsoft/kiota/issues/1814)
- Added support for backing store in Go. [466](https://github.com/microsoft/kiota/issues/466)
- Added support for inherited error types by inlining the parents. [2194](https://github.com/microsoft/kiota/issues/2194)
- Added support for documentation links in CLI's help commands.

### Changed

- Fixed bug in indexer methods for PHP Generation.
- Fixed a bug where errors/exceptions could override native exception type symbols for PHP Generation. [#2258](https://github.com/microsoft/kiota/issues/2258)
- Fixed a bug where most of the Java fields have been prefixed with an underscore.
- Mangle properties and/or accessors names per language to have more idiomatic APIs.
- Using fully qualified identifier for java.util.function.Consumer to avoid conflicts in Java.
- Removed response handler parameter from PHP request executor methods. [1856](https://github.com/microsoft/kiota/issues/1856)
- Fixed minor typo in adding Accept header for PHP.
- Fixed a bug with null reference types and composed types in CSharp.
- Fixed a bug with null reference types scalar values in CSharp.
- Fixed a bug where reserved names replacement wouldn't check whether the name was already in use (all languages).
- Fixed a bug where default OpenAPI.net validation rules could not be disabled.
- Fixed a race condition in namespace disambiguation for CSharp.
- Fixed a bug where errors/exceptions could override native exception type symbols. [#2190](https://github.com/microsoft/kiota/issues/2190)
- Removed the ResponseHandler parameter in RequestAdapter to be a RequestOption in Python [#1857](https://github.com/microsoft/kiota/issues/1857)
- Updated the client constructor to set the baseUrl path parameter from RequestAdapter's baseUrl(PHP) [#2129](https://github.com/microsoft/kiota/issues/2129)
- The Lock file uses a project version coming from a Source Generator instead of the one looked up with reflection. [#2147](https://github.com/microsoft/kiota/issues/2147)
- Fixed a bug in ruby where file names or paths could be too long to be packaged.
- Fixed a bug where models descriptions would be undeterministic. [#2130](https://github.com/microsoft/kiota/issues/2130)
- Fixed a bug in dotnet where default values for Enum properties with special characters would not match the model. [#2091](https://github.com/microsoft/kiota/issues/2091)
- Sets the base url to make use of request information easier in CSharp/Java/TypeScript/Go/Ruby. [#2061](https://github.com/microsoft/kiota/issues/2061)
- Renamed CreateXXXRequestInformation methods to ToXXXRequestInformation for a better auto-completion experience. [#2071](https://github.com/microsoft/kiota/issues/2071)
- Renamed Go request adapter methods to remove the async suffix. [#2084](https://github.com/microsoft/kiota/issues/2084)
- Fixed a bug where CLI query/header/path parameters would not be deduplicated. [#2059](https://github.com/microsoft/kiota/issues/2059)
- Removed unused generated import for PHP Generation.
- Fixed a bug where long namespaces would make Ruby packaging fail.
- Fixed a bug where classes with namespace names are generated outside namespace in Python. [#2188](https://github.com/microsoft/kiota/issues/2188)
- Changed signature of escaped reserved names from {x}_escaped to {x}_ in line with Python style guides.
- Add null checks in generated Shell language code.
- Fixed a bug where Go indexers would fail to pass the index parameter.
- Fixed a bug where path segments with parameters could be missing words. [#2209](https://github.com/microsoft/kiota/issues/2209)
- Fixed a bug where refiners could generate duplicate properties.
- Fixed a bug where Go collections would try to use variadic parameters where not supported.
- Removed the need to provide a RequestAdapter in Shell command builders.

## [0.10.0] - 2023-01-04

### Added

- Added support for auto-registration of serializers in Ruby. [#478](https://github.com/microsoft/kiota/issues/478)
- Added support for middleware infrastructure in Ruby. [#1650](https://github.com/microsoft/kiota/issues/1650)
- Added support for query parameters names aliasing in Ruby. [#1664](https://github.com/microsoft/kiota/issues/1664)
- Added support for vendor specific serialization in Ruby. [#1661](https://github.com/microsoft/kiota/issues/1661)
- Added support for default properties values in Ruby. [#1725](https://github.com/microsoft/kiota/issues/1725)
- Added support for discriminated types deserialization (inheritance) in Ruby. [#1652](https://github.com/microsoft/kiota/issues/1652)
- Added support for error mapping in Ruby. [#1653](https://github.com/microsoft/kiota/issues/1653)
- Added support for multi-valued request headers in Ruby. [#2054](https://github.com/microsoft/kiota/issues/2054)
- Added support for composed types generation in Ruby.
- Added missing get child node method in Ruby for deserialization.
- Added declaration of module classes in Ruby.

### Changed

- Fixed container support for MacOS M1. [#1888](https://github.com/microsoft/kiota/issues/1888)
- Fixed a bug where a missing baseURL would make search fail. [#2095](https://github.com/microsoft/kiota/issues/2095)
- Fixed a bug in Ruby where the request adapter URL would be overwritten by the client defaults. [#1647](https://github.com/microsoft/kiota/issues/1647)
- Replaced concurrent-ruby by Fibers in Ruby libraries to implement proper asynchronous execution of requests.
- Replaced response_handler parameter by a request option in Ruby. [#1860](https://github.com/microsoft/kiota/issues/1860)
- Fixed a bug where conversion of intersection types to wrappers would fail.
- Fixed raw url initialization in Ruby.
- Fixed a bug where subsequent indexers would fail to convert properly for languages not supporting indexers. [#1666](https://github.com/microsoft/kiota/issues/1666)
- Fixed a bug where the ISO duration import would be incorrect in Ruby.
- Fixed a bug where default middleware options would not be assigned in Ruby.
- Fixed a bug where request options would not be mapped properly in Ruby.
- Fixed a bug where the main module would be missing in Ruby and TypeScript.
- Fixed a bug where class names could conflict with module names in Ruby.
- Fixed a bug where modules listing would be not be deterministic in Ruby and TypeScript.
- Moved Ruby libraries to their own repositories.
- Fixed a regression where errors would be missing their parent types.
- Fixed a regression where indexers replacement would fail.

## [0.9.0] - 2022-12-19

### Added

- Added description validation rules to help users get the best client experience. [#2019](https://github.com/microsoft/kiota/issues/2019)
- Added support for external documentation links on request execution methods. [#2036](https://github.com/microsoft/kiota/issues/2036)
- Added support for multi-valued headers in CSharp, TypeScript, Go, and Java. [#2032](https://github.com/microsoft/kiota/issues/2032)

### Changed

- Fixed a generation issue in TypeScript where static methods imports could collide.
- Fixed a generation issue in Go with the accept headers definition.
- Fixed a generation issue in Go and TypeScript with UUID properties.
- Fixed issue with wrong imports for PHP. [#2049](https://github.com/microsoft/kiota/pull/2049)
- Fix issue where discriminator types were never getting imported for PHP. [#2049](https://github.com/microsoft/kiota/pull/2049)
- Fix issue where class aliasing was never working as expected for PHP. [#2049](https://github.com/microsoft/kiota/pull/2049)
- Fixed colliding imports for factory methods in TypeScript. [#2009](https://github.com/microsoft/kiota/issues/2009)
- Switched to lazy loading module imports in Python. [#2007](https://github.com/microsoft/kiota/issues/2007)
- Caters for type names being used from System namespace in CSharp generation [#2021](https://github.com/microsoft/kiota/issues/2021)
- Fixed wrong send request method name for collections in Python. [#2057](https://github.com/microsoft/kiota/issues/2057)
- Implemented request builders with no parameters as properties in Python. [#2024](https://github.com/microsoft/kiota/issues/2024)

## [0.8.3] - 2022-12-01

### Changed

- Unblocks nuget release by removing file triggering credscan.

## [0.8.2] - 2022-12-01

### Changed

- Unblocks nuget release by removing file triggering credscan.

## [0.8.1] - 2022-12-01

### Changed

- Fixes publishing workflow missing workload restore commands.

## [0.8.0] - 2022-12-01

### Added

- Added support for GitHub based API search.[#1866](https://github.com/microsoft/kiota/issues/1866)
- Added login/logout commands to access API descriptions in private GitHub repositories. [#1983](https://github.com/microsoft/kiota/issues/1983)
- Added support for scalar request bodies Python [#1571](https://github.com/microsoft/kiota/issues/1571)
- Sets property defaults in constructor and removes duplicate properties defined in base types from model serialization and deserialization methods in Python. [#1726](https://github.com/microsoft/kiota/issues/1726)
- Added support for scalar request bodies in PHP [#1937](https://github.com/microsoft/kiota/pull/1937)
- Added accept header for all schematized requests Python. [#1617](https://github.com/microsoft/kiota/issues/1617)
- Added optional backing store support for PHP. [#1976](https://github.com/microsoft/kiota/pull/1976)
- Fixed a bug where OdataErrors had wrong inherited class name in Python.
- Fixed a bug where empty path parameters dictionary would throw an error in request builders in Python.

### Changed

- Fixed a bug where readonly properties would fail to deserialize for TypeScript.
- Fixed a bug where array buffers nullability would wrongly be defined for TypeScript.
- Fixed a bug where parameter comments would appear in summary tag comments in dotnet. [#1945](https://github.com/microsoft/kiota/issues/1945)
- Fixed a bug in PHP generation where request bodies would not serialize single elements properly. [#1937](https://github.com/microsoft/kiota/pull/1937)
- Fixed a bug where request information would always be set from scalar. [#1965](https://github.com/microsoft/kiota/pull/1965)
- Fixed a bug where path parameters would be missing if no operation was present at the segment the parameter is defined. [#1940](https://github.com/microsoft/kiota/issues/1940)
- Fixed a bug where nested classes with long names caused compilation errors for java generated libraries. [#1949](https://github.com/microsoft/kiota/issues/1949)
- Removed use of anonymous classes in java generated libraries to reduce the number of java classes created at compilation time. [#1980](https://github.com/microsoft/kiota/pull/1980)
- Fixed a bug where generation would result in wrong indentation in some classes for Python [#1996]((https://github.com/microsoft/kiota/issues/1996).
- Fixed a bug where error class modules were hardcoded for Python [#1999]((https://github.com/microsoft/kiota/issues/1999)
- Fixed a bug where generation would sometimes result in wrong original names for query parameters in Python [#2000]((https://github.com/microsoft/kiota/issues/2000).
- Fixed a bug where Java would fail to compile for endpoints that return collections.

## [0.7.1] - 2022-11-01

### Changed

- Fixes publishing workflow which fails because of the web application.

## [0.7.0] - 2022-11-01

### Added

- Added an API key authentication provider for dotnet, TypeScript, Go and Java. [#1902](https://github.com/microsoft/kiota/issues/1902)
- Added compatibility all the way down to android API level 26 for Java.
- Added support for enum and collection of enum return types for Java.
- Added support for types with more than 500 discriminator entries in Java.
- Added a confirmation message once the generation is successful. [#1898](https://github.com/microsoft/kiota/issues/1898)
- Added colour scheme for all console messages to improve readability. [#1895](https://github.com/microsoft/kiota/issues/1895)

### Changed

- Fixed a bug where collections request bodies would not serialize single elements properly. [#1927](https://github.com/microsoft/kiota/issues/1927)
- Removed response handler parameter from Java executor methods.
- Changed the generated PHP deserializer code to use `fn` instead of `function`. [#1880](https://github.com/microsoft/kiota/pull/1880)
- Fixes compile errors due to type ambiguity in generated models in dotnet. [#1881](https://github.com/microsoft/kiota/issues/1881)
- Changes the ResponseHandler parameter in IRequestAdapter to be a RequestOption in dotnet [#1858](https://github.com/microsoft/kiota/issues/1858)
- File extensions are now stripped from property/namespace/class names. [#1892](https://github.com/microsoft/kiota/issues/1892)
- Missing host/server is now considered a warning instead of a critical error. [#1896](https://github.com/microsoft/kiota/issues/1896)
- Fixed a bug where info and show commands would crash in case of invalid description URL. [#1894](https://github.com/microsoft/kiota/issues/1894)
- Show command now reads descriptions directly from APIs.guru instead of their origin. [#1897](https://github.com/microsoft/kiota/issues/1897)
- Fixed a classnames having the same name as extensions would cause generation to fail. [#1892](https://github.com/microsoft/kiota/issues/1892)
- Fixed an issue where CSharp defensive programing would use string.IsNullOrEmpty for collections parameters.

## [0.6.0] - 2022-10-06

### Added

- Added a search command to find APIs.
- Added a download command to download API descriptions.
- Added a show command to display the API paths as a tree.
- Added an info command to show languages maturity and dependencies.
- Added hints to help people use and discover the commands.
- Added arguments to filter path items during generation (include-path/exclude-path).
- Added the ability to cancel the refinement process.
- Added Java 8 generation support.
- Added tracing support for Go. [#618](https://github.com/microsoft/kiota/issues/618)

### Changed

- BREAKING: the generation command is now a sub command: `kiota generate ...` instead of `kiota ...`.
- BREAKING: docker image renamed from `mcr.microsoft.com/kiota/generator` to `mcr.microsoft.com/openapi/kiota`.
- Fixed a bug where OData primitive types would result in composed types.
- Fixed a concurrency issue with imports management.
- Fixed a bug where Java request options type could conflict with generated types.
- Fixed a bug where CSharp serialization/deserialization names for properties would always be lowercased. [#1830](https://github.com/microsoft/kiota/issues/1830)
- Fixed a regression where the incorrect schema would be selected in an AllOf collection to generate incorrect type inheritance.
- Fixed a bug where discriminator information could contain non-derived types. [#1833](https://github.com/microsoft/kiota/issues/1833)
- Fixes a bug where mapping value would be missing from factories. [#1833](https://github.com/microsoft/kiota/issues/1833)
- Update go serializers and deserializers to use abstractions utils

## [0.5.1] - 2022-09-09

### Added

- Exempts read only properties from being serialized and sent to the service. [#1828](https://github.com/microsoft/kiota/issues/1828)

### Changed

- Fixed a regression where parse node parameter type for factories would be incorrect in Go, Ruby, Swift, Java and TypeScript.

## [0.5.0] - 2022-09-08

### Added

- Added support for range (2XX) responses. [#1699](https://github.com/microsoft/kiota/issues/1699)
- Added none output formatter to CLI commons. (Shell)
- Added 'Accept' field of http request header in Ruby. [#1660](https://github.com/microsoft/kiota/issues/1660)
- Added support for text serialization in Python. [#1406](https://github.com/microsoft/kiota/issues/1406)
- Added support for composed types (union, intersection) in CSharp, Java and Go. [#1411](https://github.com/microsoft/kiota/issues/1411)
- Added support for implicit discriminator mapping.
- Added support for default values of enum properties in CSharp, Java and Go.

### Changed

- Fixed a bug where Go clients would panic in case of nil response value.
- Fixed a bug to properly add request headers to Nethttp requests in Ruby.
- Fixed a bug to properly reject invalid URLs in Ruby.
- Fixed an issue with require statements being generated instead of require relative in Ruby.
- Updated AdditionDataHolder with the correct namespace. (Ruby)
- Removed/fixed passing in the current instance to fields deserializers in Ruby. [#1663](https://github.com/microsoft/kiota/issues/1663)
- Fix issue with duplicate variable declaration in command handlers (Shell)
- Update namespace qualification algorithm (helps in resolving when a type name appears in multiple namespaces) to use case insensitive string comparison (CSharp).
- Fix an issue where namespace reserved name replacement would not include replacing import names in the declared areas in CSharp. [#1799](https://github.com/microsoft/kiota/issues/1799)
- Removed Python abstractions, http, authentication and serialization packages
- Fixed an issue with generating the incorrect serialized type name and require statement for get/post methods (Ruby).
- Remove all overloads for GO request executors
- Adds a context object in all GO requests
- Remove all overloads for GO request executors and Adds a context object in all GO requests [GO#176](https://github.com/microsoftgraph/msgraph-sdk-go/issues/176)
- Fixed a bug where the Hashing method for type names differentiation could lock the process.
- Fixed a bug where CSharp declaration writer would add usings for inner classes.
- Fixed a bug with inline schema class naming.
- Fixed a bug where symbols starting with a number would be invalid.
- Fixed a bug where classes could end up with duplicated methods.
- Fixed a bug where Go writer would try to import multiple times the same symbol.
- Fixed a bug where the core generator engine would fail to recognize meaningful schemas.
- Fixed a bug where Go and Java inner class imports would be missing.
- Fixed a bug where Go and Java collection bodies would not generate properly.
- Aligns request options types in Java with other collections type.
- Fixed a bug where Java would skip duplicated imports instead of deduplicating them.
- Fixed a bug where Java would not convert date types for query parameters.
- Fixed a bug where Java doc comments could contain invalid characters.
- Fixed a bug where function parameters would be reodered incorrectly in dotnet[#1822](https://github.com/microsoft/kiota/issues/1822)

## [0.4.0] - 2022-08-18

### Added

- Updated test suite and tooling for python abstractions and core packages. [#1761](https://github.com/microsoft/kiota/issues/367)
- Added support for no-content responses in python abstractions and http packages. [#1630](https://github.com/microsoft/kiota/issues/1459)
- Added support for vendor-specific content types in python. [#1631](https://github.com/microsoft/kiota/issues/1463)
- Simplified field deserializers for json in Python. [#1632](https://github.com/microsoft/kiota/issues/1492)
- Adds python code generation support. [#1200](https://github.com/microsoft/kiota/issues/163)
- Added native type support for Duration, Time Only, and Date Only in Ruby. [#1644](https://github.com/microsoft/kiota/issues/1644)
- Added a `--additional-data` argument to generate the AdditionalData properties [#1772](https://github.com/microsoft/kiota/issues/1772)
- Added CAE infrastructure in Ruby by adding an `--additional-properties` parameter to the authenticate method of AuthenticationProvider, the get access token method of the AccessTokenProvider in Ruby. [#1643](https://github.com/microsoft/kiota/issues/1643)
- Added Kiota authentication library for Ruby. [#421](https://github.com/microsoft/kiota/issues/421)

### Changed

- Fixed a bug where collections types would generate invalid return types in CSharp.
- Fixed a bug where a nullable entry in anyOf schemas would create unnecessary composed types.
- Removed duplicate properties defined in base types from model serialization and deserialization methods and initialise property defaults in constructor. [#1737](https://github.com/microsoft/kiota/pull/1737)
- Fixed a bug where the generated code had incorrect casing within a method (Ruby). [#1672](https://github.com/microsoft/kiota/issues/1672)
- Fixed an issue where duplicate 'require' statements are generated for inner classes in the middle of the file (Ruby). [#1649](https://github.com/microsoft/kiota/issues/1649)
- Split parsable interface and additional property/data interface in Ruby. [#1654](https://github.com/microsoft/kiota/issues/1654)
- Changed format of datetimes in Go to be converted to ISO 8601 by default when place in path parameters(Go)
- Defined the Access Token Provider Interface for Ruby authentication. [#1638](https://github.com/microsoft/kiota/issues/1638)
- Reduce code verbosity on Go Getters and Setters. [G0#26][https://github.com/microsoftgraph/msgraph-sdk-go-core/issues/26]

## [0.3.0] - 2022-07-08

### Added

- Added a more explicit error message for invalid schemas. [#1718](https://github.com/microsoft/kiota/issues/1718)
- Added a parameter to specify why mime types to evaluate for models. [#134](https://github.com/microsoft/kiota/issues/134)
- Added an explicit error message for external references in the schema. [#1580](https://github.com/microsoft/kiota/issues/1580)
- Added accept header for all schematized requests. [#1607](https://github.com/microsoft/kiota/issues/1607)
- Added support for paging. [#1569](https://github.com/microsoft/kiota/issues/1569)
- Added support for vendor specific content types(PHP) [#1464](https://github.com/microsoft/kiota/issues/1464)
- Added support for accept request header (PHP) [#1616](https://github.com/microsoft/kiota/issues/1616)
- Added Getting Started steps for PHP. [#1642](https://github.com/microsoft/kiota/pull/1642)
- Defined the Access Token Provider interface (Ruby) [#1638](https://github.com/microsoft/kiota/issues/1638)
- Added Continuous Access Evalution infrastructure (Ruby) [#1643](https://github.com/microsoft/kiota/issues/1643)

### Changed

- Fixed a bug where query parameter types would not consider the format. [#1721](https://github.com/microsoft/kiota/issues/1721)
- Fixed a bug where discriminator mappings across namespaces could create circular dependencies in Go. [#1712](https://github.com/microsoft/kiota/issues/1712)
- Fixed a bug where Go binary downloads would try to parse a structured object.
- Aligned mime types model generation behaviour for request bodies on response content. [#134](https://github.com/microsoft/kiota/issues/134)
- Fixed an issue where some critical errors would not return a failed exit code. [#1605](https://github.com/microsoft/kiota/issues/1605)
- Moved nested request configuration classes into separate files within the namespace for PHP. [#1620](https://github.com/microsoft/kiota/pull/1620)
- Fixed an issue where duplicate 'require' statements are generated for inner classes in the middle of the file (Ruby). [#1649](https://github.com/microsoft/kiota/issues/1649)
- Fixed wrong parameter type for Request config for request executors(PHP). [#1629](https://github.com/microsoft/kiota/pull/1629)
- Increased indentation for errorMappings in the request executor (PHP). [#1629](https://github.com/microsoft/kiota/pull/1629)
- Fixed bugs in PHP discriminator factory methods, Guzzle request adapter send methods, stream and plain text response handling. [#1634](https://github.com/microsoft/kiota/pull/1634)
- Removed abstractions, authentication, http and serialization packages for PHP. [#1637](https://github.com/microsoft/kiota/pull/1637)
- Fixed a bug where generated discriminator methods would reference types in other namespaces without proper resolution. [#1670](https://github.com/microsoft/kiota/issues/1670)
- Fixed a bug where additional data and backing store properties would be duplicated. [#1671](https://github.com/microsoft/kiota/issues/1671)
- Fixed a bug where serialized properties would not match the json property name when using the backing store. (CSharp).
- Corrected PHPDoc types for headers and request options properties in request configuration classes. [#1711](https://github.com/microsoft/kiota/pull/1711)
- Fixed a bug where properties defined at multiple inherited models would collide. [#1717](https://github.com/microsoft/kiota/issues/1717)

## [0.2.1] - 2022-05-30

### Added

- Added missing mappings in PHP for uint8 and int8. [#1473](https://github.com/microsoft/kiota/pull/1473)
- Added support for enum and enum collections responses in Go. [#1578](https://github.com/microsoft/kiota/issues/1578)
- Added Kiota builder engine as a package for external services integration. [#1582](https://github.com/microsoft/kiota/issues/1582)

### Changed

- Fixed a bug where the logger would not log all the information. [#1588](https://github.com/microsoft/kiota/issues/1588)

## [0.2.0] - 2022-05-24

### Added

- Added support for enum options descriptions (C#/Go/Java/TypeScript). [#90](https://github.com/microsoft/kiota/issues/90)
- Added support for file parameters types. [#221](https://github.com/microsoft/kiota/issues/221)
- Added support for no content responses in PHP. [#1458](https://github.com/microsoft/kiota/issues/1458)
- Added support for error handling in php request adapter. [#1157](https://github.com/microsoft/kiota/issues/1157)
- Added support for discriminator downcast in PHP. [#1255](https://github.com/microsoft/kiota/issues/1255)
- Added support for multiple collections indexing under the same parent.
- Added code exclusions placeholder in the generation. (oneOf)
- Added support for continuous access evaluation in Java. [#1179](https://github.com/microsoft/kiota/issues/1179)
- Added support for special characters in URL query parameter names. [#1584](https://github.com/microsoft/kiota/pull/1584)

### Changed

- Fixed a bug where union types would not work as error types.
- Fixed a bug where generation names could collide with platform names in CSharp.
- Fixed missing numbers mapping cases.
- Fixed multiple bugs enum options invalid symbols generation.
- Fixed a bug where symbols (classes, enums, properties...) could be only numbers, which is unsupported by most languages.
- Fixed a bug where union types would be missing serialization information.
- Fixed a bug where inline request bodies could override each other for the same path item with multiple operations.
- Fixed simple collections (arrays) support in CSharp.
- Fixed a bug where code properties could not be union or exclusion types.
- Fixed a bug where models would fail to generate if the schema type wasn't set to object.
- Fixed a bug where nullable wrapper schema flattening would ignore some composed type options.
- Fixed a bug where arrays without items definition would derail generation.
- Fixed a bug with enums detection for generation. (interpreted as string)
- Fixed a bug where classes names cleanup could end-up in a collision.
- Fixed a bug where null reference exception would be thrown when trying to lookup type inheritance on discriminators
- Fixed the lookup of model namespaces to only look in the target namespace to avoid reference collisions.
- Fixed a bug for the generated send method for paths returning Enums in dotnet.
- Breaking: renamed the --loglevel parameter to --log-level.
- Fixed a bug where some path parameter objects would have empty key values [#1586](https://github.com/microsoft/kiota/issues/1586)

## [0.1.3] - 2022-05-06

### Added

- Added text serialization library for PHP. [#1546](https://github.com/microsoft/kiota/pull/1546).

### Changed

- Fixed the image name in CI for MCR.

### Changed

## [0.1.2] - 2022-05-06

### Changed

- Minor changes in the parameters (-co => --co, -ll => --ll, -d is required, -l is required).

## [0.1.1] - 2022-05-06

### Changed

- Add binder for nullable boolean options. (Shell)

## [0.1.0] - 2022-05-04

### Added

- The dotnet tool is now available on the public feed `dotnet tool install -g Microsoft.OpenApi.Kiota --prerelease`.
- The dotnet OpenApi reference package is now available `Microsoft.OpenApi.Kiota.ApiDescription.Client`.
- The container image is now available on mcr. `docker pull mcr.microsoft.com/kiota/generator:latest`.

### Changed

- Revamped the api surface for request configuration. [#1494](https://github.com/microsoft/kiota/issues/1494)
- Fixed a bug in methods naming in Go after request configuration revamp.
- Fixes a bug where reserved names would not be updated for inheritance.
- Add `item` subcommand for indexers. Fixes conflicts when paths have repeating segments. (Shell) [#1541](https://github.com/microsoft/kiota/issues/1541)

## [0.0.23] - 2022-04-19

### Changed

- Fixed a bug where line returns in descriptions could break the generated code. [#1504](https://github.com/microsoft/kiota/issues/1504)
- Fixed a bug with special characters in query parameters names. [#1445](https://github.com/microsoft/kiota/issues/1445)
- Fixed a bug where complex types path parameters would fail to generate.
- Fixed a bug where Go serialization/deserialization method would generate invalid accessor names.
- Added discriminator support in the python abstractions serialization and http packages. [#1500](https://github.com/microsoft/kiota/issues/1256)

## [0.0.22] - 2022-04-08

### Added

- Added generation of command options for headers defined in the OpenAPI metadata source file. (Shell)
- Added retry, redirect, chaos and telemetry handler in java.

### Changed

- Simplified field deserialization.(PHP) [#1493](https://github.com/microsoft/kiota/issues/1493)
- Fixed a bug where the generator would not strip the common namespace component id for models. [#1483](https://github.com/microsoft/kiota/issues/1483)
- Simplified field deserialization. [#1490](https://github.com/microsoft/kiota/issues/1490)

## [0.0.21] - 2022-04-01

### Added

- Added text output formatter to CLI commons. (Shell)
- Added support for vendor specific content types generation/serialization. [#1197](https://github.com/microsoft/kiota/issues/1197)
- Added support for 204 no content in generation and CSharp/Java/Go/TypeScript request adapters. #1410
- Added a draft swift generation implementation. #1444
- Added support for yaml response type generation. [#302](https://github.com/microsoft/kiota/issues/302)
- Added support for xml response type generation. [#302](https://github.com/microsoft/kiota/issues/302)
- Added support for unstructured response generation (stream). [#546](https://github.com/microsoft/kiota/issues/546)

### Changed

- Moved go libraries to their own repository. [#370](https://github.com/microsoft/kiota/issues/370)
- Fixed a bug where the base url of the request adapter would be reset by the client(PHP). [#1469](https://github.com/microsoft/kiota/issues/1469)
- Fixed issue where custom date types are never corrected for method parameters(PHP). #1474
- Replaced DateTimeOffset with DateTime for custom date types(PHP). #1474
- Fixed a bug where the base url of the request adapter would be reset by the client. [#1443](https://github.com/microsoft/kiota/issues/1443)
- Fixed a bug where request builder classes for collections endpoints would have a wrong name. #1052
- Fixed issue with ambiguous type names causing build errors and stack overflows. (Shell) #1052
- Fixed a bug where symbols (properties, methods, classes) could contain invalid characters #1436
- Renamed parameters for requests: o => options, q => queryParameters, h => headers. [#1380](https://github.com/microsoft/kiota/issues/1380)
- Fixed a bug where names would clash with reserved type [#1437](https://github.com/microsoft/kiota/issues/1437)
- Fixed unnecessary use of fully qualified type names in Dotnet.

## [0.0.20] - 2022-03-25

### Changed

- Moved TypeScript middleware from Graph core to kiota http.
- Fixed a bug where errors would fail to deserialize for TypeScript.
- Fixed a bug where decimal types would not be mapped in TypeScript.
- Fixed circular dependencies issues for TypeScript #870.
- Fixed a bug where JSON serialization would fail on nil properties in Go.
- Moved typescript core packages into Kiota-TypeScript repo and delete for Kiota repo.
- Fixed a bug where collections of complex types could be mis-represented. [#1438](https://github.com/microsoft/kiota/issues/1438)
- Fixed a bug where inline properties would not generate their own type definition. [#1438](https://github.com/microsoft/kiota/issues/1438)

## [0.0.19] - 2022-03-18

### Added

- Adds a `--clean-output` argument to clean the target directory before generation #1357
- Adds support for `text/plain` responses for CSharp, Java, TypeScript and Go. #878

### Changed

- Fixed a bug where models descriptions would not be deterministic #1393
- Fixed a bug where unnecessary namespaces would be added to models generation #1273
- Fixed a bug where Go byte arrays would not write deserializers properly.
- Fixed a bug where integers would not be recognized when type is not number.
- Fixed a bug where union types with primitive member types would fail to generate #1270
- Fixed a bug where union types with inline schema member types would fail to generate #1270
- Fixed a bug where referenced types with no titles would fail to generate #1271
- Fixed a bug where the generator would introduce unnecessary union types for nullables. #990
- Moved all the dotnet libraries to their own repository. #1409

## [0.0.18] - 2022-03-14

### Added

- Added default implementations for table and JSON output in CLI commons (Shell) #1326
- Adds missing mapped types (int8, uint8, commonmark, html, ...) #1287

### Changed

- Add missing method getBinaryContent to the ParseNode interface(PHP).
- Split the Parsable interface into AdditionalData interface and Parsable interface(PHP) #1324.
- Shell commands will now default to writing indented JSON. This option can be disabled through the CLI option `--json-no-indent` (Shell) #1326
- Update System.CommandLine version (Shell) #1338
- Add async writers in output formatters (Shell) #1326
- Add async filter function in output filters (Shell) #1326
- BREAKING: Remove synchronous version of WriteOutput that accepts a stream input (Shell) #1326
- BREAKING: Remove synchronous version of WriteOutput that accepts a string input (Shell) #1326
- BREAKING: Remove synchronous version of FilterOutput that accepts a string input (Shell) #1326
- Fixed a bug where error responses without schema would make generation fail #1272
- Fixed indeterministic parameters ordering #1358
- Fixed indeterministic error mappings ordering #1358
- Fixed indeterministic discriminator mapping ordering #1358
- Fixed race condition when removing child items leading to erratic code generation results #1358
- Replaced models namespaces flattening by circular properties trimming in Go #1358
- Fixed a bug where inherited interfaces would be missing imports in Go #1358
- Fixed a bug where inherited interfaces would be missing imports for the parent #1358
- Fixed bugs across request adapter and serialization in PHP #1353
- Fixed NullReferenceException in Go generator
- Fixed incorrect mapping when the response type is `text/plain` #1356
- Fixed a bug in Dotnet.Typescript where properties could have invalid characters #1354
- Improved error display #1269
- Fixed a bug where union wrapper models would lack the discriminator methods.
- Fixed bug working with async azure credentials in Python.
- Fixed minor issues around PHP Generation, Serialization and Abstractions.
- Fix Discriminator support for PHP.
- Move additional data from Parsable into AdditionalDataHolder base class in Python #1360

## [0.0.17] - 2022-03-03

### Added

- Adds support for downcast of types during deserialization according to the discriminator information in the description (CSharp/Go/Java/TypeScript). [#646](https://github.com/microsoft/kiota/issues/646)
- Adds support for generating interfaces for models in Go. [#646](https://github.com/microsoft/kiota/issues/646)
- Adds support for generating functions (as opposed to methods or static methods) in the generator (used in TypeScript for discriminator factories). [#646](https://github.com/microsoft/kiota/issues/646)
- Added support for global error handling in python abstractions #1289
- Added a HTTPRequestAdapter for python Requests library #1251
- Added Shell output filter (JMESPath) support #1291
- Added output options to Shell output filter #1321

### Changed

- Fixed a bug in Go generator where temporary url template parameters would not be used preventing the use of raw urls.
- Fixed a bug where the Go http client configuration would impact non-kiota requests.
- Fixed bug where installing python abstractions failed due to missing dependencies #1289
- Modified python test matrix to include python 3.10 #1289
- Added return statement to AnonymousAuthenticationProvider in python abstractions #1289
- Fixed bug in enabling backing store for parse node factory by passing ParseNodeFactoryRegistry to method call #1289
- Fixed errors in python serialization due to to responses as json instead of json strings #1290
- Added python version 3.10 to testing matrix #1290
- Fixed bug with inconsistent Java namespace and directory name casing #1267
- Fixed typeOf string check in JsonParseNode Typescript.
- Fixed shell stream output getting processed by output formatters when no file path is provided #1291
- Using Record type instead of Map for additionalData in TypeScript

## [0.0.16] - 2022-02-23

### Added

- Added the ability to configure the underlying transport in Go. #1003
- Added additional date time (date, time, duration) types in the generation process. #1017
- PHP Request Adapter (includes middleware) #1048, #918, #1024, #1025
- Added support for PHP Json Serialization.
- Adds Python abstractions library. #925
- Adds hostname and protocol validation in authentication. #1051
- Adds Azure Identity Authentication Provider for Python. #1108
- Adds JSON Serialization library for Python. #1186
- Adds PHP League Authentication Provider for PHP #1201
- Added Shell language support #738

### Changed

- Fixed a bug where request body would get dropped by the compression handler in Go
- Fixed an issue where multiple api clients could run into racing conditions in Go.
- Fixed a bug where empty additional data in Go would lead to invalid JSON payloads during serialization.
- Fixed a bug where Go serialization would write empty arrays for nil values.
- Modified the TypeScript RequestInformation URL paramater data type from URL to string.
- Modified TypeScript packages to provide CJS and ESM modules.
- Modified the TypeScript RequestInformation query and path paramaters data type from Map to Record Type.
- Modified TypeScript RequestInformation headers and options to Record type.
- Modified the TypeScript RequestInformation content data type to ArrayBuffer.
- Updated PHP abstractions to make property keys and values nullable in `SerializationWriter.php`.
- Fixed an issue where enum collections parsing would fail in Go.
- Breaking. Kiota clients generate error types and throw when the target API returns a failed response (dotnet, go, java, typescript). #1100
- Fixed missing methods for serializing/deserializing decimal values in dotnet #1252
- Modified RequestBuilder types are suffixed with the ItemRequestBuilder if they belong to an item namespace to fix name collisions #1252
- Modified the use of fully qualified name of types in dotnet to ensure the target type and current element are not in the same namespace #1252.

## [0.0.15] - 2021-12-17

### Changed

- Fixes name collisions in dotnet by renaming "HttpMethod" enum to "Method" in dotnet abstractions
- Add support for PHP Generation.
- Migrated generator to dotnet 6 #815
- Fixes a bug where json deserialization would fail in go
- Fixes a bug where query parameters would not be added to the request in go
- Fixes a bug where at signs in path would derail generation
- Fixes Go doc comments in packages and generation
- Fixes a bug where RequestInformation did not accept some content headers in dotnet
- Added support for providing cancellation token in dotnet #874, #875, #876
- Upgrades go libraries to go17.
- Fixes a bug in Go where reserved keywords for properties would be wrongly replaced.
- Fixes a bug in Go where setters would be missing nil checks.
- Fixes a bug where OData select query parameter would not be normalized
- Fixes a bug in Go where empty collections would not be serialized.
- Fixes a bug where generation would fail because of empty usings.
- Fixes a bug where Java and Go escaped model properties would not serialize properly.
- Fixes a bug where null values would not be added to additionalData if there was no matching property in dotnet.
- Fixes a bug where deserialzation of enums would throw an ArgumentExcpetion if the member didn't exist in dotnet.

## [0.0.14] - 2021-11-08

### Added

- Added support for changing the base url #795

### Changed

- Fixes a bug where arrays of enums could be wrongly mapped.
- Fixes a bug where go deserialization would fail on collections of scalars.
- Fixes a bug where TypeScript query parameters would be added to headers instead #812
- Update dotnet abstractions and core libraries to target netstandard2.1 from net5.0

## [0.0.13] - 2021-10-27

### Changed

- Technical release to bump version number of go packages after replace removal

## [0.0.12] - 2021-10-27

### Added

- Adds Go authentication, http and serialization libraries and finalizes the generation #716

## [0.0.11] - 2021-10-27

### Changed

- Switched to URL templates instead of string contract for URL building #683
- Fixed a bug where CSharp method names would not follow naming conventions #730

## [0.0.10] - 2021-10-06

### Changed

- Renames middlewareoption into requestoption to stay agnostic from implementation #635
- Aligned http packages on naming convention #444

## [0.0.9] - 2021-10-01

### Added

- Adds support for path parameters #573
- Adds missing type mappings in TypeScript #573
- Adds a missing http core method for collections of primitives #573
- Aliases imports with the same name in typescript #573

### Changed

- Fixes a bug where empty title would make generation fail #558
- Fixes a bug where float, long and binary types would not be parsed by the generator #558
- Fixes a bug where generation would fail on compact namespace names #558
- Renames request info into request information to avoid conflicts with platform #559
- Fixes a bug where the server url would not be taken in consideration #626
- Fixes a bug where missing namespaces would make the generation fail #573
- Fixes a bug where class names could contain special characters #573
- Fixes a bug where namespace names could contain path parameters #573
- Fixes a bug where namespace names could contain special characters #573
- Multiple performance improvements #573
- Fixes a bug where path generation would deduplicate segments leading to the wrong path #573
- Fixes a bug where the CodeDOM would be corrupted (bad tree) leading to incoherent generation results #573
- Fixes a bug where the generator would duplicate some models #573
- Moves the models to a dedicated namespace (models) #573
- Fixes a bug where enum serialization would be calling the wrong method in TypeScript #573
- Fixes a bug where request body would use the response schema #573
- Fixes an issue where type could conflict with namespace names and prevent CSharp compilation #573
- Fixes an issue where primitive types would map to the wrong serialization method in dotnet #573
- Fixes an issue where union models would not be able to deserialize because of missing members #573
- Fixes an issue where request builder methods would refer to unexisting properties in dotnet #573
- Fixes an issue where duplicated symbols for different imports would make java compilation fail #573
- Adds missing type mappings in java #573
- Fixes an issue where Go generation could use reserved keywords #573
- Fixes a bug where Go generation could end up with circular dependencies in models #573
- Fixes a bug where Go generation would map the wrong http core method for primitive types #573
- Fixes a bug where Go generation would have unused imports making build fail #573
- Fixes a bug where missing type definitions would make Ruby generation fail #573
- Fixes a bug where Go generation would miss the module symbol for inherited constructors #573

## [0.0.8] - 2021-08-25

### Added

- Ruby JSON serialization #429
- Ruby HTTP service #472
- Go generation support & abstractions #413

### Changed

- Fixed a bug where raw collections requests would not be supported #467
- Fixes a bug where in memory backing store would not return changed properties to null #243
- Fixes a bug where generated models would be tied to a specific backing store implementation #400
- Fixed #428 a bug where inline double defintion would make code dom generation fail
- Revamped authentication provider interface to allow multiple authentication schemes #498
- Fixed a bug preventing from using request builders with raw URls #508

## [0.0.7] - 2021-08-04

### Added

- Ruby generation implemented #244
- Adds middleware support for http clients #330

## [0.0.6] - 2021-07-26

### Added

- Initial ruby abstractions #212
- Backing store support #223
- Doc comments for abstractions libraries #324

### Changed

- Better client configuration #268
- Request builders constructors for data validation #322

## [0.0.5] - 2021-06-10

### Changed

- Expands code coverage to 88% #147
- Removes json assumption for request body to support multiple formats #170
- Escapes language reserved keywords #184
- Replaces custom URL tree node by class provided by OpenAPI.net #179
- Splits the core libraries in 3 separate libraries #197
- Changes default namespace and class name to api client #199
- Aligns Parsable interfaces across languages #204
- Fixes a bug where classes with properties of identical name would make build fail in CSharp #222

### Added

- Adds kiota packaging as a dotnet tool #169
- Adds input parameters validation #168
- Adds support for collections as root responses #191

## [0.0.4] - 2021-04-28

### Changed

- Multiple performance improvements for large descriptions
- Deterministic ordering of properties/methods/indexers/subclasses
- Deterministic import of sub path request builders
- Stopped generating phantom indexer methods for TypeScript and Java
- Fixed a bug where prefixed properties would be missing their prefix for serialization

## [0.0.3] - 2021-04-25

### Added

- Adds supports for additional properties in models

## [0.0.2] - 2021-04-20

### Added

- CI/CD to docker image (private feed) and GitHub releases #112, #115
- Documentation to get started
- Published the core packages #110
- Factories support for serializers and deserializers #100
- Documentation comment generation #92
- Submodule with generation samples #106
- Test coverage information in sonarcloud #78

### Changed

- Fixed a bug where date time offset properties would not be generated properly #116
- Fixed a bug where generating from http/https OpenAPI description would fail #109
- Fixed a bug where simple schema references would not be handled #109
- Removed a dependency on operation id #89
- Fixed a bug where the sonarcloud workflow would fail on external PRs #102
- Fixed a bug where empty class names would fail the generation #88

## [0.0.1] - 2021-04-20

### Added

- Initial GitHub release<|MERGE_RESOLUTION|>--- conflicted
+++ resolved
@@ -19,11 +19,8 @@
 
 ### Changed
 
-<<<<<<< HEAD
-- Set serialization name for path parameters for use with url templating in Python.
-=======
+- Set serialization name for path parameters for use with url templating in Python. [#3612](https://github.com/microsoft/kiota/issues/3612)
 - Include the type which a promise resolves to in PHPDocs for PHP. [#3542](https://github.com/microsoft/kiota/issues/3542)
->>>>>>> 0625cb01
 - Added null check for null content type instances when getting deprecation information [#3588](https://github.com/microsoft/kiota/issues/3588)
 - Aligns header management in Python with other languages. [#3430](https://github.com/microsoft/kiota/issues/3430)
 - Fixed parameters that are in camelcase to snakecase in Python. [#3525](https://github.com/microsoft/kiota/issues/3525)
