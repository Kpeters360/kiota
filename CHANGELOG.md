# Changelog

All notable changes to this project will be documented in this file.

The format is based on [Keep a Changelog](https://keepachangelog.com/en/1.0.0/),
and this project adheres to [Semantic Versioning](https://semver.org/spec/v2.0.0.html).

## [Unreleased]

### Added

- Added the init command as part of the experience revamp of [#3356](https://github.com/microsoft/kiota/issues/3356)
- Added uri-form encoded serialization for Python. [#2075](https://github.com/microsoft/kiota/issues/2075)

### Changed

- Fixed mantis for bitwise enums in Go. [#3936](https://github.com/microsoft/kiota/issues/3936)
- Keyword in enum names for go should not be escaped. [#2877](https://github.com/microsoft/kiota/issues/2877)
- Generator method code reduction in Python. [#3695](https://github.com/microsoft/kiota/issues/3695)
- Fixed a bug with URI template generation for required parameters when they differ between operations. [#4148](https://github.com/microsoft/kiota/issues/4148)
- Fixed return doc comments for Go/Java/CSharp/TypeScript.
- Fixed type names in doc comments and deprecation noticed across languages.
- Added thrown exceptions in doc comments for Go/CSharp/Java/TypeScript. [#3811](https://github.com/microsoft/kiota/issues/3811)
- Fixed missing type/method names in deprecation comments.[#4186](https://github.com/microsoft/kiota/issues/4186)
- Fixed `cref` tags not closed in doc comments in CSharp generation.
- Deduplicates 4XX and 5XX error mappings when they map to the same type to reduce emitted code. [#4025](https://github.com/microsoft/kiota/issues/4025)
- 📢📢📢 Java generation is now stable! 🚀🚀🚀 special thanks to @andreaTP (Red Hat) for all the help.
- Fixed bug where stream responses would generate incorrect partial paging code. [#4207](https://github.com/microsoft/kiota/issues/4207)
<<<<<<< HEAD
- Fixed a bug in enum default value generator for TypeScript. [#4216](https://github.com/microsoft/kiota/issues/4216)
=======
- Sanitize Accept and Content-Type headers during generation. [#4211](https://github.com/microsoft/kiota/issues/4211)
>>>>>>> 1926873f

## [1.11.1] - 2024-02-05

### Added

### Changed

- Fixed a deadlock on update for multiple clients targeting the same local file.
- Fixed a deadlock when evicting cached descriptions.

## [1.11.0] - 2024-02-01

### Added

- Added 'none' key for serializer and deserializer arguments to enable portable clients generation. [#3796](https://github.com/microsoft/kiota/issues/3796)
- Added Japanese translations to vscode extension.
- Added support for deprecation annotations in Python. [#2798](https://github.com/microsoft/kiota/issues/2798)

### Changed

- Fixed serialization of scalar members in union types for Python. [#2828](https://github.com/microsoft/kiota/issues/2828)
- Fixed a bug where scalar error mappings would be generated even though it's not supported by the http request adapter. [#4018](https://github.com/microsoft/kiota/issues/4018)
- Switched to proxy generation for TypeScript, leading to about ~44% bundle sizes reduction. [#3642](https://github.com/microsoft/kiota/issues/3642)
- Required query parameters are now projected as `{baseurl+}foo/bar?required={required}` instead of `{baseurl+}foo/bar{?required}` so they are automatically populated if no value is provided. [#3989](https://github.com/microsoft/kiota/issues/3989)
- Fixed a bug where TypeScript models factory methods would be missing return types.
- Fixed a bug where generated paths would possibly get too long. [#3854](https://github.com/microsoft/kiota/issues/3854)
- The vscode extension now also displays the children nodes when filtering. [#3998](https://github.com/microsoft/kiota/issues/3998)

## [1.10.1] - 2024-01-12

### Added

### Changed

- Fixed an issue where domain expiration for apis.guru would lead to search failures.

## [1.10.0] - 2024-01-11

### Added

### Changed

- Java -  Self-extraction of query parameters instead of using reflection. [#3965](https://github.com/microsoft/kiota/issues/3965)
- Fixed a bug where the discriminator validation rule would report false positives on nullable union types.
- Fixed a bug where constructors and model names where clashing in Go. [#3920](https://github.com/microsoft/kiota/issues/3920)
- Fixed a bug where the order of enum declaration might results in a missing enum type. [#3935](https://github.com/microsoft/kiota/issues/3935)
- Fixed java generating compound types with underscore in the name. [#3824](https://github.com/microsoft/kiota/issues/3824)
- Fixed syntax for ES/TS lint enable/disable.

## [1.9.1] - 2023-12-13

### Added

### Changed

- Fixed a regression introduced by [#3760](https://github.com/microsoft/kiota/issues/3760) in 1.9.0 and its previews where indexer parameter name would be wrong leading to invalid URLs. [#3901](https://github.com/microsoft/kiota/issues/3901)
- Fixed a bug in the vscode extension where the "Paste API Manifest" button would not be able to parse the manifest.
- Enhance the way Enums are expressed in Typescript. [#2105](https://github.com/microsoft/kiota/issues/2105)
- Fixed missing dependency version in info command. [#3894](https://github.com/microsoft/kiota/issues/3894)

## [1.9.0] - 2023-12-07

### Added

- Added `--content-type` option for requests with multiple allowed content types. (CLI)

### Changed

- Request builders are now in the index file to simplify imports and reduce generated code in TypeScript. [#3799](https://github.com/microsoft/kiota/issues/3799)
- Groups request builders and inline request/response bodies in the same file in TypeScript.
- Groups all reusable models in a single file in TypeScript. [#3843](https://github.com/microsoft/kiota/issues/3843)
- Fixed a bug where reserved name rename would not rename objects properly. [#3609](https://github.com/microsoft/kiota/issues/3609)
- Switched to a Jammy Chiseled base image for docker containers.
- Moved the withUrlMethod of TypeScript in the base package. [#3812](https://github.com/microsoft/kiota/issues/3812)
- Fixed a bug where path parameters deduplication would create collisions on sub path segments. [#3757](https://github.com/microsoft/kiota/issues/3757)
- Moved from net7 to net8.
- Removed windows OS from docker multi-platform image to align with [dotnet changes](https://github.com/dotnet/dotnet-docker/issues/4492).
- Fixed a bug where the emitted CSharp would not be compatible with netstandad2.0. [#3829](https://github.com/microsoft/kiota/issues/3829)
- Fixed a bug where import statements for additionalDataHolder and enumSet are missing when BackingStore is enabled in java. [#3643](https://github.com/microsoft/kiota/pull/3643)
- Fixed an issue where Kiota's regex's might time out. [#3797](https://github.com/microsoft/kiota/issues/3797)
- Fixed a bug where getBackingStore method body was malformed for java. [#3643](https://github.com/microsoft/kiota/pull/3643)
- Fixed a bug where serialize method will not write additional data when backingStore is enabled for java. [#3643](https://github.com/microsoft/kiota/pull/3643)
- Fixed a bug where paths with parameters in the same position but different names would make generation fail. [#3756](https://github.com/microsoft/kiota/issues/3756)
- Fixed a bug where a property named constructor would make generation fail. [#3756](https://github.com/microsoft/kiota/issues/3756)
- Removed reflection for Java enum deserialization. [microsoft/kiota-java#843](https://github.com/microsoft/kiota-java/pull/843)
- Added support for AnyOf arrays. [#3786](https://github.com/microsoft/kiota/pull/3792)
- Fixed a bug where property names that matched reserved type would be replaced in dotnet.
- Fixed pass by value for `contentType` param in Go `requestInfo.SetStreamContentAndContentType`[#3830](https://github.com/microsoft/kiota/issues/3830)
- Fixed parsing of `DateOnly` values generated in request executors [#3679](https://github.com/microsoft/kiota/issues/3679)
- Fixes generation of default values names for go constructor functions [#3436](https://github.com/microsoft/kiota/issues/3436)
- [Java] Removed the usage of reflection in `ApiClientBuilder` [`kiota-java#923`](https://github.com/microsoft/kiota-java/issues/923)
- Fixed a bug where path parameter type was not correctly detected during generation. [#3791](https://github.com/microsoft/kiota/issues/3791)

## [1.8.2] - 2023-11-08

### Added

### Changed

- Fixed generating any-type schemas [#3536](https://github.com/microsoft/kiota/issues/3536)
- Fixed float to string conversion with invariant culture.
- Fixed a bug where structured error mime types would not be filtered and prioritized through the configuration. [#3669](https://github.com/microsoft/kiota/issues/3669)
- Fixed a bug where vendor mime types would be ignored. [#3666](https://github.com/microsoft/kiota/issues/3666)
- Fixed a bug where additional parameter would be stripped from accept header. [#3667](https://github.com/microsoft/kiota/issues/3667), [#3667](https://github.com/microsoft/kiota/issues/3668)
- Generation for Java no longer utilizes Async api components. [Kiota-Java #175](https://github.com/microsoft/kiota-java/issues/175)

## [1.8.1] - 2023-11-02

### Added

### Changed

- Fixed a bug where query parameter enum reusable types would be trimmed. [#3637](https://github.com/microsoft/kiota/issues/3637)

## [1.8.0] - 2023-11-02

### Added

- 📢📢📢 Python generation is now stable! 🚀🚀🚀
- 📢📢📢 PHP generation is now stable! 🚀🚀🚀
- Added support for enum query parameter types. [#2490](https://github.com/microsoft/kiota/issues/2490)
- Added settings in the vscode extension for: backingStore, additionalData, excludeBackwardCompatible, cleanOutput, clearCache, serializers, deserializers, disabledValidationRules, structuredMimeTypes. [#3355](https://github.com/microsoft/kiota/issues/3355)
- Support for primary error message in PHP [#3276](https://github.com/microsoft/kiota/issues/3276)
- Added support for multiple content type request bodies. [#3377](https://github.com/microsoft/kiota/issues/3377)
- Added support for multiple content type responses. [#3377](https://github.com/microsoft/kiota/issues/3377)
- Support for primary error message in Python [#3277](https://github.com/microsoft/kiota/issues/3277)
- Added a json output for the `kiota info` command

### Changed

- Set serialization name for path parameters for use with url templating in Python. [#3612](https://github.com/microsoft/kiota/issues/3612)
- Include the type which a promise resolves to in PHPDocs for PHP. [#3542](https://github.com/microsoft/kiota/issues/3542)
- Added null check for null content type instances when getting deprecation information [#3588](https://github.com/microsoft/kiota/issues/3588)
- Aligns header management in Python with other languages. [#3430](https://github.com/microsoft/kiota/issues/3430)
- Fixed parameters that are in camelcase to snakecase in Python. [#3525](https://github.com/microsoft/kiota/issues/3525)
- Fixed missing imports for method parameters that are query parameters.
- Replaces the use of "new" by "override" and "virtual" in CSharp models.
- Fixed a bug where namespaces segment names might contain special characters. [#3599](https://github.com/microsoft/kiota/issues/3599)
- Fixed a bug in validation rules where form data would wrongfully warn for arrays. [#3569](https://github.com/microsoft/kiota/issues/3569)
- Fixed a bug where content type parameter would be missing for TypeScript, Java, PHP, Python, Ruby and Go. [#3610](https://github.com/microsoft/kiota/issues/3610)
- Fixed query parameters type mapping for arrays. [#3354](https://github.com/microsoft/kiota/issues/3354)
- The lock file now contains the relative path to the description in case of local path. [#3151](https://github.com/microsoft/kiota/issues/3151)
- Fixes a bug where query parameters would be missing in CSharp for ebc clients. [#3583](https://github.com/microsoft/kiota/issues/3583)
- Fixed bug where base64url and decimal types would not be generated properly in Java.
- Fixed a bug where object properties would not be serialized in TypeScript. [#3596](https://github.com/microsoft/kiota/issues/3596)
- Fixed bug where symbol name cleanup would not work on forward single quotes characters [#3426](https://github.com/microsoft/kiota/issues/3426).
- Fixed a bug where a "models" API path segment in the description would derail generation. [#3400](https://github.com/microsoft/kiota/issues/3400)
- Changes to the configuration of RequestInformation are preserved instead of being overwritten. [#3401](https://github.com/microsoft/kiota/pull/3401).
- Fix bug where import statements in typescript wasn't using import type notation for types that are erased at runtime. [#3190](https://github.com/microsoft/kiota/issues/3190)
- The structured content type generation parameter now supports prioritization with `q=value` syntax. [#3377](https://github.com/microsoft/kiota/issues/3377)
- Fixed bug where `Tilde` char convert to Enum member name properly in C#. [#3500](https://github.com/microsoft/kiota/issues/3500)
- Restore backing store feature for typescript. [#2613](https://github.com/microsoft/kiota/issues/2613)
- Fixed default code documentation for RequestBodyContentType method parameter.

## [1.7.0] - 2023-10-05

### Added

- Added support for tracing in Python. [#1872](https://github.com/microsoft/kiota/issues/1872)
- Added auto-generated comment for TypeScript generation. [#3244](https://github.com/microsoft/kiota/issues/3244)
- Added a new switch to exclude all assets generated only for backward compatibility. [#2952](https://github.com/microsoft/kiota/issues/2952)
- Added support for tracing (OpenTelemetry) in PHP. [#1871](https://github.com/microsoft/kiota/issues/1871)

### Changed

- Fixed class name casings when reference in the errorMappings in PHP.
- Removed `--json-no-indent` option in favor of `RAW_JSON` output format which does the same job. (CLI)
- Fixed imports for enum type properties with default values in Python. [#3367](https://github.com/microsoft/kiota/issues/3367)
- Updated constructor for request builders in Python to set passed path parameters. [#3352](https://github.com/microsoft/kiota/issues/3352)
- Fixed inherited type definition generation where some cases would not generate properly. [#2745](https://github.com/microsoft/kiota/issues/2745)
- Fixed naming convention for inline response types. [#2952](https://github.com/microsoft/kiota/issues/2952)
- Localhost based descriptions are not cached anymore to facilitate development workflows. [#3316](https://github.com/microsoft/kiota/issues/3316)
- Fixed a bug where the hints would miss quotes for paths and always use the API manifest. [#3342](https://github.com/microsoft/kiota/issues/3342)
- Fixed a bug where inline composed types for components schemas would have the wrong name. [#3067](https://github.com/microsoft/kiota/issues/3067)
- Fixed a bug where the casing of properties serialization name would be normalized. [kiota-serialization-json-dotnet#131](https://github.com/microsoft/kiota-serialization-json-dotnet/issues/131)
- Changed parameter order in with_url method body to match the signature of RequestBuilder constructor in Python. [#3328](https://github.com/microsoft/kiota/issues/3328)
- Removed redundant undefined qualifier in TypeScript for properties. [#3244](https://github.com/microsoft/kiota/issues/3244)
- The default status code response is now used as 4XX and 5XX when those class responses are not provided in the description. [#3245](https://github.com/microsoft/kiota/issues/3245)
- Adds codes files in typescript to reduce number of generated files. [#2116](https://github.com/microsoft/kiota/issues/2116)
- Fix null reference exception when a parameter is defined without a schema. (CLI).
- Log a message to stderr if a request is skipped due to missing data. (CLI) [#2210](https://github.com/microsoft/kiota/issues/2210)
- Fixes code file generation in typescript [#3419](https://github.com/microsoft/kiota/issues/3419)
- Writes fully qualified name of custom types when a type with a similar name exists in the class in PHP.
- Rename composed type wrapper when class already exists in the namespace. [#2964](https://github.com/microsoft/kiota/issues/2964)

## [1.6.1] - 2023-09-11

### Changed

- Hotfix release for pipeline failing because of Microsoft.OpenApi.ApiManifest preview dependency.

## [1.6.0] - 2023-09-11

### Added

- Added support for raw URL in the fluent API surface in CSharp, Go, Java, PHP, Python, Ruby, TypeScript. [#3199](https://github.com/microsoft/kiota/issues/3199)
- Added support for external documentation links within descriptions in Python. [#2041](https://github.com/microsoft/kiota/issues/2041)
- Added support for API manifests. [#3104](https://github.com/microsoft/kiota/issues/3104)
- Added support for reserved path parameters. [#2320](https://github.com/microsoft/kiota/issues/2320)
- Added support for csv enum values in enums using a mask in Go.
- Added support for `x-ms-enum-flags` extension in Generator to enable generation of bitwise(flagged) enum values[#3237](https://github.com/microsoft/kiota/issues/3237).
- Added support for mapping primary error messages in CSharp, Go, Java, and TypeScript. [#3066](https://github.com/microsoft/kiota/issues/3066)

### Changed

- Fixed an issue where dependencies would not show up for any other language than CSharp in the vscode extension. [#3226](https://github.com/microsoft/kiota/issues/3226)
- Multiple fixes to guarantee idempotency of subsequent runs. [#2442](https://github.com/microsoft/kiota/issues/2442)
- Fixed issue with generating classes with Aliases(PHP)[microsoftgraph/msgraph-beta-sdk-php#197](https://github.com/microsoftgraph/msgraph-beta-sdk-php/pull/197)
- Flattens the models namespaces in Ruby to avoid circular dependencies.
- Adds ObjectId as a reserved keyword in Ruby to have memory management issues.
- Replace Javax annotations in favor of Jakarta annotations for Java code generation. [#2810](https://github.com/microsoft/kiota/issues/2810)
- RequestExecuters call overload methods reducing code generation size for Java. [#3150](https://github.com/microsoft/kiota/issues/3150)
- Remove URISyntaxException from Java generated RequestExecutors and RequestGenerators. [#3149](https://github.com/microsoft/kiota/issues/3149)
- Adds 'Generated' annotation to generated Enums and Classes for Java. [#3106](https://github.com/microsoft/kiota/issues/3106)
- Fixes uuid conversion to string value in PathParameters in Go. [#3106](https://github.com/microsoft/kiota/issues/3176)
- Fixes a bug with incorrect reserved models renaming that occurs sometimes depending on the order of type processing [microsoftgraph/msgraph-sdk-dotnet/issues/2084](https://github.com/microsoftgraph/msgraph-sdk-dotnet/issues/2084)
- Work around a System.CommandLine bug where adjacent matching command names would crash the CLI parser (CLI). [microsoftgraph/msgraph-cli#316](https://github.com/microsoftgraph/msgraph-cli/issues/316) [microsoftgraph/msgraph-cli#320](https://github.com/microsoftgraph/msgraph-cli/issues/320), [dotnet/command-line-api#2260](https://github.com/dotnet/command-line-api/issues/2260)
- Aggregate typescript import statements by source [#3232](https://github.com/microsoft/kiota/issues/3232)
- Fixes a bug in dotnet where enums types would not be fully disambiguated when initialized in constructor with default values and existing conflicting property exists [#3233]
- Fixes a bug in generation of flagged enum properties and their serializer/deserializer functions in typescript [https://github.com/microsoft/kiota/issues/3260]
- Fixes missing EnumSet types in method parameter and return types in Java [https://github.com/microsoft/kiota/issues/3272]

## [1.5.1] - 2023-08-08

### Added

- Added backing store support for Python. [#2858](https://github.com/microsoft/kiota/issues/2858)
- Added support for indexer parameter description. [#2978](https://github.com/microsoft/kiota/issues/2978)

### Changed

- Renamed the Shell language to CLI. [#3023](https://github.com/microsoft/kiota/issues/3023)
- Fixed a bug where and extraneous indexer would be generated for CLI. [#3088](https://github.com/microsoft/kiota/issues/3088)
- Fixed a bug where type specific indexers would fail to build in Go. [#3090](https://github.com/microsoft/kiota/issues/3090)

## [1.5.0] - 2023-08-04

### Added

- Added the title of the API in the VSCode tree view. [#2779](https://github.com/microsoft/kiota/issues/2779)
- Added capability to serialize and deserialize UUIDs in typescript[#40](https://github.com/microsoft/kiota-typescript/issues/40)
- Added auto-generation header comment for class and enums in CSharp [#2886](https://github.com/microsoft/kiota/issues/2886)
- Added support for multipart form data request body in CSharp, Go, Java, and TypeScript. [#220](https://github.com/microsoft/kiota/issues/220)
- Added support for base64 encoded properties in TypeScript.
- Added support for type specific (non string) indexers parameters. [#2594](https://github.com/microsoft/kiota/issues/2594)

### Changed

- Fixed missing type comments in many cases. [#2868](https://github.com/microsoft/kiota/issues/2868)
- Fixed a bug where duplicate enum entries in the description would lead to duplicate members. [#2352](https://github.com/microsoft/kiota/issues/2352)
- Sunset app.kiota.dev in favour of the VSCode extension. [#2934](https://github.com/microsoft/kiota/issues/2934)
- Use schematized types for 206 response codes instead of binary. [#2880](https://github.com/microsoft/kiota/issues/2880)
- Type names are not changed to first char upper case in comments in some cases.
- Fixed a bug where the show command would display an upgrade warning.
- Updated `getEnumValues` method name to `getCollectionOfEnumValues` in TypeScript. [#2907](https://github.com/microsoft/kiota/pull/2907)
- Added `Method` to the list of `CSharpReservedClassNames`. [#2939](https://github.com/microsoft/kiota/pull/2939)
- Changed generation to use aggregate type for `TimeSpan` values in java [#2069](https://github.com/microsoft/kiota/issues/2069)
- Fixed generation of properties with identical names after symbol cleanup. [#2869](https://github.com/microsoft/kiota/issues/2869)
- Use `import type` syntax in Typescript for all code that will be erased from output at runtime. [#2959](https://github.com/microsoft/kiota/issues/2959)

## [1.4.0] - 2023-07-07

### Added

- Added support for Composed types (De)Serialization for Python Generation. [#1813](https://github.com/microsoft/kiota/issues/1813)
- Added support for deprecation annotations in C#, Java, TypeScript and Go. [#2605](https://github.com/microsoft/kiota/issues/2605)
- Added a message to update kiota when using an outdated version. [#2099](https://github.com/microsoft/kiota/issues/2099)

### Changed

- Fixed an issue with query parameter name normalization in Ruby and Python. [#2825](https://github.com/microsoft/kiota/issues/2825)
- Fixed serialization of scalar members in union types for C#, Go, Java. [#2462](https://github.com/microsoft/kiota/issues/2462)
- Fixes an issue where class to interface replacement in TypeScript would be flaky. [#2676](https://github.com/microsoft/kiota/issues/2676)
- Deprecated Visual Studio OpenAPI reference packages.
- Fixed a bug where TypeScript errors would loose inheritance to base error definition.
- Fixed a bug where types trimming would be too aggressive.
- Fixed a bug where base property detection would be broken resulting in duplicate properties in inheritance trees.
- Fixes a bug where classes ending up with Id would have the wrong names.
- Fixed a bug where default enum values would not fail to build in TypeScript. [#2615](https://github.com/microsoft/kiota/issues/2615)
- Replaced response handler parameter by request option to reduce generated code size in TypeScript. [#1855](https://github.com/microsoft/kiota/issues/1855)
- Fixed a bug where a stackoverflow exception occurs when inlined schemas have self-references [2656](https://github.com/microsoft/kiota/issues/2656)
- Fixed nil safety while type casting values in collections in Go
- Moved common RequestBuilder ((request_adapter, url_template and path_parameters)) and RequestConfiguration(headers, options) properties to respective base classes in Python.[2440](https://github.com/microsoft/kiota/issues/2440)
- Fixed a bug where escaped package names would not be lowercased in Java.
- Fix failing PHP integration tests [2378](https://github.com/microsoft/kiota/issues/2378)
- Prevents method overloading for go getters and setters with different values. [#2719](https://github.com/microsoft/kiota/issues/2719)
- Fixed PHP request executor methods that return enums.
- Allow configuration of the number of threads via the environment variable KIOTA_GENERATION_MAXDEGREEOFPARALLELISM.
- Fixes regression where enum options would be renamed in CSharp.
- Add locking to writing to log files.

## [1.3.0] - 2023-06-09

### Changed

- Changed python model classes to dataclasses. [#2684](https://github.com/microsoft/kiota/issues/2684)
- Fix issue with command conflicts causing CLI crashes. (Shell)
- Fix build error by splitting the ambiguous `--file` option into `--input-file` and `--output-file`. (Shell)
- Fixed including unused imports in Go [#2699](https://github.com/microsoft/kiota/pull/2410)
- Fixed a bug where error response type with primitive types would cause compile errors in dotnet [#2651](https://github.com/microsoft/kiota/issues/2693)
- Fixed a bug where CSharp generation would fail if the input openApi contained schemas named 'TimeOnly' or 'DateOnly' [2671](https://github.com/microsoft/kiota/issues/2671)
- Updated the reserved types for CSharp to include 'Stream' and 'Date' should be reserved names in CSharp [2369](https://github.com/microsoft/kiota/issues/2369)
- Fix issue with request builders with parameters being excluded from commands output. (Shell)
- Fixed a bug in setting default enum values fails if the symbol has been sanitized and the symbol only contains special characters [2360](https://github.com/microsoft/kiota/issues/2360)
- Fixed issue where duplicate query parameter names per path were added to the URL template. Now only distinct query parameter names are added. [2725](https://github.com/microsoft/kiota/issues/2725)

## [1.2.1] - 2023-05-16

### Changed

- Fixed a bug where Operation filters would be greedy and exclude non operation filters. [#2651](https://github.com/microsoft/kiota/issues/2651)
- Shorten Go File names to a max of 252
- Fixed a bug where clean output option would fail because of the log file. [#2645](https://github.com/microsoft/kiota/issues/2645)
- Fixed a bug in the extension where selection in multiple indexers would fail. [#2666](https://github.com/microsoft/kiota/issues/2666)

## [1.2.0] - 2023-05-04

### Added

- 📢📢📢 Go is now a stable language!
- Added typescript interfaces for models and request config params. [#1013](https://github.com/microsoft/kiota/issues/1013) and [#1521](https://github.com/microsoft/kiota/issues/1521)
- Added automatic loading of the lock file for the extension so quick edits of clients are supported.
- Added a warning message when clients get upgraded from one kiota version to another. [#2598](https://github.com/microsoft/kiota/issues/2598)
- Added trimming of derived types that are not being used by the client. [#2543](https://github.com/microsoft/kiota/issues/2543)
- Added support for merging schemas of AllOf > 2. [#2438](https://github.com/microsoft/kiota/issues/2438)
- Added operation selection in the vscode extension. [#2556](https://github.com/microsoft/kiota/issues/2556)
- Added Chinese translations to vscode extension.
- Added an action to open documentation in the vscode extension. [#2562](https://github.com/microsoft/kiota/issues/2562)

### Changed

- Fixed issue where implements for error classes were not copied when inlining classes.
- Moved the common properties to a base class and remove properties(RequestAdapter, UrlTemplate and PathParameters) for the request builders and options and headers for RequestConfig classes PHP.[2439](https://github.com/microsoft/kiota/issues/2439)
- Fixed bugs with imports for PHP Generation.
- Indexers replacement are now at the same level as the original indexer. e.g `client.userById("id").messagesById("id")...` is now `client.users.withId("id").messages.withId("id")...`.
- Fixed a bug where arrays with empty items definitions would still project properties. [#2502](https://github.com/microsoft/kiota/issues/2502)
- Fixed a bug where multiple single path parameters at the same level would produce invalid url templates.
- Fixed a bug where steps count would be increasing on nav back in the extension. [#2553](https://github.com/microsoft/kiota/issues/2553)
- Fixed a bug where java path parameters wouldn't build.
- Fixed a bug where extension would not reset generation information on new search. [#2540](https://github.com/microsoft/kiota/issues/2540)
- Fixed a bug where the extension would not select nodes when loading from lock file with no filters. [#2542](https://github.com/microsoft/kiota/issues/2542)
- Fixed a bug where the extension would fail to generate for the root path. [#2536](https://github.com/microsoft/kiota/issues/2536)
- Fixed a bug where properties copied from parent to child classes would not be cloned.
- Fixed a bug where Java discriminator mapping would use the mapping name instead of the type name.
- Fixed a bug where filters for nodes with same-level single path parameters with different names would not work anymore.
- Fixed a bug where replacing reserved names would not propagate the rename to the inner child elements map of the parent class.
- Fixed a bug where descriptions with multiple server URLs would use the HTTP one instead of HTTPs. [#2336](https://github.com/microsoft/kiota/issues/2336)
- Fixed a bug where backing store properties would be sometimes duplicated in derived classes.
- Write PHP URL templates in request builders using single quoted strings to prevent need to escape $-prefixed names e.g. $count, $ref, $value.

## [1.1.3] - 2023-04-18

### Changed

- Fixed a bug where certain configuration sections would not load properly.

## [1.1.2] - 2023-04-17

### Changed

- Fixed Mac-OS releases.

## [1.1.1] - 2023-04-05

### Changed

- Fixed a bug where kiota installation would fail because of zip structure change.

## [1.1.0] - 2023-04-05

### Added

- Added Visual Studio Code preview extension. [#2333](https://github.com/microsoft/kiota/issues/2333)
- Added support for searching in forks for API descriptions in GitHub. [#2429](https://github.com/microsoft/kiota/issues/2429)
- Added the ability to filter on operations. [#2431](https://github.com/microsoft/kiota/issues/2431)

### Changed

- Fixed a bug where UUID type is not correctly passed to deserialization method due to snake casing of primitive type names.
- Fixed a bug where unescaped query parameters are not correctly matched to the original name due to python convention of snake casing parameter names.
- Fixed a bug where date types annotations and guid's were not correctly translated in Python
- Fixed the extension of downloaded files when using the default path. [#2316](https://github.com/microsoft/kiota/issues/2316)
- Fixed a bug where lookup of reference ids failed for AllOf more than one level up.
- Fixed a bug where a CLI client would not set the content types for requests. (Shell)
- Fixed linting errors by re-ordering methods and properties in Python.
- Fixed a bug where requests with bodies would fail in Ruby. [#2473](https://github.com/microsoft/kiota/issues/2473)
- Changed python import mechanism to facilitate code completion. [#2380](https://github.com/microsoft/kiota/issues/2380)
- Fixed a bug where discriminator methods were missing possible types in Python [#2381](https://github.com/microsoft/kiota/issues/2381)
- Fixed a bug where boolean or number enums would be mapped to enums instead of primitive types. [#2367](https://github.com/microsoft/kiota/issues/2367)
- Fixed a bug where CSharp inherited constructor name was incorrect. [#2351](https://github.com/microsoft/kiota/issues/2351)
- Fixed a bug where java refiner would emit method's parameters types without normalizing the name.
- Fixed a bug where java refiner would emit incorrect returning types and error mappings without normalizing the name.
- Changed the name of the static query parameter factory method from `addQueryParameters` to `createQueryParameters` in PHP
- Fixed a bug where java writer would emit incorrect serialization values for escaped enums
- Fixed a bug where java writer would emit incorrect type names in case of compound types
- Fixed a bug where go refiner would emit incorrect code when inlining error parents
- Fixed a bug where inline type names would not be sanitized. [#2368](https://github.com/microsoft/kiota/issues/2368)
- Fixed a bug in PHP where the base URL path parameter key didn't match the URI template.
- Changed invalid schema behavior, invalid properties are now ignored with a warning instead of failed. [#2089](https://github.com/microsoft/kiota/issues/2089)
- Fixed a bug where java refiner would not normalize inherited class names and interface types.
- Fixed a bug where search based commands would not match exact matches when additional results are available.
- Fixed a bug where imported classes and enums would not be disambiguated when they have the same name in dotnet.
- Fixed a bug where escaping enum names resulted in a loss of the original enum name. [#2488](https://github.com/microsoft/kiota/issues/2488)
- Fixed a bug where properties names are not correctly normalized in Go.

## [1.0.1] - 2023-03-11

- Fixed a bug where double would not be mapped properly.

## [1.0.0] - 2023-03-10

- 📢📢📢 Kiota is Generally Available with C# as a first stable language and more to follow soon! 🚀🚀🚀

### Added

- Added constructors and query parameter factory methods to request configuration classes and constructors to query parameter classes in PHP.
- Added support for relative server URL. [#2278](https://github.com/microsoft/kiota/issues/2278)
- Added restoration of the kiota-lock when the generation fails with clean output. [#2292](https://github.com/microsoft/kiota/issues/2292)

### Changed

- Fixed a bug where byte and binary types would be wrongly mapped. [#2357](https://github.com/microsoft/kiota/issues/2357)
- Fixed a bug where go refiner would fail with a null reference.
- Fixes a bug where request builders would be incorrectly generated due to inconsistent suffix generation
- Fixed a bug where PHP model getAdditionalData() would not return nullable types.
- Fixed bug in request options PHPDoc type.
- Fixed a bug where java refiner would emit enums without normalizing the name.
- Fixed bug in request configuration class constructor PHPDoc.
- Fixed a bug where ruby refiner would emit enums without normalizing the name.

## [0.11.1] - 2023-02-13

### Added

- Added support for multi-valued headers in Python. [#2051](https://github.com/microsoft/kiota/issues/2051)
- Added `getResponseStatusCode` to PHP exceptions reserved names provider. [#2243](https://github.com/microsoft/kiota/issues/2243)

### Changed

- Fixed a bug where search would fail because of a parsing issue. [#2290](https://github.com/microsoft/kiota/issues/2290)
- Fixed a bug where Ruby namespaces would fail to load with Rails.
- Fixed a bug where errors/exceptions could override native exception type symbols in Python. [#2257](https://github.com/microsoft/kiota/issues/2257)
- Fixed a bug where descriptions with a path segment matching an HTTP verb would fail to generate. [#2231](https://github.com/microsoft/kiota/issues/2231)

## [0.11.0] - 2023-02-07

### Added

- Updated the client constructor to set the base_url in path parameters from RequestAdapter's base_url(Python) [#2128](https://github.com/microsoft/kiota/issues/2128)
- Added support for Raw Url in Request Builders for PHP Generation. [2205](https://github.com/microsoft/kiota/issues/2205)
- Added support for external documentation links on request execution methods (PHP Generation). [2038](https://github.com/microsoft/kiota/issues/2038)
- Added support for nullable reference types in dotnet for projects running Netstandard 2.1/Net 6.0 and above [2073](https://github.com/microsoft/kiota/issues/2073)
- Added support for multi-value headers to CLI generation. (Shell)
- Added support for overriding some of the generation settings in the OpenAPI description. [#2197](https://github.com/microsoft/kiota/issues/2197)
- Added support for multi-value headers for PHP Generation. [#2052](https://github.com/microsoft/kiota/issues/2052)
- Added support for Composed types (De)Serialization for PHP Generation. [#1814](https://github.com/microsoft/kiota/issues/1814)
- Added support for backing store in Go. [466](https://github.com/microsoft/kiota/issues/466)
- Added support for inherited error types by inlining the parents. [2194](https://github.com/microsoft/kiota/issues/2194)
- Added support for documentation links in CLI's help commands.

### Changed

- Fixed bug in indexer methods for PHP Generation.
- Fixed a bug where errors/exceptions could override native exception type symbols for PHP Generation. [#2258](https://github.com/microsoft/kiota/issues/2258)
- Fixed a bug where most of the Java fields have been prefixed with an underscore.
- Mangle properties and/or accessors names per language to have more idiomatic APIs.
- Using fully qualified identifier for java.util.function.Consumer to avoid conflicts in Java.
- Removed response handler parameter from PHP request executor methods. [1856](https://github.com/microsoft/kiota/issues/1856)
- Fixed minor typo in adding Accept header for PHP.
- Fixed a bug with null reference types and composed types in CSharp.
- Fixed a bug with null reference types scalar values in CSharp.
- Fixed a bug where reserved names replacement wouldn't check whether the name was already in use (all languages).
- Fixed a bug where default OpenAPI.net validation rules could not be disabled.
- Fixed a race condition in namespace disambiguation for CSharp.
- Fixed a bug where errors/exceptions could override native exception type symbols. [#2190](https://github.com/microsoft/kiota/issues/2190)
- Removed the ResponseHandler parameter in RequestAdapter to be a RequestOption in Python [#1857](https://github.com/microsoft/kiota/issues/1857)
- Updated the client constructor to set the baseUrl path parameter from RequestAdapter's baseUrl(PHP) [#2129](https://github.com/microsoft/kiota/issues/2129)
- The Lock file uses a project version coming from a Source Generator instead of the one looked up with reflection. [#2147](https://github.com/microsoft/kiota/issues/2147)
- Fixed a bug in ruby where file names or paths could be too long to be packaged.
- Fixed a bug where models descriptions would be undeterministic. [#2130](https://github.com/microsoft/kiota/issues/2130)
- Fixed a bug in dotnet where default values for Enum properties with special characters would not match the model. [#2091](https://github.com/microsoft/kiota/issues/2091)
- Sets the base url to make use of request information easier in CSharp/Java/TypeScript/Go/Ruby. [#2061](https://github.com/microsoft/kiota/issues/2061)
- Renamed CreateXXXRequestInformation methods to ToXXXRequestInformation for a better auto-completion experience. [#2071](https://github.com/microsoft/kiota/issues/2071)
- Renamed Go request adapter methods to remove the async suffix. [#2084](https://github.com/microsoft/kiota/issues/2084)
- Fixed a bug where CLI query/header/path parameters would not be deduplicated. [#2059](https://github.com/microsoft/kiota/issues/2059)
- Removed unused generated import for PHP Generation.
- Fixed a bug where long namespaces would make Ruby packaging fail.
- Fixed a bug where classes with namespace names are generated outside namespace in Python. [#2188](https://github.com/microsoft/kiota/issues/2188)
- Changed signature of escaped reserved names from {x}_escaped to {x}_ in line with Python style guides.
- Add null checks in generated Shell language code.
- Fixed a bug where Go indexers would fail to pass the index parameter.
- Fixed a bug where path segments with parameters could be missing words. [#2209](https://github.com/microsoft/kiota/issues/2209)
- Fixed a bug where refiners could generate duplicate properties.
- Fixed a bug where Go collections would try to use variadic parameters where not supported.
- Removed the need to provide a RequestAdapter in Shell command builders.

## [0.10.0] - 2023-01-04

### Added

- Added support for auto-registration of serializers in Ruby. [#478](https://github.com/microsoft/kiota/issues/478)
- Added support for middleware infrastructure in Ruby. [#1650](https://github.com/microsoft/kiota/issues/1650)
- Added support for query parameters names aliasing in Ruby. [#1664](https://github.com/microsoft/kiota/issues/1664)
- Added support for vendor specific serialization in Ruby. [#1661](https://github.com/microsoft/kiota/issues/1661)
- Added support for default properties values in Ruby. [#1725](https://github.com/microsoft/kiota/issues/1725)
- Added support for discriminated types deserialization (inheritance) in Ruby. [#1652](https://github.com/microsoft/kiota/issues/1652)
- Added support for error mapping in Ruby. [#1653](https://github.com/microsoft/kiota/issues/1653)
- Added support for multi-valued request headers in Ruby. [#2054](https://github.com/microsoft/kiota/issues/2054)
- Added support for composed types generation in Ruby.
- Added missing get child node method in Ruby for deserialization.
- Added declaration of module classes in Ruby.

### Changed

- Fixed container support for MacOS M1. [#1888](https://github.com/microsoft/kiota/issues/1888)
- Fixed a bug where a missing baseURL would make search fail. [#2095](https://github.com/microsoft/kiota/issues/2095)
- Fixed a bug in Ruby where the request adapter URL would be overwritten by the client defaults. [#1647](https://github.com/microsoft/kiota/issues/1647)
- Replaced concurrent-ruby by Fibers in Ruby libraries to implement proper asynchronous execution of requests.
- Replaced response_handler parameter by a request option in Ruby. [#1860](https://github.com/microsoft/kiota/issues/1860)
- Fixed a bug where conversion of intersection types to wrappers would fail.
- Fixed raw url initialization in Ruby.
- Fixed a bug where subsequent indexers would fail to convert properly for languages not supporting indexers. [#1666](https://github.com/microsoft/kiota/issues/1666)
- Fixed a bug where the ISO duration import would be incorrect in Ruby.
- Fixed a bug where default middleware options would not be assigned in Ruby.
- Fixed a bug where request options would not be mapped properly in Ruby.
- Fixed a bug where the main module would be missing in Ruby and TypeScript.
- Fixed a bug where class names could conflict with module names in Ruby.
- Fixed a bug where modules listing would be not be deterministic in Ruby and TypeScript.
- Moved Ruby libraries to their own repositories.
- Fixed a regression where errors would be missing their parent types.
- Fixed a regression where indexers replacement would fail.

## [0.9.0] - 2022-12-19

### Added

- Added description validation rules to help users get the best client experience. [#2019](https://github.com/microsoft/kiota/issues/2019)
- Added support for external documentation links on request execution methods. [#2036](https://github.com/microsoft/kiota/issues/2036)
- Added support for multi-valued headers in CSharp, TypeScript, Go, and Java. [#2032](https://github.com/microsoft/kiota/issues/2032)

### Changed

- Fixed a generation issue in TypeScript where static methods imports could collide.
- Fixed a generation issue in Go with the accept headers definition.
- Fixed a generation issue in Go and TypeScript with UUID properties.
- Fixed issue with wrong imports for PHP. [#2049](https://github.com/microsoft/kiota/pull/2049)
- Fix issue where discriminator types were never getting imported for PHP. [#2049](https://github.com/microsoft/kiota/pull/2049)
- Fix issue where class aliasing was never working as expected for PHP. [#2049](https://github.com/microsoft/kiota/pull/2049)
- Fixed colliding imports for factory methods in TypeScript. [#2009](https://github.com/microsoft/kiota/issues/2009)
- Switched to lazy loading module imports in Python. [#2007](https://github.com/microsoft/kiota/issues/2007)
- Caters for type names being used from System namespace in CSharp generation [#2021](https://github.com/microsoft/kiota/issues/2021)
- Fixed wrong send request method name for collections in Python. [#2057](https://github.com/microsoft/kiota/issues/2057)
- Implemented request builders with no parameters as properties in Python. [#2024](https://github.com/microsoft/kiota/issues/2024)

## [0.8.3] - 2022-12-01

### Changed

- Unblocks nuget release by removing file triggering credscan.

## [0.8.2] - 2022-12-01

### Changed

- Unblocks nuget release by removing file triggering credscan.

## [0.8.1] - 2022-12-01

### Changed

- Fixes publishing workflow missing workload restore commands.

## [0.8.0] - 2022-12-01

### Added

- Added support for GitHub based API search.[#1866](https://github.com/microsoft/kiota/issues/1866)
- Added login/logout commands to access API descriptions in private GitHub repositories. [#1983](https://github.com/microsoft/kiota/issues/1983)
- Added support for scalar request bodies Python [#1571](https://github.com/microsoft/kiota/issues/1571)
- Sets property defaults in constructor and removes duplicate properties defined in base types from model serialization and deserialization methods in Python. [#1726](https://github.com/microsoft/kiota/issues/1726)
- Added support for scalar request bodies in PHP [#1937](https://github.com/microsoft/kiota/pull/1937)
- Added accept header for all schematized requests Python. [#1617](https://github.com/microsoft/kiota/issues/1617)
- Added optional backing store support for PHP. [#1976](https://github.com/microsoft/kiota/pull/1976)
- Fixed a bug where OdataErrors had wrong inherited class name in Python.
- Fixed a bug where empty path parameters dictionary would throw an error in request builders in Python.

### Changed

- Fixed a bug where readonly properties would fail to deserialize for TypeScript.
- Fixed a bug where array buffers nullability would wrongly be defined for TypeScript.
- Fixed a bug where parameter comments would appear in summary tag comments in dotnet. [#1945](https://github.com/microsoft/kiota/issues/1945)
- Fixed a bug in PHP generation where request bodies would not serialize single elements properly. [#1937](https://github.com/microsoft/kiota/pull/1937)
- Fixed a bug where request information would always be set from scalar. [#1965](https://github.com/microsoft/kiota/pull/1965)
- Fixed a bug where path parameters would be missing if no operation was present at the segment the parameter is defined. [#1940](https://github.com/microsoft/kiota/issues/1940)
- Fixed a bug where nested classes with long names caused compilation errors for java generated libraries. [#1949](https://github.com/microsoft/kiota/issues/1949)
- Removed use of anonymous classes in java generated libraries to reduce the number of java classes created at compilation time. [#1980](https://github.com/microsoft/kiota/pull/1980)
- Fixed a bug where generation would result in wrong indentation in some classes for Python [#1996]((https://github.com/microsoft/kiota/issues/1996).
- Fixed a bug where error class modules were hardcoded for Python [#1999]((https://github.com/microsoft/kiota/issues/1999)
- Fixed a bug where generation would sometimes result in wrong original names for query parameters in Python [#2000]((https://github.com/microsoft/kiota/issues/2000).
- Fixed a bug where Java would fail to compile for endpoints that return collections.

## [0.7.1] - 2022-11-01

### Changed

- Fixes publishing workflow which fails because of the web application.

## [0.7.0] - 2022-11-01

### Added

- Added an API key authentication provider for dotnet, TypeScript, Go and Java. [#1902](https://github.com/microsoft/kiota/issues/1902)
- Added compatibility all the way down to android API level 26 for Java.
- Added support for enum and collection of enum return types for Java.
- Added support for types with more than 500 discriminator entries in Java.
- Added a confirmation message once the generation is successful. [#1898](https://github.com/microsoft/kiota/issues/1898)
- Added colour scheme for all console messages to improve readability. [#1895](https://github.com/microsoft/kiota/issues/1895)

### Changed

- Fixed a bug where collections request bodies would not serialize single elements properly. [#1927](https://github.com/microsoft/kiota/issues/1927)
- Removed response handler parameter from Java executor methods.
- Changed the generated PHP deserializer code to use `fn` instead of `function`. [#1880](https://github.com/microsoft/kiota/pull/1880)
- Fixes compile errors due to type ambiguity in generated models in dotnet. [#1881](https://github.com/microsoft/kiota/issues/1881)
- Changes the ResponseHandler parameter in IRequestAdapter to be a RequestOption in dotnet [#1858](https://github.com/microsoft/kiota/issues/1858)
- File extensions are now stripped from property/namespace/class names. [#1892](https://github.com/microsoft/kiota/issues/1892)
- Missing host/server is now considered a warning instead of a critical error. [#1896](https://github.com/microsoft/kiota/issues/1896)
- Fixed a bug where info and show commands would crash in case of invalid description URL. [#1894](https://github.com/microsoft/kiota/issues/1894)
- Show command now reads descriptions directly from APIs.guru instead of their origin. [#1897](https://github.com/microsoft/kiota/issues/1897)
- Fixed a classnames having the same name as extensions would cause generation to fail. [#1892](https://github.com/microsoft/kiota/issues/1892)
- Fixed an issue where CSharp defensive programing would use string.IsNullOrEmpty for collections parameters.

## [0.6.0] - 2022-10-06

### Added

- Added a search command to find APIs.
- Added a download command to download API descriptions.
- Added a show command to display the API paths as a tree.
- Added an info command to show languages maturity and dependencies.
- Added hints to help people use and discover the commands.
- Added arguments to filter path items during generation (include-path/exclude-path).
- Added the ability to cancel the refinement process.
- Added Java 8 generation support.
- Added tracing support for Go. [#618](https://github.com/microsoft/kiota/issues/618)

### Changed

- BREAKING: the generation command is now a sub command: `kiota generate ...` instead of `kiota ...`.
- BREAKING: docker image renamed from `mcr.microsoft.com/kiota/generator` to `mcr.microsoft.com/openapi/kiota`.
- Fixed a bug where OData primitive types would result in composed types.
- Fixed a concurrency issue with imports management.
- Fixed a bug where Java request options type could conflict with generated types.
- Fixed a bug where CSharp serialization/deserialization names for properties would always be lowercased. [#1830](https://github.com/microsoft/kiota/issues/1830)
- Fixed a regression where the incorrect schema would be selected in an AllOf collection to generate incorrect type inheritance.
- Fixed a bug where discriminator information could contain non-derived types. [#1833](https://github.com/microsoft/kiota/issues/1833)
- Fixes a bug where mapping value would be missing from factories. [#1833](https://github.com/microsoft/kiota/issues/1833)
- Update go serializers and deserializers to use abstractions utils

## [0.5.1] - 2022-09-09

### Added

- Exempts read only properties from being serialized and sent to the service. [#1828](https://github.com/microsoft/kiota/issues/1828)

### Changed

- Fixed a regression where parse node parameter type for factories would be incorrect in Go, Ruby, Swift, Java and TypeScript.

## [0.5.0] - 2022-09-08

### Added

- Added support for range (2XX) responses. [#1699](https://github.com/microsoft/kiota/issues/1699)
- Added none output formatter to CLI commons. (Shell)
- Added 'Accept' field of http request header in Ruby. [#1660](https://github.com/microsoft/kiota/issues/1660)
- Added support for text serialization in Python. [#1406](https://github.com/microsoft/kiota/issues/1406)
- Added support for composed types (union, intersection) in CSharp, Java and Go. [#1411](https://github.com/microsoft/kiota/issues/1411)
- Added support for implicit discriminator mapping.
- Added support for default values of enum properties in CSharp, Java and Go.

### Changed

- Fixed a bug where Go clients would panic in case of nil response value.
- Fixed a bug to properly add request headers to Nethttp requests in Ruby.
- Fixed a bug to properly reject invalid URLs in Ruby.
- Fixed an issue with require statements being generated instead of require relative in Ruby.
- Updated AdditionDataHolder with the correct namespace. (Ruby)
- Removed/fixed passing in the current instance to fields deserializers in Ruby. [#1663](https://github.com/microsoft/kiota/issues/1663)
- Fix issue with duplicate variable declaration in command handlers (Shell)
- Update namespace qualification algorithm (helps in resolving when a type name appears in multiple namespaces) to use case insensitive string comparison (CSharp).
- Fix an issue where namespace reserved name replacement would not include replacing import names in the declared areas in CSharp. [#1799](https://github.com/microsoft/kiota/issues/1799)
- Removed Python abstractions, http, authentication and serialization packages
- Fixed an issue with generating the incorrect serialized type name and require statement for get/post methods (Ruby).
- Remove all overloads for GO request executors
- Adds a context object in all GO requests
- Remove all overloads for GO request executors and Adds a context object in all GO requests [GO#176](https://github.com/microsoftgraph/msgraph-sdk-go/issues/176)
- Fixed a bug where the Hashing method for type names differentiation could lock the process.
- Fixed a bug where CSharp declaration writer would add usings for inner classes.
- Fixed a bug with inline schema class naming.
- Fixed a bug where symbols starting with a number would be invalid.
- Fixed a bug where classes could end up with duplicated methods.
- Fixed a bug where Go writer would try to import multiple times the same symbol.
- Fixed a bug where the core generator engine would fail to recognize meaningful schemas.
- Fixed a bug where Go and Java inner class imports would be missing.
- Fixed a bug where Go and Java collection bodies would not generate properly.
- Aligns request options types in Java with other collections type.
- Fixed a bug where Java would skip duplicated imports instead of deduplicating them.
- Fixed a bug where Java would not convert date types for query parameters.
- Fixed a bug where Java doc comments could contain invalid characters.
- Fixed a bug where function parameters would be reodered incorrectly in dotnet[#1822](https://github.com/microsoft/kiota/issues/1822)

## [0.4.0] - 2022-08-18

### Added

- Updated test suite and tooling for python abstractions and core packages. [#1761](https://github.com/microsoft/kiota/issues/367)
- Added support for no-content responses in python abstractions and http packages. [#1630](https://github.com/microsoft/kiota/issues/1459)
- Added support for vendor-specific content types in python. [#1631](https://github.com/microsoft/kiota/issues/1463)
- Simplified field deserializers for json in Python. [#1632](https://github.com/microsoft/kiota/issues/1492)
- Adds python code generation support. [#1200](https://github.com/microsoft/kiota/issues/163)
- Added native type support for Duration, Time Only, and Date Only in Ruby. [#1644](https://github.com/microsoft/kiota/issues/1644)
- Added a `--additional-data` argument to generate the AdditionalData properties [#1772](https://github.com/microsoft/kiota/issues/1772)
- Added CAE infrastructure in Ruby by adding an `--additional-properties` parameter to the authenticate method of AuthenticationProvider, the get access token method of the AccessTokenProvider in Ruby. [#1643](https://github.com/microsoft/kiota/issues/1643)
- Added Kiota authentication library for Ruby. [#421](https://github.com/microsoft/kiota/issues/421)

### Changed

- Fixed a bug where collections types would generate invalid return types in CSharp.
- Fixed a bug where a nullable entry in anyOf schemas would create unnecessary composed types.
- Removed duplicate properties defined in base types from model serialization and deserialization methods and initialise property defaults in constructor. [#1737](https://github.com/microsoft/kiota/pull/1737)
- Fixed a bug where the generated code had incorrect casing within a method (Ruby). [#1672](https://github.com/microsoft/kiota/issues/1672)
- Fixed an issue where duplicate 'require' statements are generated for inner classes in the middle of the file (Ruby). [#1649](https://github.com/microsoft/kiota/issues/1649)
- Split parsable interface and additional property/data interface in Ruby. [#1654](https://github.com/microsoft/kiota/issues/1654)
- Changed format of datetimes in Go to be converted to ISO 8601 by default when place in path parameters(Go)
- Defined the Access Token Provider Interface for Ruby authentication. [#1638](https://github.com/microsoft/kiota/issues/1638)
- Reduce code verbosity on Go Getters and Setters. [G0#26][https://github.com/microsoftgraph/msgraph-sdk-go-core/issues/26]

## [0.3.0] - 2022-07-08

### Added

- Added a more explicit error message for invalid schemas. [#1718](https://github.com/microsoft/kiota/issues/1718)
- Added a parameter to specify why mime types to evaluate for models. [#134](https://github.com/microsoft/kiota/issues/134)
- Added an explicit error message for external references in the schema. [#1580](https://github.com/microsoft/kiota/issues/1580)
- Added accept header for all schematized requests. [#1607](https://github.com/microsoft/kiota/issues/1607)
- Added support for paging. [#1569](https://github.com/microsoft/kiota/issues/1569)
- Added support for vendor specific content types(PHP) [#1464](https://github.com/microsoft/kiota/issues/1464)
- Added support for accept request header (PHP) [#1616](https://github.com/microsoft/kiota/issues/1616)
- Added Getting Started steps for PHP. [#1642](https://github.com/microsoft/kiota/pull/1642)
- Defined the Access Token Provider interface (Ruby) [#1638](https://github.com/microsoft/kiota/issues/1638)
- Added Continuous Access Evaluation infrastructure (Ruby) [#1643](https://github.com/microsoft/kiota/issues/1643)

### Changed

- Fixed a bug where query parameter types would not consider the format. [#1721](https://github.com/microsoft/kiota/issues/1721)
- Fixed a bug where discriminator mappings across namespaces could create circular dependencies in Go. [#1712](https://github.com/microsoft/kiota/issues/1712)
- Fixed a bug where Go binary downloads would try to parse a structured object.
- Aligned mime types model generation behaviour for request bodies on response content. [#134](https://github.com/microsoft/kiota/issues/134)
- Fixed an issue where some critical errors would not return a failed exit code. [#1605](https://github.com/microsoft/kiota/issues/1605)
- Moved nested request configuration classes into separate files within the namespace for PHP. [#1620](https://github.com/microsoft/kiota/pull/1620)
- Fixed an issue where duplicate 'require' statements are generated for inner classes in the middle of the file (Ruby). [#1649](https://github.com/microsoft/kiota/issues/1649)
- Fixed wrong parameter type for Request config for request executors(PHP). [#1629](https://github.com/microsoft/kiota/pull/1629)
- Increased indentation for errorMappings in the request executor (PHP). [#1629](https://github.com/microsoft/kiota/pull/1629)
- Fixed bugs in PHP discriminator factory methods, Guzzle request adapter send methods, stream and plain text response handling. [#1634](https://github.com/microsoft/kiota/pull/1634)
- Removed abstractions, authentication, http and serialization packages for PHP. [#1637](https://github.com/microsoft/kiota/pull/1637)
- Fixed a bug where generated discriminator methods would reference types in other namespaces without proper resolution. [#1670](https://github.com/microsoft/kiota/issues/1670)
- Fixed a bug where additional data and backing store properties would be duplicated. [#1671](https://github.com/microsoft/kiota/issues/1671)
- Fixed a bug where serialized properties would not match the json property name when using the backing store. (CSharp).
- Corrected PHPDoc types for headers and request options properties in request configuration classes. [#1711](https://github.com/microsoft/kiota/pull/1711)
- Fixed a bug where properties defined at multiple inherited models would collide. [#1717](https://github.com/microsoft/kiota/issues/1717)

## [0.2.1] - 2022-05-30

### Added

- Added missing mappings in PHP for uint8 and int8. [#1473](https://github.com/microsoft/kiota/pull/1473)
- Added support for enum and enum collections responses in Go. [#1578](https://github.com/microsoft/kiota/issues/1578)
- Added Kiota builder engine as a package for external services integration. [#1582](https://github.com/microsoft/kiota/issues/1582)

### Changed

- Fixed a bug where the logger would not log all the information. [#1588](https://github.com/microsoft/kiota/issues/1588)

## [0.2.0] - 2022-05-24

### Added

- Added support for enum options descriptions (C#/Go/Java/TypeScript). [#90](https://github.com/microsoft/kiota/issues/90)
- Added support for file parameters types. [#221](https://github.com/microsoft/kiota/issues/221)
- Added support for no content responses in PHP. [#1458](https://github.com/microsoft/kiota/issues/1458)
- Added support for error handling in php request adapter. [#1157](https://github.com/microsoft/kiota/issues/1157)
- Added support for discriminator downcast in PHP. [#1255](https://github.com/microsoft/kiota/issues/1255)
- Added support for multiple collections indexing under the same parent.
- Added code exclusions placeholder in the generation. (oneOf)
- Added support for continuous access evaluation in Java. [#1179](https://github.com/microsoft/kiota/issues/1179)
- Added support for special characters in URL query parameter names. [#1584](https://github.com/microsoft/kiota/pull/1584)

### Changed

- Fixed a bug where union types would not work as error types.
- Fixed a bug where generation names could collide with platform names in CSharp.
- Fixed missing numbers mapping cases.
- Fixed multiple bugs enum options invalid symbols generation.
- Fixed a bug where symbols (classes, enums, properties...) could be only numbers, which is unsupported by most languages.
- Fixed a bug where union types would be missing serialization information.
- Fixed a bug where inline request bodies could override each other for the same path item with multiple operations.
- Fixed simple collections (arrays) support in CSharp.
- Fixed a bug where code properties could not be union or exclusion types.
- Fixed a bug where models would fail to generate if the schema type wasn't set to object.
- Fixed a bug where nullable wrapper schema flattening would ignore some composed type options.
- Fixed a bug where arrays without items definition would derail generation.
- Fixed a bug with enums detection for generation. (interpreted as string)
- Fixed a bug where classes names cleanup could end-up in a collision.
- Fixed a bug where null reference exception would be thrown when trying to lookup type inheritance on discriminators
- Fixed the lookup of model namespaces to only look in the target namespace to avoid reference collisions.
- Fixed a bug for the generated send method for paths returning Enums in dotnet.
- Breaking: renamed the --loglevel parameter to --log-level.
- Fixed a bug where some path parameter objects would have empty key values [#1586](https://github.com/microsoft/kiota/issues/1586)

## [0.1.3] - 2022-05-06

### Added

- Added text serialization library for PHP. [#1546](https://github.com/microsoft/kiota/pull/1546).

### Changed

- Fixed the image name in CI for MCR.

### Changed

## [0.1.2] - 2022-05-06

### Changed

- Minor changes in the parameters (-co => --co, -ll => --ll, -d is required, -l is required).

## [0.1.1] - 2022-05-06

### Changed

- Add binder for nullable boolean options. (Shell)

## [0.1.0] - 2022-05-04

### Added

- The dotnet tool is now available on the public feed `dotnet tool install -g Microsoft.OpenApi.Kiota --prerelease`.
- The dotnet OpenApi reference package is now available `Microsoft.OpenApi.Kiota.ApiDescription.Client`.
- The container image is now available on mcr. `docker pull mcr.microsoft.com/kiota/generator:latest`.

### Changed

- Revamped the api surface for request configuration. [#1494](https://github.com/microsoft/kiota/issues/1494)
- Fixed a bug in methods naming in Go after request configuration revamp.
- Fixes a bug where reserved names would not be updated for inheritance.
- Add `item` subcommand for indexers. Fixes conflicts when paths have repeating segments. (Shell) [#1541](https://github.com/microsoft/kiota/issues/1541)

## [0.0.23] - 2022-04-19

### Changed

- Fixed a bug where line returns in descriptions could break the generated code. [#1504](https://github.com/microsoft/kiota/issues/1504)
- Fixed a bug with special characters in query parameters names. [#1445](https://github.com/microsoft/kiota/issues/1445)
- Fixed a bug where complex types path parameters would fail to generate.
- Fixed a bug where Go serialization/deserialization method would generate invalid accessor names.
- Added discriminator support in the python abstractions serialization and http packages. [#1500](https://github.com/microsoft/kiota/issues/1256)

## [0.0.22] - 2022-04-08

### Added

- Added generation of command options for headers defined in the OpenAPI metadata source file. (Shell)
- Added retry, redirect, chaos and telemetry handler in java.

### Changed

- Simplified field deserialization.(PHP) [#1493](https://github.com/microsoft/kiota/issues/1493)
- Fixed a bug where the generator would not strip the common namespace component id for models. [#1483](https://github.com/microsoft/kiota/issues/1483)
- Simplified field deserialization. [#1490](https://github.com/microsoft/kiota/issues/1490)

## [0.0.21] - 2022-04-01

### Added

- Added text output formatter to CLI commons. (Shell)
- Added support for vendor specific content types generation/serialization. [#1197](https://github.com/microsoft/kiota/issues/1197)
- Added support for 204 no content in generation and CSharp/Java/Go/TypeScript request adapters. #1410
- Added a draft swift generation implementation. #1444
- Added support for yaml response type generation. [#302](https://github.com/microsoft/kiota/issues/302)
- Added support for xml response type generation. [#302](https://github.com/microsoft/kiota/issues/302)
- Added support for unstructured response generation (stream). [#546](https://github.com/microsoft/kiota/issues/546)

### Changed

- Moved go libraries to their own repository. [#370](https://github.com/microsoft/kiota/issues/370)
- Fixed a bug where the base url of the request adapter would be reset by the client(PHP). [#1469](https://github.com/microsoft/kiota/issues/1469)
- Fixed issue where custom date types are never corrected for method parameters(PHP). #1474
- Replaced DateTimeOffset with DateTime for custom date types(PHP). #1474
- Fixed a bug where the base url of the request adapter would be reset by the client. [#1443](https://github.com/microsoft/kiota/issues/1443)
- Fixed a bug where request builder classes for collections endpoints would have a wrong name. #1052
- Fixed issue with ambiguous type names causing build errors and stack overflows. (Shell) #1052
- Fixed a bug where symbols (properties, methods, classes) could contain invalid characters #1436
- Renamed parameters for requests: o => options, q => queryParameters, h => headers. [#1380](https://github.com/microsoft/kiota/issues/1380)
- Fixed a bug where names would clash with reserved type [#1437](https://github.com/microsoft/kiota/issues/1437)
- Fixed unnecessary use of fully qualified type names in Dotnet.

## [0.0.20] - 2022-03-25

### Changed

- Moved TypeScript middleware from Graph core to kiota http.
- Fixed a bug where errors would fail to deserialize for TypeScript.
- Fixed a bug where decimal types would not be mapped in TypeScript.
- Fixed circular dependencies issues for TypeScript #870.
- Fixed a bug where JSON serialization would fail on nil properties in Go.
- Moved typescript core packages into Kiota-TypeScript repo and delete for Kiota repo.
- Fixed a bug where collections of complex types could be mis-represented. [#1438](https://github.com/microsoft/kiota/issues/1438)
- Fixed a bug where inline properties would not generate their own type definition. [#1438](https://github.com/microsoft/kiota/issues/1438)

## [0.0.19] - 2022-03-18

### Added

- Adds a `--clean-output` argument to clean the target directory before generation #1357
- Adds support for `text/plain` responses for CSharp, Java, TypeScript and Go. #878

### Changed

- Fixed a bug where models descriptions would not be deterministic #1393
- Fixed a bug where unnecessary namespaces would be added to models generation #1273
- Fixed a bug where Go byte arrays would not write deserializers properly.
- Fixed a bug where integers would not be recognized when type is not number.
- Fixed a bug where union types with primitive member types would fail to generate #1270
- Fixed a bug where union types with inline schema member types would fail to generate #1270
- Fixed a bug where referenced types with no titles would fail to generate #1271
- Fixed a bug where the generator would introduce unnecessary union types for nullables. #990
- Moved all the dotnet libraries to their own repository. #1409

## [0.0.18] - 2022-03-14

### Added

- Added default implementations for table and JSON output in CLI commons (Shell) #1326
- Adds missing mapped types (int8, uint8, commonmark, html, ...) #1287

### Changed

- Add missing method getBinaryContent to the ParseNode interface(PHP).
- Split the Parsable interface into AdditionalData interface and Parsable interface(PHP) #1324.
- Shell commands will now default to writing indented JSON. This option can be disabled through the CLI option `--json-no-indent` (Shell) #1326
- Update System.CommandLine version (Shell) #1338
- Add async writers in output formatters (Shell) #1326
- Add async filter function in output filters (Shell) #1326
- BREAKING: Remove synchronous version of WriteOutput that accepts a stream input (Shell) #1326
- BREAKING: Remove synchronous version of WriteOutput that accepts a string input (Shell) #1326
- BREAKING: Remove synchronous version of FilterOutput that accepts a string input (Shell) #1326
- Fixed a bug where error responses without schema would make generation fail #1272
- Fixed indeterministic parameters ordering #1358
- Fixed indeterministic error mappings ordering #1358
- Fixed indeterministic discriminator mapping ordering #1358
- Fixed race condition when removing child items leading to erratic code generation results #1358
- Replaced models namespaces flattening by circular properties trimming in Go #1358
- Fixed a bug where inherited interfaces would be missing imports in Go #1358
- Fixed a bug where inherited interfaces would be missing imports for the parent #1358
- Fixed bugs across request adapter and serialization in PHP #1353
- Fixed NullReferenceException in Go generator
- Fixed incorrect mapping when the response type is `text/plain` #1356
- Fixed a bug in Dotnet.Typescript where properties could have invalid characters #1354
- Improved error display #1269
- Fixed a bug where union wrapper models would lack the discriminator methods.
- Fixed bug working with async azure credentials in Python.
- Fixed minor issues around PHP Generation, Serialization and Abstractions.
- Fix Discriminator support for PHP.
- Move additional data from Parsable into AdditionalDataHolder base class in Python #1360

## [0.0.17] - 2022-03-03

### Added

- Adds support for downcast of types during deserialization according to the discriminator information in the description (CSharp/Go/Java/TypeScript). [#646](https://github.com/microsoft/kiota/issues/646)
- Adds support for generating interfaces for models in Go. [#646](https://github.com/microsoft/kiota/issues/646)
- Adds support for generating functions (as opposed to methods or static methods) in the generator (used in TypeScript for discriminator factories). [#646](https://github.com/microsoft/kiota/issues/646)
- Added support for global error handling in python abstractions #1289
- Added a HTTPRequestAdapter for python Requests library #1251
- Added Shell output filter (JMESPath) support #1291
- Added output options to Shell output filter #1321

### Changed

- Fixed a bug in Go generator where temporary url template parameters would not be used preventing the use of raw urls.
- Fixed a bug where the Go http client configuration would impact non-kiota requests.
- Fixed bug where installing python abstractions failed due to missing dependencies #1289
- Modified python test matrix to include python 3.10 #1289
- Added return statement to AnonymousAuthenticationProvider in python abstractions #1289
- Fixed bug in enabling backing store for parse node factory by passing ParseNodeFactoryRegistry to method call #1289
- Fixed errors in python serialization due to to responses as json instead of json strings #1290
- Added python version 3.10 to testing matrix #1290
- Fixed bug with inconsistent Java namespace and directory name casing #1267
- Fixed typeOf string check in JsonParseNode Typescript.
- Fixed shell stream output getting processed by output formatters when no file path is provided #1291
- Using Record type instead of Map for additionalData in TypeScript

## [0.0.16] - 2022-02-23

### Added

- Added the ability to configure the underlying transport in Go. #1003
- Added additional date time (date, time, duration) types in the generation process. #1017
- PHP Request Adapter (includes middleware) #1048, #918, #1024, #1025
- Added support for PHP Json Serialization.
- Adds Python abstractions library. #925
- Adds hostname and protocol validation in authentication. #1051
- Adds Azure Identity Authentication Provider for Python. #1108
- Adds JSON Serialization library for Python. #1186
- Adds PHP League Authentication Provider for PHP #1201
- Added Shell language support #738

### Changed

- Fixed a bug where request body would get dropped by the compression handler in Go
- Fixed an issue where multiple api clients could run into racing conditions in Go.
- Fixed a bug where empty additional data in Go would lead to invalid JSON payloads during serialization.
- Fixed a bug where Go serialization would write empty arrays for nil values.
- Modified the TypeScript RequestInformation URL parameter data type from URL to string.
- Modified TypeScript packages to provide CJS and ESM modules.
- Modified the TypeScript RequestInformation query and path parameters data type from Map to Record Type.
- Modified TypeScript RequestInformation headers and options to Record type.
- Modified the TypeScript RequestInformation content data type to ArrayBuffer.
- Updated PHP abstractions to make property keys and values nullable in `SerializationWriter.php`.
- Fixed an issue where enum collections parsing would fail in Go.
- Breaking. Kiota clients generate error types and throw when the target API returns a failed response (dotnet, go, java, typescript). #1100
- Fixed missing methods for serializing/deserializing decimal values in dotnet #1252
- Modified RequestBuilder types are suffixed with the ItemRequestBuilder if they belong to an item namespace to fix name collisions #1252
- Modified the use of fully qualified name of types in dotnet to ensure the target type and current element are not in the same namespace #1252.

## [0.0.15] - 2021-12-17

### Changed

- Fixes name collisions in dotnet by renaming "HttpMethod" enum to "Method" in dotnet abstractions
- Add support for PHP Generation.
- Migrated generator to dotnet 6 #815
- Fixes a bug where json deserialization would fail in go
- Fixes a bug where query parameters would not be added to the request in go
- Fixes a bug where at signs in path would derail generation
- Fixes Go doc comments in packages and generation
- Fixes a bug where RequestInformation did not accept some content headers in dotnet
- Added support for providing cancellation token in dotnet #874, #875, #876
- Upgrades go libraries to go17.
- Fixes a bug in Go where reserved keywords for properties would be wrongly replaced.
- Fixes a bug in Go where setters would be missing nil checks.
- Fixes a bug where OData select query parameter would not be normalized
- Fixes a bug in Go where empty collections would not be serialized.
- Fixes a bug where generation would fail because of empty usings.
- Fixes a bug where Java and Go escaped model properties would not serialize properly.
- Fixes a bug where null values would not be added to additionalData if there was no matching property in dotnet.
- Fixes a bug where deserialzation of enums would throw an ArgumentException if the member didn't exist in dotnet.

## [0.0.14] - 2021-11-08

### Added

- Added support for changing the base url #795

### Changed

- Fixes a bug where arrays of enums could be wrongly mapped.
- Fixes a bug where go deserialization would fail on collections of scalars.
- Fixes a bug where TypeScript query parameters would be added to headers instead #812
- Update dotnet abstractions and core libraries to target netstandard2.1 from net5.0

## [0.0.13] - 2021-10-27

### Changed

- Technical release to bump version number of go packages after replace removal

## [0.0.12] - 2021-10-27

### Added

- Adds Go authentication, http and serialization libraries and finalizes the generation #716

## [0.0.11] - 2021-10-27

### Changed

- Switched to URL templates instead of string contract for URL building #683
- Fixed a bug where CSharp method names would not follow naming conventions #730

## [0.0.10] - 2021-10-06

### Changed

- Renames middlewareoption into requestoption to stay agnostic from implementation #635
- Aligned http packages on naming convention #444

## [0.0.9] - 2021-10-01

### Added

- Adds support for path parameters #573
- Adds missing type mappings in TypeScript #573
- Adds a missing http core method for collections of primitives #573
- Aliases imports with the same name in typescript #573

### Changed

- Fixes a bug where empty title would make generation fail #558
- Fixes a bug where float, long and binary types would not be parsed by the generator #558
- Fixes a bug where generation would fail on compact namespace names #558
- Renames request info into request information to avoid conflicts with platform #559
- Fixes a bug where the server url would not be taken in consideration #626
- Fixes a bug where missing namespaces would make the generation fail #573
- Fixes a bug where class names could contain special characters #573
- Fixes a bug where namespace names could contain path parameters #573
- Fixes a bug where namespace names could contain special characters #573
- Multiple performance improvements #573
- Fixes a bug where path generation would deduplicate segments leading to the wrong path #573
- Fixes a bug where the CodeDOM would be corrupted (bad tree) leading to incoherent generation results #573
- Fixes a bug where the generator would duplicate some models #573
- Moves the models to a dedicated namespace (models) #573
- Fixes a bug where enum serialization would be calling the wrong method in TypeScript #573
- Fixes a bug where request body would use the response schema #573
- Fixes an issue where type could conflict with namespace names and prevent CSharp compilation #573
- Fixes an issue where primitive types would map to the wrong serialization method in dotnet #573
- Fixes an issue where union models would not be able to deserialize because of missing members #573
- Fixes an issue where request builder methods would refer to unexisting properties in dotnet #573
- Fixes an issue where duplicated symbols for different imports would make java compilation fail #573
- Adds missing type mappings in java #573
- Fixes an issue where Go generation could use reserved keywords #573
- Fixes a bug where Go generation could end up with circular dependencies in models #573
- Fixes a bug where Go generation would map the wrong http core method for primitive types #573
- Fixes a bug where Go generation would have unused imports making build fail #573
- Fixes a bug where missing type definitions would make Ruby generation fail #573
- Fixes a bug where Go generation would miss the module symbol for inherited constructors #573

## [0.0.8] - 2021-08-25

### Added

- Ruby JSON serialization #429
- Ruby HTTP service #472
- Go generation support & abstractions #413

### Changed

- Fixed a bug where raw collections requests would not be supported #467
- Fixes a bug where in memory backing store would not return changed properties to null #243
- Fixes a bug where generated models would be tied to a specific backing store implementation #400
- Fixed #428 a bug where inline double definition would make code dom generation fail
- Revamped authentication provider interface to allow multiple authentication schemes #498
- Fixed a bug preventing from using request builders with raw URls #508

## [0.0.7] - 2021-08-04

### Added

- Ruby generation implemented #244
- Adds middleware support for http clients #330

## [0.0.6] - 2021-07-26

### Added

- Initial ruby abstractions #212
- Backing store support #223
- Doc comments for abstractions libraries #324

### Changed

- Better client configuration #268
- Request builders constructors for data validation #322

## [0.0.5] - 2021-06-10

### Changed

- Expands code coverage to 88% #147
- Removes json assumption for request body to support multiple formats #170
- Escapes language reserved keywords #184
- Replaces custom URL tree node by class provided by OpenAPI.net #179
- Splits the core libraries in 3 separate libraries #197
- Changes default namespace and class name to api client #199
- Aligns Parsable interfaces across languages #204
- Fixes a bug where classes with properties of identical name would make build fail in CSharp #222

### Added

- Adds kiota packaging as a dotnet tool #169
- Adds input parameters validation #168
- Adds support for collections as root responses #191

## [0.0.4] - 2021-04-28

### Changed

- Multiple performance improvements for large descriptions
- Deterministic ordering of properties/methods/indexers/subclasses
- Deterministic import of sub path request builders
- Stopped generating phantom indexer methods for TypeScript and Java
- Fixed a bug where prefixed properties would be missing their prefix for serialization

## [0.0.3] - 2021-04-25

### Added

- Adds supports for additional properties in models

## [0.0.2] - 2021-04-20

### Added

- CI/CD to docker image (private feed) and GitHub releases #112, #115
- Documentation to get started
- Published the core packages #110
- Factories support for serializers and deserializers #100
- Documentation comment generation #92
- Submodule with generation samples #106
- Test coverage information in sonarcloud #78

### Changed

- Fixed a bug where date time offset properties would not be generated properly #116
- Fixed a bug where generating from http/https OpenAPI description would fail #109
- Fixed a bug where simple schema references would not be handled #109
- Removed a dependency on operation id #89
- Fixed a bug where the sonarcloud workflow would fail on external PRs #102
- Fixed a bug where empty class names would fail the generation #88

## [0.0.1] - 2021-04-20

### Added

- Initial GitHub release



<|MERGE_RESOLUTION|>--- conflicted
+++ resolved
@@ -26,11 +26,8 @@
 - Deduplicates 4XX and 5XX error mappings when they map to the same type to reduce emitted code. [#4025](https://github.com/microsoft/kiota/issues/4025)
 - 📢📢📢 Java generation is now stable! 🚀🚀🚀 special thanks to @andreaTP (Red Hat) for all the help.
 - Fixed bug where stream responses would generate incorrect partial paging code. [#4207](https://github.com/microsoft/kiota/issues/4207)
-<<<<<<< HEAD
+- Sanitize Accept and Content-Type headers during generation. [#4211](https://github.com/microsoft/kiota/issues/4211)
 - Fixed a bug in enum default value generator for TypeScript. [#4216](https://github.com/microsoft/kiota/issues/4216)
-=======
-- Sanitize Accept and Content-Type headers during generation. [#4211](https://github.com/microsoft/kiota/issues/4211)
->>>>>>> 1926873f
 
 ## [1.11.1] - 2024-02-05
 
