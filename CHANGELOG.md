# Changelog

All notable changes to this project will be documented in this file.

The format is based on [Keep a Changelog](https://keepachangelog.com/en/1.0.0/),
and this project adheres to [Semantic Versioning](https://semver.org/spec/v2.0.0.html).

## [Unreleased]

### Added

- Added the ability to configure the underlying transport in Go. #1003
- Added additional date time (date, time, duration) types in the generation process. #1017

### Changed

- Fixed an issue where multiple api clients could run into racing conditions in Go.
- Fixed a bug where empty additional data in Go would lead to invalid JSON payloads during serialization.
- Fixed a bug where Go serialization would write empty arrays for nil values.
- Modified the TypeScript RequestInformation URL paramater data type from URL to string.
<<<<<<< HEAD
- Modified TypeScript packages to provide CJS and ESM modules.
- Modified the TypeScript RequestInformation query and path paramaters data type from Map to Record Type.
=======
- Modifying TypeScript RequestInformation headers and options to Record type.

>>>>>>> c2a79800

## [0.0.15] - 2021-12-17

### Changed

- Fixes name collisions in dotnet by renaming "HttpMethod" enum to "Method" in dotnet abstractions
- Add support for PHP Generation.
- Migrated generator to dotnet 6 #815
- Fixes a bug where json deserialization would fail in go
- Fixes a bug where query parameters would not be added to the request in go
- Fixes a bug where at signs in path would derail generation
- Fixes Go doc comments in packages and generation
- Fixes a bug where RequestInformation did not accept some content headers in dotnet
- Added support for providing cancellation token in dotnet #874, #875, #876
- Upgrades go libraries to go17.
- Fixes a bug in Go where reserved keywords for properties would be wrongly replaced.
- Fixes a bug in Go where setters would be missing nil checks.
- Fixes a bug where OData select query parameter would not be normalized
- Fixes a bug in Go where empty collections would not be serialized.
- Fixes a bug where generation would fail because of empty usings.
- Fixes a bug where Java and Go escaped model properties would not serialize properly.
- Fixes a bug where null values would not be added to additionalData if there was no matching property in dotnet. 
- Fixes a bug where deserialzation of enums would throw an ArgumentExcpetion if the member didn't exist in dotnet.

## [0.0.14] - 2021-11-08

### Added

- Added support for changing the base url #795

### Changed

- Fixes a bug where arrays of enums could be wrongly mapped.
- Fixes a bug where go deserialization would fail on collections of scalars.
- Fixes a bug where TypeScript query parameters would be added to headers instead #812
- Update dotnet abstractions and core libraries to target netstandard2.1 from net5.0

## [0.0.13] - 2021-10-27

### Changed

- Technical release to bump version number of go packages after replace removal

## [0.0.12] - 2021-10-27

### Added

- Adds Go authentication, http and serialization libraries and finalizes the generation #716

## [0.0.11] - 2021-10-27

### Changed

- Switched to URL templates instead of string contract for URL building #683
- Fixed a bug where CSharp method names would not follow naming conventions #730

## [0.0.10] - 2021-10-06

### Changed

- Renames middlewareoption into requestoption to stay agnostic from implementation #635
- Aligned http packages on naming convention #444

## [0.0.9] - 2021-10-01

### Added

- Adds support for path parameters #573
- Adds missing type mappings in TypeScript #573
- Adds a missing http core method for collections of primitives #573
- Aliases imports with the same name in typescript #573

### Changed

- Fixes a bug where empty title would make generation fail #558
- Fixes a bug where float, long and binary types would not be parsed by the generator #558
- Fixes a bug where generation would fail on compact namespace names #558
- Renames request info into request information to avoid conflicts with platform #559
- Fixes a bug where the server url would not be taken in consideration #626
- Fixes a bug where missing namespaces would make the generation fail #573
- Fixes a bug where class names could contain special characters #573
- Fixes a bug where namespace names could contain path parameters #573
- Fixes a bug where namespace names could contain special characters #573
- Multiple performance improvements #573
- Fixes a bug where path generation would deduplicate segments leading to the wrong path #573
- Fixes a bug where the CodeDOM would be corrupted (bad tree) leading to incoherent generation results #573
- Fixes a bug where the generator would duplicate some models #573
- Moves the models to a dedicated namespace (models) #573
- Fixes a bug where enum serialization would be calling the wrong method in TypeScript #573
- Fixes a bug where request body would use the response schema #573
- Fixes an issue where type could conflict with namespace names and prevent CSharp compilation #573
- Fixes an issue where primitive types would map to the wrong serialization method in dotnet #573
- Fixes an issue where union models would not be able to deserialize because of missing members #573
- Fixes an issue where request builder methods would refer to unexisting properties in dotnet #573
- Fixes an issue where duplicated symbols for different imports would make java compilation fail #573
- Adds missing type mappings in java #573
- Fixes an issue where Go generation could use reserved keywords #573
- Fixes a bug where Go generation could end up with circular dependencies in models #573
- Fixes a bug where Go generation would map the wrong http core method for primitive types #573
- Fixes a bug where Go generation would have unused imports making build fail #573
- Fixes a bug where missing type definitions would make Ruby generation fail #573
- Fixes a bug where Go generation would miss the module symbol for inherited constructors #573

## [0.0.8] - 2021-08-25

### Added

- Ruby JSON serialization #429
- Ruby HTTP service #472
- Go generation support & abstractions #413

### Changed

- Fixed a bug where raw collections requests would not be supported #467
- Fixes a bug where in memory backing store would not return changed properties to null #243
- Fixes a bug where generated models would be tied to a specific backing store implementation #400
- Fixed #428 a bug where inline double defintion would make code dom generation fail
- Revamped authentication provider interface to allow multiple authentication schemes #498
- Fixed a bug preventing from using request builders with raw URls #508

## [0.0.7] - 2021-08-04

### Added

- Ruby generation implemented #244
- Adds middleware support for http clients #330

## [0.0.6] - 2021-07-26

### Added

- Initial ruby abstractions #212
- Backing store support #223
- Doc comments for abstractions libraries #324

### Changed

- Better client configuration #268
- Request builders constructors for data validation #322

## [0.0.5] - 2021-06-10

### Changed

- Expands code coverage to 88% #147
- Removes json assumption for request body to support multiple formats #170
- Escapes language reserved keywords #184
- Replaces custom URL tree node by class provided by OpenAPI.net #179
- Splits the core libraries in 3 separate libraries #197
- Changes default namespace and class name to api client #199
- Aligns Parsable interfaces across languages #204
- Fixes a bug where classes with properties of identical name would make build fail in CSharp #222

### Added

- Adds kiota packaging as a dotnet tool #169
- Adds input parameters validation #168
- Adds support for collections as root responses #191

## [0.0.4] - 2021-04-28

### Changed

- Multiple performance improvements for large descriptions
- Deterministic ordering of properties/methods/indexers/subclasses
- Deterministic import of sub path request builders
- Stopped generating phantom indexer methods for TypeScript and Java
- Fixed a bug where prefixed properties would be missing their prefix for serialization

## [0.0.3] - 2021-04-25

### Added

- Adds supports for additional properties in models

## [0.0.2] - 2021-04-20

### Added

- CI/CD to docker image (private feed) and GitHub releases #112, #115
- Documentation to get started
- Published the core packages #110
- Factories support for serializers and deserializers #100
- Documentation comment generation #92
- Submodule with generation samples #106
- Test coverage information in sonarcloud #78

### Changed

- Fixed a bug where date time offset properties would not be generated properly #116
- Fixed a bug where generating from http/https OpenAPI description would fail #109
- Fixed a bug where simple schema references would not be handled #109
- Removed a dependency on operation id #89
- Fixed a bug where the sonarcloud workflow would fail on external PRs #102
- Fixed a bug where empty class names would fail the generation #88

## [0.0.1] - 2021-04-20

### Added

- Initial GitHub release<|MERGE_RESOLUTION|>--- conflicted
+++ resolved
@@ -18,13 +18,9 @@
 - Fixed a bug where empty additional data in Go would lead to invalid JSON payloads during serialization.
 - Fixed a bug where Go serialization would write empty arrays for nil values.
 - Modified the TypeScript RequestInformation URL paramater data type from URL to string.
-<<<<<<< HEAD
 - Modified TypeScript packages to provide CJS and ESM modules.
 - Modified the TypeScript RequestInformation query and path paramaters data type from Map to Record Type.
-=======
 - Modifying TypeScript RequestInformation headers and options to Record type.
-
->>>>>>> c2a79800
 
 ## [0.0.15] - 2021-12-17
 
