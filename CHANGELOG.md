# Changelog

All notable changes to this project will be documented in this file.

The format is based on [Keep a Changelog](https://keepachangelog.com/en/1.0.0/),
and this project adheres to [Semantic Versioning](https://semver.org/spec/v2.0.0.html).

## [Unreleased]

### Added

### Changed

<<<<<<< HEAD
- Fixed bugs across request adapter and serialization in PHP #1353
=======
- Fixed NullReferenceException in Go generator
- Fixed incorrect mapping when the response type is `text/plain` #1356
- Fixed a bug in Dotnet.Typescript where properties could have invalid characters #1354
>>>>>>> fb6ab0cd
- Improved error display #1269
- Fixed a bug where union wrapper models would lack the discriminator methods
- Fixed bug working with async azure credentials in Python

## [0.0.17] - 2022-03-03

### Added

- Adds support for downcast of types during deserialization according to the discriminator information in the description (CSharp/Go/Java/TypeScript). [#646](https://github.com/microsoft/kiota/issues/646)
- Adds support for generating interfaces for models in Go. [#646](https://github.com/microsoft/kiota/issues/646)
- Adds support for generating functions (as opposed to methods or static methods) in the generator (used in TypeScript for discriminator factories). [#646](https://github.com/microsoft/kiota/issues/646)
- Added support for global error handling in python abstractions #1289
- Added a HTTPRequestAdapter for python Requests library #1251
- Added Shell output filter (JMESPath) support #1291
- Added output options to Shell output filter #1321

### Changed

- Fixed a bug in Go generator where temporary url template parameters would not be used preventing the use of raw urls.
- Fixed a bug where the Go http client configuration would impact non-kiota requests.
- Fixed bug where installing python abstractions failed due to missing dependencies  #1289
- Modified python test matrix to include python 3.10  #1289
- Added return statement to AnonymousAuthenticationProvider in python abstractions  #1289
- Fixed bug in enabling backing store for parse node factory by passing ParseNodeFactoryRegistry to method call  #1289
- Fixed errors in python serialization due to to responses as json instead of json strings #1290
- Added python version 3.10 to testing matrix #1290 
- Fixed bug with inconsistent Java namespace and directory name casing #1267
- Fixed typeOf string check in JsonParseNode Typescript.
- Fixed shell stream output getting processed by output formatters when no file path is provided #1291

## [0.0.16] - 2022-02-23

### Added

- Added the ability to configure the underlying transport in Go. #1003
- Added additional date time (date, time, duration) types in the generation process. #1017
- PHP Request Adapter (includes middleware) #1048, #918, #1024, #1025
- Added support for PHP Json Serialization.
- Adds Python abstractions library. #925
- Adds hostname and protocol validation in authentication. #1051
- Adds Azure Identity Authentication Provider for Python. #1108
- Adds JSON Serialization library for Python. #1186
- Adds PHP League Authentication Provider for PHP #1201
- Added Shell language support #738


### Changed

- Fixed a bug where request body would get dropped by the compression handler in Go
- Fixed an issue where multiple api clients could run into racing conditions in Go.
- Fixed a bug where empty additional data in Go would lead to invalid JSON payloads during serialization.
- Fixed a bug where Go serialization would write empty arrays for nil values.
- Modified the TypeScript RequestInformation URL paramater data type from URL to string.
- Modified TypeScript packages to provide CJS and ESM modules.
- Modified the TypeScript RequestInformation query and path paramaters data type from Map to Record Type.
- Modified TypeScript RequestInformation headers and options to Record type.
- Modified the TypeScript RequestInformation content data type to ArrayBuffer.
- Updated PHP abstractions to make property keys and values nullable in `SerializationWriter.php`.
- Fixed an issue where enum collections parsing would fail in Go.
- Breaking. Kiota clients generate error types and throw when the target API returns a failed response (dotnet, go, java, typescript). #1100
- Fixed missing methods for serializing/deserializing decimal values in dotnet #1252
- Modified RequestBuilder types are suffixed with the ItemRequestBuilder if they belong to an item namespace to fix name collisions #1252
- Modified the use of fully qualified name of types in dotnet to ensure the target type and current element are not in the same namespace #1252.

## [0.0.15] - 2021-12-17

### Changed

- Fixes name collisions in dotnet by renaming "HttpMethod" enum to "Method" in dotnet abstractions
- Add support for PHP Generation.
- Migrated generator to dotnet 6 #815
- Fixes a bug where json deserialization would fail in go
- Fixes a bug where query parameters would not be added to the request in go
- Fixes a bug where at signs in path would derail generation
- Fixes Go doc comments in packages and generation
- Fixes a bug where RequestInformation did not accept some content headers in dotnet
- Added support for providing cancellation token in dotnet #874, #875, #876
- Upgrades go libraries to go17.
- Fixes a bug in Go where reserved keywords for properties would be wrongly replaced.
- Fixes a bug in Go where setters would be missing nil checks.
- Fixes a bug where OData select query parameter would not be normalized
- Fixes a bug in Go where empty collections would not be serialized.
- Fixes a bug where generation would fail because of empty usings.
- Fixes a bug where Java and Go escaped model properties would not serialize properly.
- Fixes a bug where null values would not be added to additionalData if there was no matching property in dotnet.
- Fixes a bug where deserialzation of enums would throw an ArgumentExcpetion if the member didn't exist in dotnet.

## [0.0.14] - 2021-11-08

### Added

- Added support for changing the base url #795

### Changed

- Fixes a bug where arrays of enums could be wrongly mapped.
- Fixes a bug where go deserialization would fail on collections of scalars.
- Fixes a bug where TypeScript query parameters would be added to headers instead #812
- Update dotnet abstractions and core libraries to target netstandard2.1 from net5.0

## [0.0.13] - 2021-10-27

### Changed

- Technical release to bump version number of go packages after replace removal

## [0.0.12] - 2021-10-27

### Added

- Adds Go authentication, http and serialization libraries and finalizes the generation #716

## [0.0.11] - 2021-10-27

### Changed

- Switched to URL templates instead of string contract for URL building #683
- Fixed a bug where CSharp method names would not follow naming conventions #730

## [0.0.10] - 2021-10-06

### Changed

- Renames middlewareoption into requestoption to stay agnostic from implementation #635
- Aligned http packages on naming convention #444

## [0.0.9] - 2021-10-01

### Added

- Adds support for path parameters #573
- Adds missing type mappings in TypeScript #573
- Adds a missing http core method for collections of primitives #573
- Aliases imports with the same name in typescript #573

### Changed

- Fixes a bug where empty title would make generation fail #558
- Fixes a bug where float, long and binary types would not be parsed by the generator #558
- Fixes a bug where generation would fail on compact namespace names #558
- Renames request info into request information to avoid conflicts with platform #559
- Fixes a bug where the server url would not be taken in consideration #626
- Fixes a bug where missing namespaces would make the generation fail #573
- Fixes a bug where class names could contain special characters #573
- Fixes a bug where namespace names could contain path parameters #573
- Fixes a bug where namespace names could contain special characters #573
- Multiple performance improvements #573
- Fixes a bug where path generation would deduplicate segments leading to the wrong path #573
- Fixes a bug where the CodeDOM would be corrupted (bad tree) leading to incoherent generation results #573
- Fixes a bug where the generator would duplicate some models #573
- Moves the models to a dedicated namespace (models) #573
- Fixes a bug where enum serialization would be calling the wrong method in TypeScript #573
- Fixes a bug where request body would use the response schema #573
- Fixes an issue where type could conflict with namespace names and prevent CSharp compilation #573
- Fixes an issue where primitive types would map to the wrong serialization method in dotnet #573
- Fixes an issue where union models would not be able to deserialize because of missing members #573
- Fixes an issue where request builder methods would refer to unexisting properties in dotnet #573
- Fixes an issue where duplicated symbols for different imports would make java compilation fail #573
- Adds missing type mappings in java #573
- Fixes an issue where Go generation could use reserved keywords #573
- Fixes a bug where Go generation could end up with circular dependencies in models #573
- Fixes a bug where Go generation would map the wrong http core method for primitive types #573
- Fixes a bug where Go generation would have unused imports making build fail #573
- Fixes a bug where missing type definitions would make Ruby generation fail #573
- Fixes a bug where Go generation would miss the module symbol for inherited constructors #573

## [0.0.8] - 2021-08-25

### Added

- Ruby JSON serialization #429
- Ruby HTTP service #472
- Go generation support & abstractions #413

### Changed

- Fixed a bug where raw collections requests would not be supported #467
- Fixes a bug where in memory backing store would not return changed properties to null #243
- Fixes a bug where generated models would be tied to a specific backing store implementation #400
- Fixed #428 a bug where inline double defintion would make code dom generation fail
- Revamped authentication provider interface to allow multiple authentication schemes #498
- Fixed a bug preventing from using request builders with raw URls #508

## [0.0.7] - 2021-08-04

### Added

- Ruby generation implemented #244
- Adds middleware support for http clients #330

## [0.0.6] - 2021-07-26

### Added

- Initial ruby abstractions #212
- Backing store support #223
- Doc comments for abstractions libraries #324

### Changed

- Better client configuration #268
- Request builders constructors for data validation #322

## [0.0.5] - 2021-06-10

### Changed

- Expands code coverage to 88% #147
- Removes json assumption for request body to support multiple formats #170
- Escapes language reserved keywords #184
- Replaces custom URL tree node by class provided by OpenAPI.net #179
- Splits the core libraries in 3 separate libraries #197
- Changes default namespace and class name to api client #199
- Aligns Parsable interfaces across languages #204
- Fixes a bug where classes with properties of identical name would make build fail in CSharp #222

### Added

- Adds kiota packaging as a dotnet tool #169
- Adds input parameters validation #168
- Adds support for collections as root responses #191

## [0.0.4] - 2021-04-28

### Changed

- Multiple performance improvements for large descriptions
- Deterministic ordering of properties/methods/indexers/subclasses
- Deterministic import of sub path request builders
- Stopped generating phantom indexer methods for TypeScript and Java
- Fixed a bug where prefixed properties would be missing their prefix for serialization

## [0.0.3] - 2021-04-25

### Added

- Adds supports for additional properties in models

## [0.0.2] - 2021-04-20

### Added

- CI/CD to docker image (private feed) and GitHub releases #112, #115
- Documentation to get started
- Published the core packages #110
- Factories support for serializers and deserializers #100
- Documentation comment generation #92
- Submodule with generation samples #106
- Test coverage information in sonarcloud #78

### Changed

- Fixed a bug where date time offset properties would not be generated properly #116
- Fixed a bug where generating from http/https OpenAPI description would fail #109
- Fixed a bug where simple schema references would not be handled #109
- Removed a dependency on operation id #89
- Fixed a bug where the sonarcloud workflow would fail on external PRs #102
- Fixed a bug where empty class names would fail the generation #88

## [0.0.1] - 2021-04-20

### Added

- Initial GitHub release<|MERGE_RESOLUTION|>--- conflicted
+++ resolved
@@ -11,13 +11,10 @@
 
 ### Changed
 
-<<<<<<< HEAD
 - Fixed bugs across request adapter and serialization in PHP #1353
-=======
 - Fixed NullReferenceException in Go generator
 - Fixed incorrect mapping when the response type is `text/plain` #1356
 - Fixed a bug in Dotnet.Typescript where properties could have invalid characters #1354
->>>>>>> fb6ab0cd
 - Improved error display #1269
 - Fixed a bug where union wrapper models would lack the discriminator methods
 - Fixed bug working with async azure credentials in Python
