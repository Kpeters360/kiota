# Changelog

All notable changes to this project will be documented in this file.

The format is based on [Keep a Changelog](https://keepachangelog.com/en/1.0.0/),
and this project adheres to [Semantic Versioning](https://semver.org/spec/v2.0.0.html).

## [Unreleased]

### Added

### Changed

<<<<<<< HEAD
- Fixes a bug where arrays of enums could be wrongly mapped.
=======
## [0.0.13] - 2021-10-27

### Changed

- Technical release to bump version number of go packages after replace removal

## [0.0.12] - 2021-10-27

### Added

- Adds Go authentication, http and serialization libraries and finalizes the generation #716
>>>>>>> 7e7ef25b

## [0.0.11] - 2021-10-27

### Changed

- Switched to URL templates instead of string contract for URL building #683
- Fixed a bug where CSharp method names would not follow naming conventions #730

## [0.0.10] - 2021-10-06

### Changed

- Renames middlewareoption into requestoption to stay agnostic from implementation #635
- Aligned http packages on naming convention #444

## [0.0.9] - 2021-10-01

### Added

- Adds support for path parameters #573
- Adds missing type mappings in TypeScript #573
- Adds a missing http core method for collections of primitives #573
- Aliases imports with the same name in typescript #573

### Changed

- Fixes a bug where empty title would make generation fail #558
- Fixes a bug where float, long and binary types would not be parsed by the generator #558
- Fixes a bug where generation would fail on compact namespace names #558
- Renames request info into request information to avoid conflicts with platform #559
- Fixes a bug where the server url would not be taken in consideration #626
- Fixes a bug where missing namespaces would make the generation fail #573
- Fixes a bug where class names could contain special characters #573
- Fixes a bug where namespace names could contain path parameters #573
- Fixes a bug where namespace names could contain special characters #573
- Multiple performance improvements #573
- Fixes a bug where path generation would deduplicate segments leading to the wrong path #573
- Fixes a bug where the CodeDOM would be corrupted (bad tree) leading to incoherent generation results #573
- Fixes a bug where the generator would duplicate some models #573
- Moves the models to a dedicated namespace (models) #573
- Fixes a bug where enum serialization would be calling the wrong method in TypeScript #573
- Fixes a bug where request body would use the response schema #573
- Fixes an issue where type could conflict with namespace names and prevent CSharp compilation #573
- Fixes an issue where primitive types would map to the wrong serialization method in dotnet #573
- Fixes an issue where union models would not be able to deserialize because of missing members #573
- Fixes an issue where request builder methods would refer to unexisting properties in dotnet #573
- Fixes an issue where duplicated symbols for different imports would make java compilation fail #573
- Adds missing type mappings in java #573
- Fixes an issue where Go generation could use reserved keywords #573
- Fixes a bug where Go generation could end up with circular dependencies in models #573
- Fixes a bug where Go generation would map the wrong http core method for primitive types #573
- Fixes a bug where Go generation would have unused imports making build fail #573
- Fixes a bug where missing type definitions would make Ruby generation fail #573
- Fixes a bug where Go generation would miss the module symbol for inherited constructors #573

## [0.0.8] - 2021-08-25

### Added

- Ruby JSON serialization #429
- Ruby HTTP service #472
- Go generation support & abstractions #413

### Changed

- Fixed a bug where raw collections requests would not be supported #467
- Fixes a bug where in memory backing store would not return changed properties to null #243
- Fixes a bug where generated models would be tied to a specific backing store implementation #400
- Fixed #428 a bug where inline double defintion would make code dom generation fail
- Revamped authentication provider interface to allow multiple authentication schemes #498
- Fixed a bug preventing from using request builders with raw URls #508

## [0.0.7] - 2021-08-04

### Added

- Ruby generation implemented #244
- Adds middleware support for http clients #330

## [0.0.6] - 2021-07-26

### Added

- Initial ruby abstractions #212
- Backing store support #223
- Doc comments for abstractions libraries #324

### Changed

- Better client configuration #268
- Request builders constructors for data validation #322

## [0.0.5] - 2021-06-10

### Changed

- Expands code coverage to 88% #147
- Removes json assumption for request body to support multiple formats #170
- Escapes language reserved keywords #184
- Replaces custom URL tree node by class provided by OpenAPI.net #179
- Splits the core libraries in 3 separate libraries #197
- Changes default namespace and class name to api client #199
- Aligns Parsable interfaces across languages #204
- Fixes a bug where classes with properties of identical name would make build fail in CSharp #222

### Added

- Adds kiota packaging as a dotnet tool #169
- Adds input parameters validation #168
- Adds support for collections as root responses #191

## [0.0.4] - 2021-04-28

### Changed

- Multiple performance improvements for large descriptions
- Deterministic ordering of properties/methods/indexers/subclasses
- Deterministic import of sub path request builders
- Stopped generating phantom indexer methods for TypeScript and Java
- Fixed a bug where prefixed properties would be missing their prefix for serialization

## [0.0.3] - 2021-04-25

### Added

- Adds supports for additional properties in models

## [0.0.2] - 2021-04-20

### Added

- CI/CD to docker image (private feed) and GitHub releases #112, #115
- Documentation to get started
- Published the core packages #110
- Factories support for serializers and deserializers #100
- Documentation comment generation #92
- Submodule with generation samples #106
- Test coverage information in sonarcloud #78

### Changed

- Fixed a bug where date time offset properties would not be generated properly #116
- Fixed a bug where generating from http/https OpenAPI description would fail #109
- Fixed a bug where simple schema references would not be handled #109
- Removed a dependency on operation id #89
- Fixed a bug where the sonarcloud workflow would fail on external PRs #102
- Fixed a bug where empty class names would fail the generation #88

## [0.0.1] - 2021-04-20

### Added

- Initial GitHub release<|MERGE_RESOLUTION|>--- conflicted
+++ resolved
@@ -11,9 +11,8 @@
 
 ### Changed
 
-<<<<<<< HEAD
 - Fixes a bug where arrays of enums could be wrongly mapped.
-=======
+
 ## [0.0.13] - 2021-10-27
 
 ### Changed
@@ -25,7 +24,6 @@
 ### Added
 
 - Adds Go authentication, http and serialization libraries and finalizes the generation #716
->>>>>>> 7e7ef25b
 
 ## [0.0.11] - 2021-10-27
 
