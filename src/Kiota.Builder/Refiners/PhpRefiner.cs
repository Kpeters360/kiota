--- conflicted
+++ resolved
@@ -1,4 +1,4 @@
-﻿using System;
+using System;
 using System.Collections.Generic;
 using System.Linq;
 using System.Threading;
@@ -34,7 +34,10 @@
                     }
                 }, AccessModifier.Public);
             cancellationToken.ThrowIfCancellationRequested();
-            ReplaceIndexersByMethodsWithParameter(generatedCode, false, "ById");
+            ReplaceIndexersByMethodsWithParameter(generatedCode,
+                false,
+                static x => $"By{x.ToFirstCharacterUpperCase()}",
+                static x => x.ToFirstCharacterLowerCase());
             RemoveCancellationParameter(generatedCode);
             ConvertUnionTypesToWrapper(generatedCode,
                 _configuration.UsesBackingStore,
@@ -69,13 +72,6 @@
             cancellationToken.ThrowIfCancellationRequested();
             CorrectParameterType(generatedCode);
             MakeModelPropertiesNullable(generatedCode);
-<<<<<<< HEAD
-=======
-            ReplaceIndexersByMethodsWithParameter(generatedCode,
-                false,
-                static x => $"By{x.ToFirstCharacterUpperCase()}",
-                static x => x.ToFirstCharacterLowerCase());
->>>>>>> ff2ee8b6
             cancellationToken.ThrowIfCancellationRequested();
             AddDiscriminatorMappingsUsingsToParentClasses(
                 generatedCode,
