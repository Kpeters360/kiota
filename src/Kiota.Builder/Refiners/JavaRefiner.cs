﻿using System;
using System.Collections.Generic;
using System.Linq;
using System.Threading;
using System.Threading.Tasks;
using Kiota.Builder.CodeDOM;
using Kiota.Builder.Configuration;
using Kiota.Builder.Extensions;
using Kiota.Builder.Writers.Java;

namespace Kiota.Builder.Refiners;
public class JavaRefiner : CommonLanguageRefiner, ILanguageRefiner
{
    public JavaRefiner(GenerationConfiguration configuration) : base(configuration) { }
    public override Task Refine(CodeNamespace generatedCode, CancellationToken cancellationToken)
    {
        return Task.Run(() =>
        {
            cancellationToken.ThrowIfCancellationRequested();
            LowerCaseNamespaceNames(generatedCode);
            var reservedNamesProvider = new JavaReservedNamesProvider();
            CorrectClassNames(generatedCode, s =>
            {
                if (s.ToPascalCase(new[] { '_' }) is string refinedName &&
                    s.Contains('_') &&
                    !reservedNamesProvider.ReservedNames.Contains(s) && 
                    !reservedNamesProvider.ReservedNames.Contains(refinedName))
                    return refinedName;
                else
                    return s;
            });
            RemoveClassNamePrefixFromNestedClasses(generatedCode);
            InsertOverrideMethodForRequestExecutorsAndBuildersAndConstructors(generatedCode);
            ReplaceIndexersByMethodsWithParameter(generatedCode, true);
            cancellationToken.ThrowIfCancellationRequested();
            RemoveCancellationParameter(generatedCode);
            ConvertUnionTypesToWrapper(generatedCode,
                _configuration.UsesBackingStore
            );
            AddRawUrlConstructorOverload(generatedCode);
            CorrectCoreType(generatedCode, CorrectMethodType, CorrectPropertyType, CorrectImplements);
            cancellationToken.ThrowIfCancellationRequested();
            ReplaceBinaryByNativeType(generatedCode, "InputStream", "java.io", true, true);
            ReplacePropertyNames(generatedCode,
                new() {
                    CodePropertyKind.Custom,
                },
                static s => s.ToCamelCase(new[] { '_' }));
            AddGetterAndSetterMethods(generatedCode,
                new() {
                    CodePropertyKind.Custom,
                    CodePropertyKind.AdditionalData,
                    CodePropertyKind.BackingStore,
                },
                static s => s.ToCamelCase(new[] { '_' }),
                _configuration.UsesBackingStore,
                true,
                "get",
                "set",
                string.Empty
            );
<<<<<<< HEAD
            ReplaceReservedNames(generatedCode, reservedNamesProvider, x => $"{x}_escaped");
=======
            ReplaceReservedNames(generatedCode, new JavaReservedNamesProvider(), x => $"{x}Escaped");
            ReplaceReservedExceptionPropertyNames(generatedCode, new JavaExceptionsReservedNamesProvider(), x => $"{x}Escaped");
>>>>>>> 4578dbd7
            AddPropertiesAndMethodTypesImports(generatedCode, true, false, true);
            cancellationToken.ThrowIfCancellationRequested();
            AddDefaultImports(generatedCode, defaultUsingEvaluators);
            AddParsableImplementsForModelClasses(generatedCode, "Parsable");
            AddEnumSetImport(generatedCode);
            cancellationToken.ThrowIfCancellationRequested();
            SetSetterParametersToNullable(generatedCode, new Tuple<CodeMethodKind, CodePropertyKind>(CodeMethodKind.Setter, CodePropertyKind.AdditionalData));
            AddConstructorsForDefaultValues(generatedCode, true);
            CorrectCoreTypesForBackingStore(generatedCode, "BackingStoreFactorySingleton.instance.createBackingStore()");
            var defaultConfiguration = new GenerationConfiguration();
            cancellationToken.ThrowIfCancellationRequested();
            ReplaceDefaultSerializationModules(
                generatedCode,
                defaultConfiguration.Serializers,
                new(StringComparer.OrdinalIgnoreCase) {
                    "com.microsoft.kiota.serialization.JsonSerializationWriterFactory",
                    "com.microsoft.kiota.serialization.TextSerializationWriterFactory",
                    "com.microsoft.kiota.serialization.FormSerializationWriterFactory",
                }
            );
            ReplaceDefaultDeserializationModules(
                generatedCode,
                defaultConfiguration.Deserializers,
                new(StringComparer.OrdinalIgnoreCase) {
                    "com.microsoft.kiota.serialization.JsonParseNodeFactory",
                    "com.microsoft.kiota.serialization.FormParseNodeFactory",
                    "com.microsoft.kiota.serialization.TextParseNodeFactory"
                }
            );
            AddSerializationModulesImport(generatedCode,
                                        new[] { "com.microsoft.kiota.ApiClientBuilder",
                                                "com.microsoft.kiota.serialization.SerializationWriterFactoryRegistry" },
                                        new[] { "com.microsoft.kiota.serialization.ParseNodeFactoryRegistry" });
            cancellationToken.ThrowIfCancellationRequested();
            AddParentClassToErrorClasses(
                    generatedCode,
                    "ApiException",
                    "com.microsoft.kiota"
            );
            AddDiscriminatorMappingsUsingsToParentClasses(
                generatedCode,
                "ParseNode",
                addUsings: true
            );
            RemoveHandlerFromRequestBuilder(generatedCode);
            SplitLongDiscriminatorMethods(generatedCode);
        }, cancellationToken);
    }
    private static readonly int maxDiscriminatorLength = 500;
    private static void SplitLongDiscriminatorMethods(CodeElement currentElement)
    {
        if (currentElement is CodeMethod currentMethod &&
            !currentMethod.IsOverload &&
            currentMethod.IsOfKind(CodeMethodKind.Factory) &&
            currentMethod.Parent is CodeClass parentClass &&
            parentClass.IsOfKind(CodeClassKind.Model) &&
            parentClass.DiscriminatorInformation.HasBasicDiscriminatorInformation &&
            parentClass.DiscriminatorInformation.DiscriminatorMappings.Count() > maxDiscriminatorLength)
        {
            var discriminatorsCount = parentClass.DiscriminatorInformation.DiscriminatorMappings.Count();
            for (var currentDiscriminatorPageIndex = 0; currentDiscriminatorPageIndex * maxDiscriminatorLength < discriminatorsCount; currentDiscriminatorPageIndex++)
            {
                var newMethod = (CodeMethod)currentMethod.Clone();
                newMethod.Name = $"{currentMethod.Name}_{currentDiscriminatorPageIndex}";
                newMethod.OriginalMethod = currentMethod;
                newMethod.Access = AccessModifier.Private;
                newMethod.RemoveParametersByKind(CodeParameterKind.ParseNode);
                newMethod.AddParameter(new CodeParameter
                {
                    Type = new CodeType
                    {
                        Name = "String",
                        IsNullable = true,
                        IsExternal = true
                    },
                    Optional = false,
                    Documentation = new()
                    {
                        Description = "Discriminator value from the payload",
                    },
                    Name = "discriminatorValue"
                });
                parentClass.AddMethod(newMethod);
            }
        }
        CrawlTree(currentElement, SplitLongDiscriminatorMethods);
    }
    private static void SetSetterParametersToNullable(CodeElement currentElement, params Tuple<CodeMethodKind, CodePropertyKind>[] accessorPairs)
    {
        if (currentElement is CodeMethod method &&
            accessorPairs.Any(x => method.IsOfKind(x.Item1) && (method.AccessedProperty?.IsOfKind(x.Item2) ?? false)))
            foreach (var param in method.Parameters)
                param.Type.IsNullable = true;
        CrawlTree(currentElement, element => SetSetterParametersToNullable(element, accessorPairs));
    }
    private static void AddEnumSetImport(CodeElement currentElement)
    {
        if (currentElement is CodeClass currentClass && currentClass.IsOfKind(CodeClassKind.Model) &&
            currentClass.Properties.Any(x => x.Type is CodeType xType && xType.TypeDefinition is CodeEnum xEnumType && xEnumType.Flags))
        {
            var nUsing = new CodeUsing
            {
                Name = "EnumSet",
                Declaration = new CodeType { Name = "java.util", IsExternal = true },
            };
            currentClass.AddUsing(nUsing);
        }

        CrawlTree(currentElement, AddEnumSetImport);
    }
    private static readonly JavaConventionService conventionService = new();
    private static readonly AdditionalUsingEvaluator[] defaultUsingEvaluators = {
        new (static x => x is CodeProperty prop && prop.IsOfKind(CodePropertyKind.RequestAdapter),
            "com.microsoft.kiota", "RequestAdapter"),
        new (static x => x is CodeProperty prop && prop.IsOfKind(CodePropertyKind.PathParameters),
            "java.util", "HashMap"),
        new (static x => x is CodeMethod method && method.IsOfKind(CodeMethodKind.RequestGenerator),
            "com.microsoft.kiota", "RequestInformation", "RequestOption", "HttpMethod"),
        new (static x => x is CodeMethod method && method.IsOfKind(CodeMethodKind.RequestGenerator),
            "java.net", "URISyntaxException"),
        new (static x => x is CodeMethod method && method.IsOfKind(CodeMethodKind.RequestGenerator),
            "java.util", "Collection", "Map"),
        new (static x => x is CodeClass @class && @class.IsOfKind(CodeClassKind.Model),
            "com.microsoft.kiota.serialization", "Parsable"),
        new (static x => x is CodeClass @class && @class.IsOfKind(CodeClassKind.Model) && @class.Properties.Any(x => x.IsOfKind(CodePropertyKind.AdditionalData)),
            "com.microsoft.kiota.serialization", "AdditionalDataHolder"),
        new (static x => x is CodeMethod method && method.Parameters.Any(x => !x.Optional),
                "java.util", "Objects"),
        new (static x => x is CodeMethod method && method.IsOfKind(CodeMethodKind.RequestExecutor) &&
                    method.Parameters.Any(x => x.IsOfKind(CodeParameterKind.RequestBody) &&
                                        x.Type.Name.Equals(conventionService.StreamTypeName, StringComparison.OrdinalIgnoreCase)),
            "java.io", "InputStream"),
        new (static x => x is CodeMethod method && method.IsOfKind(CodeMethodKind.Serializer),
            "com.microsoft.kiota.serialization", "SerializationWriter"),
        new (static x => x is CodeMethod method && method.IsOfKind(CodeMethodKind.Deserializer),
            "com.microsoft.kiota.serialization", "ParseNode"),
        new (static x => x is CodeMethod method && method.IsOfKind(CodeMethodKind.RequestExecutor),
            "com.microsoft.kiota.serialization", "Parsable", "ParsableFactory"),
        new (static x => x is CodeMethod method && method.IsOfKind(CodeMethodKind.Deserializer),
            "java.util", "HashMap", "Map"),
        new (static x => x is CodeMethod method && method.IsOfKind(CodeMethodKind.ClientConstructor) &&
                    method.Parameters.Any(y => y.IsOfKind(CodeParameterKind.BackingStore)),
            "com.microsoft.kiota.store", "BackingStoreFactory", "BackingStoreFactorySingleton"),
        new (static x => x is CodeProperty prop && prop.IsOfKind(CodePropertyKind.BackingStore),
            "com.microsoft.kiota.store", "BackingStore", "BackedModel", "BackingStoreFactorySingleton"),
        new (static x => x is CodeProperty prop && prop.IsOfKind(CodePropertyKind.Options),
            "java.util", "Collections"),
        new (static x => x is CodeProperty prop && "decimal".Equals(prop.Type.Name, StringComparison.OrdinalIgnoreCase) ||
                x is CodeMethod method && "decimal".Equals(method.ReturnType.Name, StringComparison.OrdinalIgnoreCase) ||
                x is CodeParameter para && "decimal".Equals(para.Type.Name, StringComparison.OrdinalIgnoreCase),
            "java.math", "BigDecimal"),
        new (static x => x is CodeProperty prop && prop.IsOfKind(CodePropertyKind.QueryParameter) && !string.IsNullOrEmpty(prop.SerializationName),
                "com.microsoft.kiota", "QueryParameter"),
        new (static x => x is CodeProperty prop && prop.IsOfKind(CodePropertyKind.Headers),
                "com.microsoft.kiota", "RequestHeaders"),
        new (static x => x is CodeClass @class && @class.OriginalComposedType is CodeIntersectionType intersectionType && intersectionType.Types.Any(static y => !y.IsExternal) && intersectionType.DiscriminatorInformation.HasBasicDiscriminatorInformation,
            "com.microsoft.kiota.serialization", "ParseNodeHelper"),
    };
    private static void CorrectPropertyType(CodeProperty currentProperty)
    {
        if (currentProperty.IsOfKind(CodePropertyKind.RequestAdapter))
        {
            currentProperty.Type.Name = "RequestAdapter";
            currentProperty.Type.IsNullable = true;
        }
        else if (currentProperty.IsOfKind(CodePropertyKind.BackingStore))
            currentProperty.Type.Name = currentProperty.Type.Name[1..]; // removing the "I"
        else if (currentProperty.IsOfKind(CodePropertyKind.Options))
        {
            currentProperty.Type.Name = "java.util.List<RequestOption>"; //fully qualified name to avoid conflict with generated types
            currentProperty.DefaultValue = "Collections.emptyList()";
        }
        else if (currentProperty.IsOfKind(CodePropertyKind.Headers))
        {
            currentProperty.DefaultValue = $"new {currentProperty.Type.Name.ToFirstCharacterUpperCase()}()";
        }
        else if (currentProperty.IsOfKind(CodePropertyKind.QueryParameter))
            currentProperty.DefaultValue = $"new {currentProperty.Type.Name.ToFirstCharacterUpperCase()}()";
        else if (currentProperty.IsOfKind(CodePropertyKind.AdditionalData))
        {
            currentProperty.Type.Name = "Map<String, Object>";
            currentProperty.DefaultValue = "new HashMap<>()";
        }
        else if (currentProperty.IsOfKind(CodePropertyKind.UrlTemplate))
        {
            currentProperty.Type.IsNullable = true;
        }
        else if (currentProperty.IsOfKind(CodePropertyKind.PathParameters))
        {
            currentProperty.Type.IsNullable = true;
            currentProperty.Type.Name = "HashMap<String, Object>";
            if (!string.IsNullOrEmpty(currentProperty.DefaultValue))
                currentProperty.DefaultValue = "new HashMap<>()";
        }
        CorrectCoreTypes(currentProperty.Parent as CodeClass, DateTypesReplacements, currentProperty.Type);
    }
    private static void CorrectImplements(ProprietableBlockDeclaration block)
    {
        block.Implements.Where(x => "IAdditionalDataHolder".Equals(x.Name, StringComparison.OrdinalIgnoreCase)).ToList().ForEach(x => x.Name = x.Name[1..]); // skipping the I
    }
    private static void CorrectMethodType(CodeMethod currentMethod)
    {
        if (currentMethod.IsOfKind(CodeMethodKind.Serializer))
            currentMethod.Parameters.Where(x => x.IsOfKind(CodeParameterKind.Serializer)).ToList().ForEach(x =>
            {
                x.Optional = false;
                x.Type.IsNullable = true;
                if (x.Type.Name.StartsWith("i", StringComparison.OrdinalIgnoreCase))
                    x.Type.Name = x.Type.Name[1..];
            });
        else if (currentMethod.IsOfKind(CodeMethodKind.Deserializer))
        {
            currentMethod.ReturnType.Name = "Map<String, java.util.function.Consumer<ParseNode>>";
            currentMethod.Name = "getFieldDeserializers";
        }
        else if (currentMethod.IsOfKind(CodeMethodKind.ClientConstructor, CodeMethodKind.Constructor, CodeMethodKind.RawUrlConstructor))
        {
            currentMethod.Parameters.Where(x => x.IsOfKind(CodeParameterKind.RequestAdapter, CodeParameterKind.BackingStore))
                .Where(x => x.Type.Name.StartsWith("I", StringComparison.OrdinalIgnoreCase))
                .ToList()
                .ForEach(x => x.Type.Name = x.Type.Name[1..]); // removing the "I"
            currentMethod.Parameters.Where(x => x.IsOfKind(CodeParameterKind.RequestAdapter, CodeParameterKind.PathParameters))
                .ToList()
                .ForEach(x => x.Type.IsNullable = true);
            var urlTplParams = currentMethod.Parameters.FirstOrDefault(x => x.IsOfKind(CodeParameterKind.PathParameters));
            if (urlTplParams != null)
                urlTplParams.Type.Name = "HashMap<String, Object>";
        }
        else if (currentMethod.IsOfKind(CodeMethodKind.Factory) && currentMethod.Parameters.OfKind(CodeParameterKind.ParseNode) is CodeParameter parseNodeParam)
            parseNodeParam.Type.Name = parseNodeParam.Type.Name[1..];
        CorrectCoreTypes(currentMethod.Parent as CodeClass, DateTypesReplacements, currentMethod.Parameters
                                                .Select(static x => x.Type)
                                                .Union(new[] { currentMethod.ReturnType })
                                                .ToArray());
    }
    private static readonly Dictionary<string, (string, CodeUsing?)> DateTypesReplacements = new(StringComparer.OrdinalIgnoreCase) {
    {"DateTimeOffset", ("OffsetDateTime", new CodeUsing {
                                    Name = "OffsetDateTime",
                                    Declaration = new CodeType {
                                        Name = "java.time",
                                        IsExternal = true,
                                    },
                                })},
    {"TimeSpan", ("Period", new CodeUsing {
                                    Name = "Period",
                                    Declaration = new CodeType {
                                        Name = "java.time",
                                        IsExternal = true,
                                    },
                                })},
    {"DateOnly", ("LocalDate", new CodeUsing {
                            Name = "LocalDate",
                            Declaration = new CodeType {
                                Name = "java.time",
                                IsExternal = true,
                            },
                        })},
    {"TimeOnly", ("LocalTime", new CodeUsing {
                            Name = "LocalTime",
                            Declaration = new CodeType {
                                Name = "java.time",
                                IsExternal = true,
                            },
                        })},
    {"Guid", ("UUID", new CodeUsing {
                            Name = "UUID",
                            Declaration = new CodeType {
                                Name = "java.util",
                                IsExternal = true,
                            },
                        })},
    };
    private void InsertOverrideMethodForRequestExecutorsAndBuildersAndConstructors(CodeElement currentElement)
    {
        if (currentElement is CodeClass currentClass)
        {
            var codeMethods = currentClass.Methods;
            if (codeMethods.Any())
            {
                var originalExecutorMethods = codeMethods.Where(x => x.IsOfKind(CodeMethodKind.RequestExecutor));
                var executorMethodsToAdd = originalExecutorMethods
                                    .Union(originalExecutorMethods
                                            .Select(x => GetMethodClone(x, CodeParameterKind.RequestConfiguration)))
                                    .OfType<CodeMethod>();
                var originalGeneratorMethods = codeMethods.Where(x => x.IsOfKind(CodeMethodKind.RequestGenerator));
                var generatorMethodsToAdd = originalGeneratorMethods
                                    .Select(x => GetMethodClone(x, CodeParameterKind.RequestConfiguration))
                                    .OfType<CodeMethod>();
                if (executorMethodsToAdd.Any() || generatorMethodsToAdd.Any())
                    currentClass.AddMethod(executorMethodsToAdd
                                            .Union(generatorMethodsToAdd)
                                            .ToArray());
            }
        }

        CrawlTree(currentElement, InsertOverrideMethodForRequestExecutorsAndBuildersAndConstructors);
    }
    private static void RemoveClassNamePrefixFromNestedClasses(CodeElement currentElement)
    {
        if (currentElement is CodeClass currentClass && currentClass.IsOfKind(CodeClassKind.RequestBuilder))
        {
            var prefix = currentClass.Name;
            var requestConfigClasses = currentClass
                                    .Methods
                                    .SelectMany(static x => x.Parameters)
                                    .Where(static x => x.Type.ActionOf && x.IsOfKind(CodeParameterKind.RequestConfiguration))
                                    .SelectMany(static x => x.Type.AllTypes)
                                    .Select(static x => x.TypeDefinition)
                                    .OfType<CodeClass>();
            // ensure we do not miss out the types present in request configuration objects i.e. the query parameters
            var innerClasses = requestConfigClasses
                                    .SelectMany(static x => x.Properties)
                                    .Where(static x => x.IsOfKind(CodePropertyKind.QueryParameters))
                                    .SelectMany(static x => x.Type.AllTypes)
                                    .Select(static x => x.TypeDefinition)
                                    .OfType<CodeClass>().Union(requestConfigClasses)
                                    .Where(x => x.Name.StartsWith(prefix, StringComparison.OrdinalIgnoreCase));

            foreach (var innerClass in innerClasses)
            {
                innerClass.Name = innerClass.Name[prefix.Length..];

                if (innerClass.IsOfKind(CodeClassKind.RequestConfiguration))
                    RemovePrefixFromQueryProperties(innerClass, prefix);
            }
            RemovePrefixFromRequestConfigParameters(currentClass, prefix);
        }
        CrawlTree(currentElement, x => RemoveClassNamePrefixFromNestedClasses(x));
    }
    private static void RemovePrefixFromQueryProperties(CodeElement currentElement, String prefix)
    {
        if (currentElement is CodeClass currentClass)
        {
            var queryProperty = currentClass
                                .Properties
                                .Where(static x => x.IsOfKind(CodePropertyKind.QueryParameters))
                                .Select(static x => x.Type)
                                .OfType<CodeTypeBase>()
                                .Where(x => x.Name.StartsWith(prefix, StringComparison.OrdinalIgnoreCase));

            foreach (var property in queryProperty)
            {
                property.Name = property.Name[prefix.Length..];
            }
        }
    }
    private static void RemovePrefixFromRequestConfigParameters(CodeElement currentElement, String prefix)
    {
        if (currentElement is CodeClass currentClass)
        {
            var parameters = currentClass
                                .Methods
                                .SelectMany(static x => x.Parameters)
                                .Where(static x => x.Type.ActionOf && x.IsOfKind(CodeParameterKind.RequestConfiguration))
                                .Select(static x => x.Type)
                                .OfType<CodeTypeBase>()
                                .Where(x => x.Name.StartsWith(prefix, StringComparison.OrdinalIgnoreCase));

            foreach (var parameter in parameters)
            {
                parameter.Name = parameter.Name[prefix.Length..];
            }
        }
    }
    private static void LowerCaseNamespaceNames(CodeElement currentElement)
    {
        if (currentElement is CodeNamespace codeNamespace)
        {
            if (!string.IsNullOrEmpty(codeNamespace.Name))
                codeNamespace.Name = codeNamespace.Name.ToLowerInvariant();

            CrawlTree(currentElement, LowerCaseNamespaceNames);
        }
    }
}<|MERGE_RESOLUTION|>--- conflicted
+++ resolved
@@ -59,12 +59,8 @@
                 "set",
                 string.Empty
             );
-<<<<<<< HEAD
-            ReplaceReservedNames(generatedCode, reservedNamesProvider, x => $"{x}_escaped");
-=======
-            ReplaceReservedNames(generatedCode, new JavaReservedNamesProvider(), x => $"{x}Escaped");
+            ReplaceReservedNames(generatedCode, reservedNamesProvider, x => $"{x}Escaped");
             ReplaceReservedExceptionPropertyNames(generatedCode, new JavaExceptionsReservedNamesProvider(), x => $"{x}Escaped");
->>>>>>> 4578dbd7
             AddPropertiesAndMethodTypesImports(generatedCode, true, false, true);
             cancellationToken.ThrowIfCancellationRequested();
             AddDefaultImports(generatedCode, defaultUsingEvaluators);
