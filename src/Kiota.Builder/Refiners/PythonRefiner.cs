--- conflicted
+++ resolved
@@ -169,10 +169,7 @@
         new (static x => x is CodeClass { OriginalComposedType: CodeIntersectionType intersectionType } && intersectionType.Types.Any(static y => !y.IsExternal) && intersectionType.DiscriminatorInformation.HasBasicDiscriminatorInformation,
             $"{AbstractionsPackageName}.serialization", "ParseNodeHelper"),
     };
-<<<<<<< HEAD
-=======
-
->>>>>>> d6edd0ce
+    
     private static void CorrectCommonNames(CodeElement currentElement)
     {
         if (currentElement is CodeMethod m &&
@@ -190,12 +187,7 @@
             c.Name = c.Name.ToFirstCharacterUpperCase();
         }
         else if (currentElement is CodeProperty p &&
-<<<<<<< HEAD
-            (p.IsOfKind(CodePropertyKind.RequestAdapter, CodePropertyKind.BackingStore,
-                 CodePropertyKind.Custom) ||
-=======
             (p.IsOfKind(CodePropertyKind.RequestAdapter) ||
->>>>>>> d6edd0ce
             p.IsOfKind(CodePropertyKind.PathParameters) ||
             p.IsOfKind(CodePropertyKind.QueryParameters) ||
             p.IsOfKind(CodePropertyKind.UrlTemplate)) &&
@@ -227,10 +219,6 @@
 
         CrawlTree(currentElement, element => CorrectCommonNames(element));
     }
-<<<<<<< HEAD
-    
-=======
->>>>>>> d6edd0ce
     private static void CorrectImplements(ProprietableBlockDeclaration block)
     {
         block.Implements.Where(x => "IAdditionalDataHolder".Equals(x.Name, StringComparison.OrdinalIgnoreCase)).ToList().ForEach(x => x.Name = x.Name[1..]); // skipping the I
