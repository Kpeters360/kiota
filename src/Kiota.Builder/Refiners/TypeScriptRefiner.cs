﻿using System.Linq;
using System;
using Kiota.Builder.Extensions;
using System.Collections.Generic;

namespace Kiota.Builder.Refiners;
public class TypeScriptRefiner : CommonLanguageRefiner, ILanguageRefiner
{
    public TypeScriptRefiner(GenerationConfiguration configuration) : base(configuration) {}
    public override void Refine(CodeNamespace generatedCode)
    {
<<<<<<< HEAD
        public TypeScriptRefiner(GenerationConfiguration configuration) : base(configuration) {}
        public override void Refine(CodeNamespace generatedCode)
        {
            AddDefaultImports(generatedCode, defaultUsingEvaluators);
            ReplaceIndexersByMethodsWithParameter(generatedCode, generatedCode, false, "ById");
            RemoveCancellationParameter(generatedCode);
            CorrectCoreType(generatedCode, CorrectMethodType, CorrectPropertyType);
            CorrectCoreTypesForBackingStore(generatedCode, "BackingStoreFactorySingleton.instance.createBackingStore()");
            AddPropertiesAndMethodTypesImports(generatedCode, true, true, true);
            AliasUsingsWithSameSymbol(generatedCode);
            AddParsableInheritanceForModelClasses(generatedCode, "Parsable");
            ReplaceBinaryByNativeType(generatedCode, "ArrayBuffer", null);
            ReplaceReservedNames(generatedCode, new TypeScriptReservedNamesProvider(), x => $"{x}_escaped");
            AddGetterAndSetterMethods(generatedCode, new() {
                                                    CodePropertyKind.Custom,
                                                    CodePropertyKind.AdditionalData,
                                                }, _configuration.UsesBackingStore, false);
            AddConstructorsForDefaultValues(generatedCode, true);
            ReplaceDefaultSerializationModules(generatedCode, "@microsoft/kiota-serialization-json.JsonSerializationWriterFactory");
            ReplaceDefaultDeserializationModules(generatedCode, "@microsoft/kiota-serialization-json.JsonParseNodeFactory");
            AddSerializationModulesImport(generatedCode,
                new[] { "@microsoft/kiota-abstractions.registerDefaultSerializer", 
                        "@microsoft/kiota-abstractions.enableBackingStoreForSerializationWriterFactory",
                        "@microsoft/kiota-abstractions.SerializationWriterFactoryRegistry"},
                new[] { "@microsoft/kiota-abstractions.registerDefaultDeserializer",
                        "@microsoft/kiota-abstractions.ParseNodeFactoryRegistry" });
        }
        private static readonly CodeUsingDeclarationNameComparer usingComparer = new();
        private static void AliasUsingsWithSameSymbol(CodeElement currentElement) {
            if(currentElement is CodeClass currentClass &&
                currentClass.StartBlock is CodeClass.Declaration currentDeclaration &&
                currentDeclaration.Usings.Any(x => !x.IsExternal)) {
                    var duplicatedSymbolsUsings = currentDeclaration.Usings.Where(x => !x.IsExternal)
                                                                            .Distinct(usingComparer)
                                                                            .GroupBy(x => x.Declaration.Name, StringComparer.OrdinalIgnoreCase)
                                                                            .Where(x => x.Count() > 1)
                                                                            .SelectMany(x => x)
                                                                            .Union(currentDeclaration
                                                                                    .Usings
                                                                                    .Where(x => !x.IsExternal)
                                                                                    .Where(x => x.Declaration
                                                                                                    .Name
                                                                                                    .Equals(currentClass.Name, StringComparison.OrdinalIgnoreCase)));
                    foreach(var usingElement in duplicatedSymbolsUsings)
                            usingElement.Alias = (usingElement.Declaration
                                                            .TypeDefinition
                                                            .GetImmediateParentOfType<CodeNamespace>()
                                                            .Name +
                                                usingElement.Declaration
                                                            .TypeDefinition
                                                            .Name)
                                                .GetNamespaceImportSymbol();
                }
            CrawlTree(currentElement, AliasUsingsWithSameSymbol);
        }
        private static readonly AdditionalUsingEvaluator[] defaultUsingEvaluators = new AdditionalUsingEvaluator[] { 
            new (x => x is CodeProperty prop && prop.IsOfKind(CodePropertyKind.RequestAdapter),
                "@microsoft/kiota-abstractions", "RequestAdapter"),
            new (x => x is CodeMethod method && method.IsOfKind(CodeMethodKind.RequestGenerator),
                "@microsoft/kiota-abstractions", "HttpMethod", "RequestInformation", "RequestOption"),
            new (x => x is CodeMethod method && method.IsOfKind(CodeMethodKind.RequestExecutor),
                "@microsoft/kiota-abstractions", "ResponseHandler"),
            new (x => x is CodeMethod method && method.IsOfKind(CodeMethodKind.Serializer),
                "@microsoft/kiota-abstractions", "SerializationWriter"),
            new (x => x is CodeMethod method && method.IsOfKind(CodeMethodKind.Deserializer),
                "@microsoft/kiota-abstractions", "ParseNode"),
            new (x => x is CodeMethod method && method.IsOfKind(CodeMethodKind.Constructor, CodeMethodKind.ClientConstructor, CodeMethodKind.IndexerBackwardCompatibility),
                "@microsoft/kiota-abstractions", "getPathParameters"),
            new (x => x is CodeMethod method && method.IsOfKind(CodeMethodKind.RequestExecutor),
                "@microsoft/kiota-abstractions", "Parsable"),
            new (x => x is CodeClass @class && @class.IsOfKind(CodeClassKind.Model),
                "@microsoft/kiota-abstractions", "Parsable"),
            new (x => x is CodeMethod method && method.IsOfKind(CodeMethodKind.ClientConstructor) &&
                        method.Parameters.Any(y => y.IsOfKind(CodeParameterKind.BackingStore)),
                "@microsoft/kiota-abstractions", "BackingStoreFactory", "BackingStoreFactorySingleton"),
            new (x => x is CodeProperty prop && prop.IsOfKind(CodePropertyKind.BackingStore),
                "@microsoft/kiota-abstractions", "BackingStore", "BackedModel", "BackingStoreFactorySingleton" ),
        };
        private static void CorrectPropertyType(CodeProperty currentProperty) {
            if(currentProperty.IsOfKind(CodePropertyKind.RequestAdapter))
                currentProperty.Type.Name = "RequestAdapter";
            else if(currentProperty.IsOfKind(CodePropertyKind.BackingStore))
                currentProperty.Type.Name = currentProperty.Type.Name[1..]; // removing the "I"
            else if("DateTimeOffset".Equals(currentProperty.Type.Name, StringComparison.OrdinalIgnoreCase))
                currentProperty.Type.Name = $"Date";
            else if(currentProperty.IsOfKind(CodePropertyKind.AdditionalData)) {
                currentProperty.Type.Name = "Map<string, unknown>";
                currentProperty.DefaultValue = "new Map<string, unknown>()";
            } else if(currentProperty.IsOfKind(CodePropertyKind.PathParameters)) {
                currentProperty.Type.IsNullable = false;
                currentProperty.Type.Name = "Map<string, unknown>";
                if(!string.IsNullOrEmpty(currentProperty.DefaultValue))
                    currentProperty.DefaultValue = "new Map<string, unknown>()";
=======
        AddDefaultImports(generatedCode, defaultUsingEvaluators);
        ReplaceIndexersByMethodsWithParameter(generatedCode, generatedCode, false, "ById");
        RemoveCancellationParameter(generatedCode);
        CorrectCoreType(generatedCode, CorrectMethodType, CorrectPropertyType);
        CorrectCoreTypesForBackingStore(generatedCode, "BackingStoreFactorySingleton.instance.createBackingStore()");
        AddPropertiesAndMethodTypesImports(generatedCode, true, true, true);
        AliasUsingsWithSameSymbol(generatedCode);
        AddParsableInheritanceForModelClasses(generatedCode, "Parsable");
        ReplaceBinaryByNativeType(generatedCode, "ReadableStream", "web-streams-polyfill/es2018", true);
        ReplaceReservedNames(generatedCode, new TypeScriptReservedNamesProvider(), x => $"{x}_escaped");
        AddGetterAndSetterMethods(generatedCode, new() {
                                                CodePropertyKind.Custom,
                                                CodePropertyKind.AdditionalData,
                                            }, _configuration.UsesBackingStore, false);
        AddConstructorsForDefaultValues(generatedCode, true);
        ReplaceDefaultSerializationModules(generatedCode, "@microsoft/kiota-serialization-json.JsonSerializationWriterFactory");
        ReplaceDefaultDeserializationModules(generatedCode, "@microsoft/kiota-serialization-json.JsonParseNodeFactory");
        AddSerializationModulesImport(generatedCode,
            new[] { $"{AbstractionsPackageName}.registerDefaultSerializer", 
                    $"{AbstractionsPackageName}.enableBackingStoreForSerializationWriterFactory",
                    $"{AbstractionsPackageName}.SerializationWriterFactoryRegistry"},
            new[] { $"{AbstractionsPackageName}.registerDefaultDeserializer",
                    $"{AbstractionsPackageName}.ParseNodeFactoryRegistry" });
    }
    private static readonly CodeUsingDeclarationNameComparer usingComparer = new();
    private static void AliasUsingsWithSameSymbol(CodeElement currentElement) {
        if(currentElement is CodeClass currentClass &&
            currentClass.StartBlock is CodeClass.Declaration currentDeclaration &&
            currentDeclaration.Usings.Any(x => !x.IsExternal)) {
                var duplicatedSymbolsUsings = currentDeclaration.Usings.Where(x => !x.IsExternal)
                                                                        .Distinct(usingComparer)
                                                                        .GroupBy(x => x.Declaration.Name, StringComparer.OrdinalIgnoreCase)
                                                                        .Where(x => x.Count() > 1)
                                                                        .SelectMany(x => x)
                                                                        .Union(currentDeclaration
                                                                                .Usings
                                                                                .Where(x => !x.IsExternal)
                                                                                .Where(x => x.Declaration
                                                                                                .Name
                                                                                                .Equals(currentClass.Name, StringComparison.OrdinalIgnoreCase)));
                foreach(var usingElement in duplicatedSymbolsUsings)
                        usingElement.Alias = (usingElement.Declaration
                                                        .TypeDefinition
                                                        .GetImmediateParentOfType<CodeNamespace>()
                                                        .Name +
                                            usingElement.Declaration
                                                        .TypeDefinition
                                                        .Name)
                                            .GetNamespaceImportSymbol();
>>>>>>> 69b3516c
            }
        CrawlTree(currentElement, AliasUsingsWithSameSymbol);
    }
    private const string AbstractionsPackageName = "@microsoft/kiota-abstractions";
    private static readonly AdditionalUsingEvaluator[] defaultUsingEvaluators = new AdditionalUsingEvaluator[] { 
        new (x => x is CodeProperty prop && prop.IsOfKind(CodePropertyKind.RequestAdapter),
            AbstractionsPackageName, "RequestAdapter"),
        new (x => x is CodeMethod method && method.IsOfKind(CodeMethodKind.RequestGenerator),
            AbstractionsPackageName, "HttpMethod", "RequestInformation", "RequestOption"),
        new (x => x is CodeMethod method && method.IsOfKind(CodeMethodKind.RequestExecutor),
            AbstractionsPackageName, "ResponseHandler"),
        new (x => x is CodeMethod method && method.IsOfKind(CodeMethodKind.Serializer),
            AbstractionsPackageName, "SerializationWriter"),
        new (x => x is CodeMethod method && method.IsOfKind(CodeMethodKind.Deserializer),
            AbstractionsPackageName, "ParseNode"),
        new (x => x is CodeMethod method && method.IsOfKind(CodeMethodKind.Constructor, CodeMethodKind.ClientConstructor, CodeMethodKind.IndexerBackwardCompatibility),
            AbstractionsPackageName, "getPathParameters"),
        new (x => x is CodeMethod method && method.IsOfKind(CodeMethodKind.RequestExecutor),
            AbstractionsPackageName, "Parsable"),
        new (x => x is CodeClass @class && @class.IsOfKind(CodeClassKind.Model),
            AbstractionsPackageName, "Parsable"),
        new (x => x is CodeMethod method && method.IsOfKind(CodeMethodKind.ClientConstructor) &&
                    method.Parameters.Any(y => y.IsOfKind(CodeParameterKind.BackingStore)),
            AbstractionsPackageName, "BackingStoreFactory", "BackingStoreFactorySingleton"),
        new (x => x is CodeProperty prop && prop.IsOfKind(CodePropertyKind.BackingStore),
            AbstractionsPackageName, "BackingStore", "BackedModel", "BackingStoreFactorySingleton" ),
    };
    private static void CorrectPropertyType(CodeProperty currentProperty) {
        if(currentProperty.IsOfKind(CodePropertyKind.RequestAdapter))
            currentProperty.Type.Name = "RequestAdapter";
        else if(currentProperty.IsOfKind(CodePropertyKind.BackingStore))
            currentProperty.Type.Name = currentProperty.Type.Name[1..]; // removing the "I"
        else if(currentProperty.IsOfKind(CodePropertyKind.AdditionalData)) {
            currentProperty.Type.Name = "Map<string, unknown>";
            currentProperty.DefaultValue = "new Map<string, unknown>()";
        } else if(currentProperty.IsOfKind(CodePropertyKind.PathParameters)) {
            currentProperty.Type.IsNullable = false;
            currentProperty.Type.Name = "Map<string, unknown>";
            if(!string.IsNullOrEmpty(currentProperty.DefaultValue))
                currentProperty.DefaultValue = "new Map<string, unknown>()";
        } else
            CorrectDateTypes(currentProperty.Parent as CodeClass, DateTypesReplacements, currentProperty.Type);
    }
    private static void CorrectMethodType(CodeMethod currentMethod) {
        if(currentMethod.IsOfKind(CodeMethodKind.RequestExecutor, CodeMethodKind.RequestGenerator)) {
            if(currentMethod.IsOfKind(CodeMethodKind.RequestExecutor))
                currentMethod.Parameters.Where(x => x.IsOfKind(CodeParameterKind.ResponseHandler) && x.Type.Name.StartsWith("i", StringComparison.OrdinalIgnoreCase)).ToList().ForEach(x => x.Type.Name = x.Type.Name[1..]);
            currentMethod.Parameters.Where(x => x.IsOfKind(CodeParameterKind.Options)).ToList().ForEach(x => x.Type.Name = "RequestOption[]");
        }
        else if(currentMethod.IsOfKind(CodeMethodKind.Serializer))
            currentMethod.Parameters.Where(x => x.IsOfKind(CodeParameterKind.Serializer) && x.Type.Name.StartsWith("i", StringComparison.OrdinalIgnoreCase)).ToList().ForEach(x => x.Type.Name = x.Type.Name[1..]);
        else if(currentMethod.IsOfKind(CodeMethodKind.Deserializer))
            currentMethod.ReturnType.Name = $"Map<string, (item: T, node: ParseNode) => void>";
        else if(currentMethod.IsOfKind(CodeMethodKind.ClientConstructor, CodeMethodKind.Constructor)) {
            currentMethod.Parameters.Where(x => x.IsOfKind(CodeParameterKind.RequestAdapter, CodeParameterKind.BackingStore))
                .Where(x => x.Type.Name.StartsWith("I", StringComparison.InvariantCultureIgnoreCase))
                .ToList()
                .ForEach(x => x.Type.Name = x.Type.Name[1..]); // removing the "I"
            var urlTplParams = currentMethod.Parameters.FirstOrDefault(x => x.IsOfKind(CodeParameterKind.PathParameters));
            if(urlTplParams != null &&
                urlTplParams.Type is CodeType originalType) {
                originalType.Name = "Map<string, unknown>";
                urlTplParams.Description = "The raw url or the Url template parameters for the request.";
                var unionType = new CodeUnionType {
                    Name = "rawUrlOrTemplateParameters",
                    IsNullable = true,
                };
                unionType.AddType(originalType, new() {
                    Name = "string",
                    IsNullable = true,
                    IsExternal = true,
                });
                urlTplParams.Type = unionType;
            }
        }
        CorrectDateTypes(currentMethod.Parent as CodeClass, DateTypesReplacements, currentMethod.Parameters
                                                .Select(x => x.Type)
                                                .Union(new CodeTypeBase[] { currentMethod.ReturnType})
                                                .ToArray());
    }
    private static readonly Dictionary<string, (string, CodeUsing)> DateTypesReplacements = new (StringComparer.OrdinalIgnoreCase) {
    {"DateTimeOffset", ("Date", null)},
    {"TimeSpan", ("Duration", new CodeUsing {
                                    Name = "Duration",
                                    Declaration = new CodeType {
                                        Name = AbstractionsPackageName,
                                        IsExternal = true,
                                    },
                                })},
    {"DateOnly", ( null, new CodeUsing {
                            Name = "DateOnly",
                            Declaration = new CodeType {
                                Name = AbstractionsPackageName,
                                IsExternal = true,
                            },
                        })},
    {"TimeOnly", ( null, new CodeUsing {
                            Name = "TimeOnly",
                            Declaration = new CodeType {
                                Name = AbstractionsPackageName,
                                IsExternal = true,
                            },
                        })},
    };
}<|MERGE_RESOLUTION|>--- conflicted
+++ resolved
@@ -9,101 +9,6 @@
     public TypeScriptRefiner(GenerationConfiguration configuration) : base(configuration) {}
     public override void Refine(CodeNamespace generatedCode)
     {
-<<<<<<< HEAD
-        public TypeScriptRefiner(GenerationConfiguration configuration) : base(configuration) {}
-        public override void Refine(CodeNamespace generatedCode)
-        {
-            AddDefaultImports(generatedCode, defaultUsingEvaluators);
-            ReplaceIndexersByMethodsWithParameter(generatedCode, generatedCode, false, "ById");
-            RemoveCancellationParameter(generatedCode);
-            CorrectCoreType(generatedCode, CorrectMethodType, CorrectPropertyType);
-            CorrectCoreTypesForBackingStore(generatedCode, "BackingStoreFactorySingleton.instance.createBackingStore()");
-            AddPropertiesAndMethodTypesImports(generatedCode, true, true, true);
-            AliasUsingsWithSameSymbol(generatedCode);
-            AddParsableInheritanceForModelClasses(generatedCode, "Parsable");
-            ReplaceBinaryByNativeType(generatedCode, "ArrayBuffer", null);
-            ReplaceReservedNames(generatedCode, new TypeScriptReservedNamesProvider(), x => $"{x}_escaped");
-            AddGetterAndSetterMethods(generatedCode, new() {
-                                                    CodePropertyKind.Custom,
-                                                    CodePropertyKind.AdditionalData,
-                                                }, _configuration.UsesBackingStore, false);
-            AddConstructorsForDefaultValues(generatedCode, true);
-            ReplaceDefaultSerializationModules(generatedCode, "@microsoft/kiota-serialization-json.JsonSerializationWriterFactory");
-            ReplaceDefaultDeserializationModules(generatedCode, "@microsoft/kiota-serialization-json.JsonParseNodeFactory");
-            AddSerializationModulesImport(generatedCode,
-                new[] { "@microsoft/kiota-abstractions.registerDefaultSerializer", 
-                        "@microsoft/kiota-abstractions.enableBackingStoreForSerializationWriterFactory",
-                        "@microsoft/kiota-abstractions.SerializationWriterFactoryRegistry"},
-                new[] { "@microsoft/kiota-abstractions.registerDefaultDeserializer",
-                        "@microsoft/kiota-abstractions.ParseNodeFactoryRegistry" });
-        }
-        private static readonly CodeUsingDeclarationNameComparer usingComparer = new();
-        private static void AliasUsingsWithSameSymbol(CodeElement currentElement) {
-            if(currentElement is CodeClass currentClass &&
-                currentClass.StartBlock is CodeClass.Declaration currentDeclaration &&
-                currentDeclaration.Usings.Any(x => !x.IsExternal)) {
-                    var duplicatedSymbolsUsings = currentDeclaration.Usings.Where(x => !x.IsExternal)
-                                                                            .Distinct(usingComparer)
-                                                                            .GroupBy(x => x.Declaration.Name, StringComparer.OrdinalIgnoreCase)
-                                                                            .Where(x => x.Count() > 1)
-                                                                            .SelectMany(x => x)
-                                                                            .Union(currentDeclaration
-                                                                                    .Usings
-                                                                                    .Where(x => !x.IsExternal)
-                                                                                    .Where(x => x.Declaration
-                                                                                                    .Name
-                                                                                                    .Equals(currentClass.Name, StringComparison.OrdinalIgnoreCase)));
-                    foreach(var usingElement in duplicatedSymbolsUsings)
-                            usingElement.Alias = (usingElement.Declaration
-                                                            .TypeDefinition
-                                                            .GetImmediateParentOfType<CodeNamespace>()
-                                                            .Name +
-                                                usingElement.Declaration
-                                                            .TypeDefinition
-                                                            .Name)
-                                                .GetNamespaceImportSymbol();
-                }
-            CrawlTree(currentElement, AliasUsingsWithSameSymbol);
-        }
-        private static readonly AdditionalUsingEvaluator[] defaultUsingEvaluators = new AdditionalUsingEvaluator[] { 
-            new (x => x is CodeProperty prop && prop.IsOfKind(CodePropertyKind.RequestAdapter),
-                "@microsoft/kiota-abstractions", "RequestAdapter"),
-            new (x => x is CodeMethod method && method.IsOfKind(CodeMethodKind.RequestGenerator),
-                "@microsoft/kiota-abstractions", "HttpMethod", "RequestInformation", "RequestOption"),
-            new (x => x is CodeMethod method && method.IsOfKind(CodeMethodKind.RequestExecutor),
-                "@microsoft/kiota-abstractions", "ResponseHandler"),
-            new (x => x is CodeMethod method && method.IsOfKind(CodeMethodKind.Serializer),
-                "@microsoft/kiota-abstractions", "SerializationWriter"),
-            new (x => x is CodeMethod method && method.IsOfKind(CodeMethodKind.Deserializer),
-                "@microsoft/kiota-abstractions", "ParseNode"),
-            new (x => x is CodeMethod method && method.IsOfKind(CodeMethodKind.Constructor, CodeMethodKind.ClientConstructor, CodeMethodKind.IndexerBackwardCompatibility),
-                "@microsoft/kiota-abstractions", "getPathParameters"),
-            new (x => x is CodeMethod method && method.IsOfKind(CodeMethodKind.RequestExecutor),
-                "@microsoft/kiota-abstractions", "Parsable"),
-            new (x => x is CodeClass @class && @class.IsOfKind(CodeClassKind.Model),
-                "@microsoft/kiota-abstractions", "Parsable"),
-            new (x => x is CodeMethod method && method.IsOfKind(CodeMethodKind.ClientConstructor) &&
-                        method.Parameters.Any(y => y.IsOfKind(CodeParameterKind.BackingStore)),
-                "@microsoft/kiota-abstractions", "BackingStoreFactory", "BackingStoreFactorySingleton"),
-            new (x => x is CodeProperty prop && prop.IsOfKind(CodePropertyKind.BackingStore),
-                "@microsoft/kiota-abstractions", "BackingStore", "BackedModel", "BackingStoreFactorySingleton" ),
-        };
-        private static void CorrectPropertyType(CodeProperty currentProperty) {
-            if(currentProperty.IsOfKind(CodePropertyKind.RequestAdapter))
-                currentProperty.Type.Name = "RequestAdapter";
-            else if(currentProperty.IsOfKind(CodePropertyKind.BackingStore))
-                currentProperty.Type.Name = currentProperty.Type.Name[1..]; // removing the "I"
-            else if("DateTimeOffset".Equals(currentProperty.Type.Name, StringComparison.OrdinalIgnoreCase))
-                currentProperty.Type.Name = $"Date";
-            else if(currentProperty.IsOfKind(CodePropertyKind.AdditionalData)) {
-                currentProperty.Type.Name = "Map<string, unknown>";
-                currentProperty.DefaultValue = "new Map<string, unknown>()";
-            } else if(currentProperty.IsOfKind(CodePropertyKind.PathParameters)) {
-                currentProperty.Type.IsNullable = false;
-                currentProperty.Type.Name = "Map<string, unknown>";
-                if(!string.IsNullOrEmpty(currentProperty.DefaultValue))
-                    currentProperty.DefaultValue = "new Map<string, unknown>()";
-=======
         AddDefaultImports(generatedCode, defaultUsingEvaluators);
         ReplaceIndexersByMethodsWithParameter(generatedCode, generatedCode, false, "ById");
         RemoveCancellationParameter(generatedCode);
@@ -112,7 +17,7 @@
         AddPropertiesAndMethodTypesImports(generatedCode, true, true, true);
         AliasUsingsWithSameSymbol(generatedCode);
         AddParsableInheritanceForModelClasses(generatedCode, "Parsable");
-        ReplaceBinaryByNativeType(generatedCode, "ReadableStream", "web-streams-polyfill/es2018", true);
+        ReplaceBinaryByNativeType(generatedCode, "ArrayBuffer", null);
         ReplaceReservedNames(generatedCode, new TypeScriptReservedNamesProvider(), x => $"{x}_escaped");
         AddGetterAndSetterMethods(generatedCode, new() {
                                                 CodePropertyKind.Custom,
@@ -153,7 +58,6 @@
                                                         .TypeDefinition
                                                         .Name)
                                             .GetNamespaceImportSymbol();
->>>>>>> 69b3516c
             }
         CrawlTree(currentElement, AliasUsingsWithSameSymbol);
     }
