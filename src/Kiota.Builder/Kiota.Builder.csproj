<Project Sdk="Microsoft.NET.Sdk">
  <PropertyGroup>
    <LangVersion>Latest</LangVersion>
    <Nullable>enable</Nullable>
    <TreatWarningsAsErrors>true</TreatWarningsAsErrors>
    <TargetFramework>net7.0</TargetFramework>
    <SignAssembly>true</SignAssembly>
    <PackageIconUrl>http://go.microsoft.com/fwlink/?LinkID=288890</PackageIconUrl>
    <PackageProjectUrl>https://github.com/microsoft/kiota</PackageProjectUrl>
    <PackageLicenseExpression>MIT</PackageLicenseExpression>
    <PackageRequireLicenseAcceptance>true</PackageRequireLicenseAcceptance>
    <PackageReadmeFile>README.md</PackageReadmeFile>
    <Authors>Microsoft</Authors>
    <Company>Microsoft</Company>
    <Title>Microsoft.OpenApi.Kiota.Builder</Title>
    <PackageId>Microsoft.OpenApi.Kiota.Builder</PackageId>
    <PackageOutputPath>./nupkg</PackageOutputPath>
    <VersionPrefix>1.8.0</VersionPrefix>
    <VersionSuffix>$(VersionSuffix)</VersionSuffix>
    <PackageReleaseNotes>
      https://github.com/microsoft/kiota/releases
    </PackageReleaseNotes>
    <PublishRepositoryUrl>true</PublishRepositoryUrl>
    <RepositoryUrl>https://github.com/microsoft/kiota</RepositoryUrl>
    <Description>The core engine behind the OpenAPI based client generator.</Description>
    <Copyright>© Microsoft Corporation. All rights reserved.</Copyright>
    <PackageTags>OpenAPI .NET CSharp TypeScript Java Go PHP Python REST API</PackageTags>
    <SignAssembly>true</SignAssembly>
    <AssemblyOriginatorKeyFile>..\Microsoft.OpenApi.snk</AssemblyOriginatorKeyFile>
    <IsTrimmable>true</IsTrimmable>
    <AnalysisMode>All</AnalysisMode>
  </PropertyGroup>
  <PropertyGroup>
    <!-- the source generators emmit warnings -->
    <NoWarn>$(NoWarn);CS8785;NU5048;NU5104;CA1724;CA1055;CA1848;CA1308;CA1822</NoWarn>
  </PropertyGroup>
  <ItemGroup>
    <PackageReference Include="DotNet.Glob" Version="3.1.3" />
    <PackageReference Include="Microsoft.CodeAnalysis.NetAnalyzers" Version="7.0.4">
      <IncludeAssets>runtime; build; native; contentfiles; analyzers; buildtransitive</IncludeAssets>
      <PrivateAssets>all</PrivateAssets>
    </PackageReference>
    <PackageReference Include="Microsoft.Extensions.Logging.Abstractions" Version="7.0.1" />
<<<<<<< HEAD
    <PackageReference Include="Microsoft.Kiota.Abstractions" Version="1.5.0" />
    <PackageReference Include="Microsoft.Kiota.Http.HttpClientLibrary" Version="1.1.1" />
=======
    <PackageReference Include="Microsoft.Kiota.Abstractions" Version="1.4.0" />
    <PackageReference Include="Microsoft.Kiota.Http.HttpClientLibrary" Version="1.2.0" />
>>>>>>> aabaefd3
    <PackageReference Include="Microsoft.Kiota.Serialization.Form" Version="1.0.1" />
    <PackageReference Include="Microsoft.Kiota.Serialization.Json" Version="1.0.8" />
    <PackageReference Include="Microsoft.kiota.Serialization.Multipart" Version="1.0.0" />
    <PackageReference Include="Microsoft.Kiota.Serialization.Text" Version="1.0.3" />
    <PackageReference Include="Microsoft.OpenApi" Version="1.6.9" />
    <PackageReference Include="Microsoft.OpenApi.ApiManifest" Version="0.5.1-preview" />
    <PackageReference Include="Microsoft.OpenApi.Readers" Version="1.6.9" />
    <PackageReference Include="Microsoft.SourceLink.GitHub" Version="1.1.1" PrivateAssets="All" />
    <PackageReference Include="NeoSmart.AsyncLock" Version="3.2.1" />
    <PackageReference Include="YamlDotNet" Version="13.7.1" />
    <ProjectReference Include="..\Kiota.Generated\KiotaGenerated.csproj" OutputItemType="Analyzer"
      ReferenceOutputAssembly="false" />
  </ItemGroup>
  <ItemGroup>
    <AdditionalFiles Include="*.g.cs" />
  </ItemGroup>
  <ItemGroup>
    <None Include="../../README.md" Pack="true" PackagePath="" />
  </ItemGroup>
</Project><|MERGE_RESOLUTION|>--- conflicted
+++ resolved
@@ -41,13 +41,8 @@
       <PrivateAssets>all</PrivateAssets>
     </PackageReference>
     <PackageReference Include="Microsoft.Extensions.Logging.Abstractions" Version="7.0.1" />
-<<<<<<< HEAD
     <PackageReference Include="Microsoft.Kiota.Abstractions" Version="1.5.0" />
-    <PackageReference Include="Microsoft.Kiota.Http.HttpClientLibrary" Version="1.1.1" />
-=======
-    <PackageReference Include="Microsoft.Kiota.Abstractions" Version="1.4.0" />
     <PackageReference Include="Microsoft.Kiota.Http.HttpClientLibrary" Version="1.2.0" />
->>>>>>> aabaefd3
     <PackageReference Include="Microsoft.Kiota.Serialization.Form" Version="1.0.1" />
     <PackageReference Include="Microsoft.Kiota.Serialization.Json" Version="1.0.8" />
     <PackageReference Include="Microsoft.kiota.Serialization.Multipart" Version="1.0.0" />
