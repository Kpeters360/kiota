﻿<Project Sdk="Microsoft.NET.Sdk">

  <PropertyGroup>
    <TargetFramework>net6.0</TargetFramework>
  </PropertyGroup>

  <ItemGroup>
    <PackageReference Include="Microsoft.Extensions.Logging.Abstractions" Version="6.0.1" />
<<<<<<< HEAD
    <PackageReference Include="Microsoft.OpenApi" Version="1.3.1-preview5" />
    <PackageReference Include="Microsoft.OpenApi.Readers" Version="1.3.1-preview6" />
=======
    <PackageReference Include="Microsoft.OpenApi" Version="1.3.1-preview6" />
    <PackageReference Include="Microsoft.OpenApi.Readers" Version="1.3.1-preview5" />
>>>>>>> 81ce7767
  </ItemGroup>

</Project><|MERGE_RESOLUTION|>--- conflicted
+++ resolved
@@ -6,13 +6,8 @@
 
   <ItemGroup>
     <PackageReference Include="Microsoft.Extensions.Logging.Abstractions" Version="6.0.1" />
-<<<<<<< HEAD
-    <PackageReference Include="Microsoft.OpenApi" Version="1.3.1-preview5" />
+    <PackageReference Include="Microsoft.OpenApi" Version="1.3.1-preview6" />
     <PackageReference Include="Microsoft.OpenApi.Readers" Version="1.3.1-preview6" />
-=======
-    <PackageReference Include="Microsoft.OpenApi" Version="1.3.1-preview6" />
-    <PackageReference Include="Microsoft.OpenApi.Readers" Version="1.3.1-preview5" />
->>>>>>> 81ce7767
   </ItemGroup>
 
 </Project>