<Project Sdk="Microsoft.NET.Sdk">

  <PropertyGroup>
    <LangVersion>Latest</LangVersion>
    <Nullable>enable</Nullable>
    <TreatWarningsAsErrors>true</TreatWarningsAsErrors>
    <TargetFramework>net7.0</TargetFramework>
    <SignAssembly>true</SignAssembly>
    <PackageIconUrl>http://go.microsoft.com/fwlink/?LinkID=288890</PackageIconUrl>
    <PackageProjectUrl>https://github.com/microsoft/kiota</PackageProjectUrl>
    <PackageLicenseExpression>MIT</PackageLicenseExpression>
    <PackageRequireLicenseAcceptance>true</PackageRequireLicenseAcceptance>
    <PackageLicenseFile>LICENSE</PackageLicenseFile>
    <PackageReadmeFile>README.md</PackageReadmeFile>
    <Authors>Microsoft</Authors>
    <Company>Microsoft</Company>
    <Title>Microsoft.OpenApi.Kiota.Builder</Title>
    <PackageId>Microsoft.OpenApi.Kiota.Builder</PackageId>
    <PackageOutputPath>./nupkg</PackageOutputPath>
    <Version>1.3.0</Version>
    <PackageReleaseNotes>
      https://github.com/microsoft/kiota/releases
    </PackageReleaseNotes>
    <PublishRepositoryUrl>true</PublishRepositoryUrl>
    <RepositoryUrl>https://github.com/microsoft/kiota</RepositoryUrl>
    <Description>The core engine behind the OpenAPI based client generator.</Description>
    <Copyright>© Microsoft Corporation. All rights reserved.</Copyright>
    <PackageTags>OpenAPI .NET CSharp TypeScript Java Go PHP Python REST API</PackageTags>
    <SignAssembly>true</SignAssembly>
    <AssemblyOriginatorKeyFile>..\Microsoft.OpenApi.snk</AssemblyOriginatorKeyFile>
    <IsTrimmable>true</IsTrimmable>
    <AnalysisMode>All</AnalysisMode>
  </PropertyGroup>

  <PropertyGroup><!-- the source generators emmit warnings -->
    <NoWarn>$(NoWarn);CS8785;NU5048;CA1724;CA1055;CA1848;CA1308;CA1822</NoWarn>
  </PropertyGroup>

  <ItemGroup>
    <PackageReference Include="DotNet.Glob" Version="3.1.3" />
    <PackageReference Include="Microsoft.CodeAnalysis.NetAnalyzers" Version="7.0.3">
      <IncludeAssets>runtime; build; native; contentfiles; analyzers; buildtransitive</IncludeAssets>
      <PrivateAssets>all</PrivateAssets>
    </PackageReference>
    <PackageReference Include="Microsoft.Extensions.Logging.Abstractions" Version="7.0.1" />
    <PackageReference Include="Microsoft.Kiota.Abstractions" Version="1.1.3" />
    <PackageReference Include="Microsoft.Kiota.Http.HttpClientLibrary" Version="1.0.4" />
    <PackageReference Include="Microsoft.Kiota.Serialization.Json" Version="1.0.6" />
    <PackageReference Include="Microsoft.Kiota.Serialization.Text" Version="1.0.1" />
<<<<<<< HEAD
    <PackageReference Include="Microsoft.OpenApi" Version="1.6.4" />
    <PackageReference Include="Microsoft.OpenApi.Readers" Version="1.6.5" />
=======
    <PackageReference Include="Microsoft.OpenApi" Version="1.6.5" />
    <PackageReference Include="Microsoft.OpenApi.Readers" Version="1.6.4" />
>>>>>>> e32ab472
    <PackageReference Include="Microsoft.SourceLink.GitHub" Version="1.1.1" PrivateAssets="All" />
    <PackageReference Include="NeoSmart.AsyncLock" Version="3.2.1" />
    <PackageReference Include="YamlDotNet" Version="13.1.1" />
    <ProjectReference Include="..\Kiota.Generated\KiotaGenerated.csproj" OutputItemType="Analyzer"
      ReferenceOutputAssembly="false" />
  </ItemGroup>
  <ItemGroup>
    <None Include="../../LICENSE" Pack="true" PackagePath="" />
    <None Include="../../README.md" Pack="true" PackagePath="" />
  </ItemGroup>

</Project><|MERGE_RESOLUTION|>--- conflicted
+++ resolved
@@ -47,13 +47,8 @@
     <PackageReference Include="Microsoft.Kiota.Http.HttpClientLibrary" Version="1.0.4" />
     <PackageReference Include="Microsoft.Kiota.Serialization.Json" Version="1.0.6" />
     <PackageReference Include="Microsoft.Kiota.Serialization.Text" Version="1.0.1" />
-<<<<<<< HEAD
-    <PackageReference Include="Microsoft.OpenApi" Version="1.6.4" />
+    <PackageReference Include="Microsoft.OpenApi" Version="1.6.5" />
     <PackageReference Include="Microsoft.OpenApi.Readers" Version="1.6.5" />
-=======
-    <PackageReference Include="Microsoft.OpenApi" Version="1.6.5" />
-    <PackageReference Include="Microsoft.OpenApi.Readers" Version="1.6.4" />
->>>>>>> e32ab472
     <PackageReference Include="Microsoft.SourceLink.GitHub" Version="1.1.1" PrivateAssets="All" />
     <PackageReference Include="NeoSmart.AsyncLock" Version="3.2.1" />
     <PackageReference Include="YamlDotNet" Version="13.1.1" />
