--- conflicted
+++ resolved
@@ -14,7 +14,7 @@
 
 namespace Kiota.Builder.Writers
 {
- 
+
     public abstract class LanguageWriter
     {
         private TextWriter writer;
@@ -116,7 +116,7 @@
                         ((ICodeElementWriter<InterfaceDeclaration>) elementWriter).WriteCodeElement(itfd, this);
                         break;
                 }
-            else if(code is not CodeClass && 
+            else if(code is not CodeClass &&
                     code is not BlockDeclaration &&
                     code is not BlockEnd &&
                     code is not CodeInterface)
@@ -136,11 +136,8 @@
                 GenerationLanguage.Ruby => new RubyWriter(outputPath, clientNamespaceName),
                 GenerationLanguage.PHP => new PhpWriter(outputPath, clientNamespaceName),
                 GenerationLanguage.Go => new GoWriter(outputPath, clientNamespaceName),
-<<<<<<< HEAD
                 GenerationLanguage.PowerShell => new PowerShellWritter(outputPath, clientNamespaceName),
-=======
                 GenerationLanguage.Shell => new ShellWriter(outputPath, clientNamespaceName),
->>>>>>> ff9526ed
                 _ => throw new InvalidEnumArgumentException($"{language} language currently not supported."),
             };
         }
