--- conflicted
+++ resolved
@@ -22,23 +22,15 @@
                                             .Distinct()
                                             .GroupBy(x => x.Declaration?.Name)
                                             .OrderBy(x => x.Key))
-<<<<<<< HEAD
                     writer.WriteLine($"require '{codeUsing.Key.ToSnakeCase()}'");
-=======
-                        writer.WriteLine($"require '{codeUsing.Key.ToSnakeCase()}'");
                         
->>>>>>> 1e6c2507
                 foreach (var relativePath in codeElement.Usings
                                             .Where(x => !x.IsExternal)
                                             .Select(x => relativeImportManager.GetRelativeImportPathForUsing(x, currentNamespace))
                                             .Select(x => x.Item3)
                                             .Distinct()
                                             .OrderBy(x => x))
-<<<<<<< HEAD
                     writer.WriteLine($"require_relative '{relativePath.ToSnakeCase()}'");
-=======
-                            writer.WriteLine($"require_relative '{relativePath.ToSnakeCase()}'");
->>>>>>> 1e6c2507
             }
             writer.WriteLine();
             if(codeElement?.Parent?.Parent is CodeNamespace ns) {
