--- conflicted
+++ resolved
@@ -46,16 +46,11 @@
             case CodeMethodKind.RequestGenerator when !codeElement.IsOverload:
                 WriteRequestGeneratorBody(codeElement, requestParams, parentClass, writer);
                 break;
-<<<<<<< HEAD
             case CodeMethodKind.RequestExecutor when codeElement.IsOverload:
                 WriteGeneratorOrExecutorMethodCall(codeElement, requestParams, parentClass, writer, "return ", CodeMethodKind.RequestExecutor);
                 break;
             case CodeMethodKind.RequestExecutor when !codeElement.IsOverload:
-                WriteRequestExecutorBody(codeElement, requestParams, parentClass, writer, signatureReturnType);
-=======
-            case CodeMethodKind.RequestExecutor:
                 WriteRequestExecutorBody(codeElement, requestParams, parentClass, writer);
->>>>>>> 2c56a002
                 break;
             case CodeMethodKind.Getter:
                 WriteGetterBody(codeElement, writer, parentClass);
@@ -469,13 +464,7 @@
     {
         if (codeElement.HttpMethod == null) throw new InvalidOperationException("http method cannot be null");
         var returnType = conventions.GetTypeString(codeElement.ReturnType, codeElement, false);
-<<<<<<< HEAD
-        writer.WriteLine("try {");
-        writer.IncreaseIndent();
         WriteGeneratorOrExecutorMethodCall(codeElement, requestParams, parentClass, writer, $"final RequestInformation {RequestInfoVarName} = ", CodeMethodKind.RequestGenerator);
-=======
-        WriteGeneratorMethodCall(codeElement, requestParams, parentClass, writer, $"final RequestInformation {RequestInfoVarName} = ");
->>>>>>> 2c56a002
         var sendMethodName = GetSendRequestMethodName(codeElement.ReturnType.IsCollection, returnType, codeElement.ReturnType.AllTypes.First().TypeDefinition is CodeEnum);
         var errorMappingVarName = "null";
         if (codeElement.ErrorMappings.Any())
@@ -685,7 +674,7 @@
     private void WriteMethodDocumentation(CodeMethod code, LanguageWriter writer, string returnType)
     {
         var returnVoid = returnType.Equals("void", StringComparison.OrdinalIgnoreCase);
-        // Void returns, this includes constructors, should not have a return statement in the JavaDocs. 
+        // Void returns, this includes constructors, should not have a return statement in the JavaDocs.
         var returnRemark = returnVoid ? string.Empty : (code.IsAsync switch
         {
             true => $"@return a CompletableFuture of {code.ReturnType.Name}",
@@ -698,7 +687,7 @@
                                             .OrderBy(static x => x.Name, StringComparer.OrdinalIgnoreCase)
                                             .Select(x => $"@param {x.Name} {JavaConventionService.RemoveInvalidDescriptionCharacters(x.Documentation.Description)}")
                                             .Union(new[] { returnRemark }));
-        if (!returnVoid) //Nullable/Nonnull annotations for returns are a part of Method Documentation  
+        if (!returnVoid) //Nullable/Nonnull annotations for returns are a part of Method Documentation
             writer.WriteLine(code.ReturnType.IsNullable && !code.IsAsync ? "@jakarta.annotation.Nullable" : "@jakarta.annotation.Nonnull");
     }
     private string GetDeserializationMethodName(CodeTypeBase propType, CodeMethod method)
