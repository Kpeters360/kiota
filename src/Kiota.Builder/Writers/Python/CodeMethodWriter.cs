﻿using System;
using System.Collections.Generic;
using System.Linq;
using Kiota.Builder.CodeDOM;
using Kiota.Builder.Extensions;

namespace Kiota.Builder.Writers.Python;
public class CodeMethodWriter : BaseElementWriter<CodeMethod, PythonConventionService>
{
    private readonly CodeUsingWriter _codeUsingWriter;
    public CodeMethodWriter(PythonConventionService conventionService, string clientNamespaceName, bool usesBackingStore) : base(conventionService)
    {
        _codeUsingWriter = new(clientNamespaceName);
        _usesBackingStore = usesBackingStore;
    }
    private readonly bool _usesBackingStore;
    public override void WriteCodeElement(CodeMethod codeElement, LanguageWriter writer)
    {
        ArgumentNullException.ThrowIfNull(codeElement);
        if (codeElement.ReturnType == null) throw new InvalidOperationException($"{nameof(codeElement.ReturnType)} should not be null");
        ArgumentNullException.ThrowIfNull(writer);
        if (codeElement.Parent is not CodeClass parentClass) throw new InvalidOperationException("the parent of a method should be a class");

        var returnType = conventions.GetTypeString(codeElement.ReturnType, codeElement, true, writer);
        var returnTypeIsEnum = codeElement.ReturnType is CodeType { TypeDefinition: CodeEnum };
        var isVoid = NoneKeyword.Equals(returnType, StringComparison.OrdinalIgnoreCase);
        if (parentClass.IsOfKind(CodeClassKind.Model) && (codeElement.IsOfKind(CodeMethodKind.Setter) || codeElement.IsOfKind(CodeMethodKind.Getter) || codeElement.IsOfKind(CodeMethodKind.Constructor)))
        {
            writer.IncreaseIndent();
        }
        else
        {
            WriteMethodPrototype(codeElement, writer, returnType, isVoid);
            writer.IncreaseIndent();
            WriteMethodDocumentation(codeElement, writer, returnType, isVoid);
        }
        var inherits = parentClass.StartBlock.Inherits != null && !parentClass.IsErrorDefinition;
        var requestBodyParam = codeElement.Parameters.OfKind(CodeParameterKind.RequestBody);
        var requestConfigParam = codeElement.Parameters.OfKind(CodeParameterKind.RequestConfiguration);
        var requestContentType = codeElement.Parameters.OfKind(CodeParameterKind.RequestBodyContentType);
        var requestParams = new RequestParams(requestBodyParam, requestConfigParam, requestContentType);
        if (!codeElement.IsOfKind(CodeMethodKind.Setter) &&
        !(codeElement.IsOfKind(CodeMethodKind.Constructor) && parentClass.IsOfKind(CodeClassKind.RequestBuilder)))
            foreach (var parameter in codeElement.Parameters.Where(static x => !x.Optional).OrderBy(static x => x.Name))
            {
                var parameterName = parameter.Name;
                writer.StartBlock($"if {parameterName} is None:");
                writer.WriteLine($"raise TypeError(\"{parameterName} cannot be null.\")");
                writer.DecreaseIndent();
            }
        switch (codeElement.Kind)
        {
            case CodeMethodKind.ClientConstructor:
                WriteConstructorBody(parentClass, codeElement, writer, inherits);
                WriteApiConstructorBody(parentClass, codeElement, writer);
                writer.CloseBlock(string.Empty);
                break;
            case CodeMethodKind.RawUrlBuilder:
                WriteRawUrlBuilderBody(parentClass, codeElement, writer);
                writer.CloseBlock(string.Empty);
                break;
            case CodeMethodKind.Constructor:
                WriteConstructorBody(parentClass, codeElement, writer, inherits);
                writer.CloseBlock(string.Empty);
                break;
            case CodeMethodKind.IndexerBackwardCompatibility:
                WriteIndexerBody(codeElement, parentClass, returnType, writer);
                writer.CloseBlock(string.Empty);
                break;
            case CodeMethodKind.Deserializer:
                WriteDeserializerBody(codeElement, parentClass, writer, inherits);
                writer.CloseBlock(string.Empty);
                break;
            case CodeMethodKind.Serializer:
                WriteSerializerBody(inherits, parentClass, writer);
                writer.CloseBlock(string.Empty);
                break;
            case CodeMethodKind.RequestGenerator:
                WriteRequestGeneratorBody(codeElement, requestParams, parentClass, writer);
                writer.CloseBlock(string.Empty);
                break;
            case CodeMethodKind.RequestExecutor:
                WriteRequestExecutorBody(codeElement, requestParams, parentClass, isVoid, returnType, writer, returnTypeIsEnum);
                writer.CloseBlock(string.Empty);
                break;
            case CodeMethodKind.Getter:
                WriteGetterBody(codeElement, writer, parentClass);
                break;
            case CodeMethodKind.Setter:
                WriteSetterBody(codeElement, writer, parentClass);
                break;
            case CodeMethodKind.RequestBuilderWithParameters:
                WriteRequestBuilderWithParametersBody(codeElement, parentClass, returnType, writer);
                writer.CloseBlock(string.Empty);
                break;
            case CodeMethodKind.QueryParametersMapper:
                WriteQueryParametersMapper(codeElement, parentClass, writer);
                writer.CloseBlock(string.Empty);
                break;
            case CodeMethodKind.Factory:
                WriteFactoryMethodBody(codeElement, parentClass, writer);
                writer.CloseBlock(string.Empty);
                break;
            case CodeMethodKind.ComposedTypeMarker:
                throw new InvalidOperationException("ComposedTypeMarker is not required as interface is explicitly implemented.");
            case CodeMethodKind.RawUrlConstructor:
                throw new InvalidOperationException("RawUrlConstructor is not supported in python");
            case CodeMethodKind.RequestBuilderBackwardCompatibility:
                throw new InvalidOperationException("RequestBuilderBackwardCompatibility is not supported as the request builders are implemented by properties.");
            default:
                WriteDefaultMethodBody(codeElement, writer, returnType);
                writer.CloseBlock(string.Empty);
                break;
        }
    }
    private void WriteRawUrlBuilderBody(CodeClass parentClass, CodeMethod codeElement, LanguageWriter writer)
    {
        var rawUrlParameter = codeElement.Parameters.OfKind(CodeParameterKind.RawUrl) ?? throw new InvalidOperationException("RawUrlBuilder method should have a RawUrl parameter");
        var requestAdapterProperty = parentClass.GetPropertyOfKind(CodePropertyKind.RequestAdapter) ?? throw new InvalidOperationException("RawUrlBuilder method should have a RequestAdapter property");
        writer.WriteLine($"return {parentClass.Name}(self.{requestAdapterProperty.Name}, {rawUrlParameter.Name})");
    }
    private const string DiscriminatorMappingVarName = "mapping_value";

    private static readonly CodePropertyTypeComparer CodePropertyTypeForwardComparer = new();
    private static readonly CodePropertyTypeComparer CodePropertyTypeBackwardComparer = new(true);
    private void WriteFactoryMethodBodyForInheritedModel(CodeClass parentClass, LanguageWriter writer)
    {
        foreach (var mappedType in parentClass.DiscriminatorInformation.DiscriminatorMappings.OrderBy(static x => x.Key))
        {
            writer.StartBlock($"if {DiscriminatorMappingVarName} and {DiscriminatorMappingVarName}.casefold() == \"{mappedType.Key}\".casefold():");
            var mappedTypeName = mappedType.Value.AllTypes.First().Name;
            _codeUsingWriter.WriteDeferredImport(parentClass, mappedTypeName, writer);
            writer.WriteLine($"return {mappedTypeName}()");
            writer.DecreaseIndent();
        }
        writer.WriteLine($"return {parentClass.Name}()");
    }
    private const string ResultVarName = "result";
    private void WriteFactoryMethodBodyForUnionModel(CodeMethod codeElement, CodeClass parentClass, CodeParameter parseNodeParameter, LanguageWriter writer)
    {
        writer.WriteLine($"{ResultVarName} = {parentClass.Name}()");
        var includeElse = false;
        foreach (var property in parentClass.GetPropertiesOfKind(CodePropertyKind.Custom)
                                            .OrderBy(static x => x, CodePropertyTypeForwardComparer)
                                            .ThenBy(static x => x.Name))
        {
            if (property.Type is CodeType propertyType)
                if (propertyType.TypeDefinition is CodeClass && !propertyType.IsCollection)
                {
                    var mappedType = parentClass.DiscriminatorInformation.DiscriminatorMappings.FirstOrDefault(x => x.Value.Name.Equals(propertyType.Name, StringComparison.OrdinalIgnoreCase));
                    writer.StartBlock($"{(includeElse ? "el" : string.Empty)}if {DiscriminatorMappingVarName} and {DiscriminatorMappingVarName}.casefold() == \"{mappedType.Key}\".casefold():");
                    _codeUsingWriter.WriteDeferredImport(parentClass, propertyType.Name, writer);
                    writer.WriteLine($"{ResultVarName}.{property.Name} = {propertyType.Name}()");
                    writer.DecreaseIndent();
                }
                else if (propertyType.TypeDefinition is CodeClass && propertyType.IsCollection || propertyType.TypeDefinition is null || propertyType.TypeDefinition is CodeEnum)
                {
                    var valueVarName = $"{property.Name}_value";
                    writer.StartBlock($"{(includeElse ? "el" : string.Empty)}if {valueVarName} := {parseNodeParameter.Name}.{GetDeserializationMethodName(propertyType, codeElement, parentClass)}:");
                    writer.WriteLine($"{ResultVarName}.{property.Name} = {valueVarName}");
                    writer.DecreaseIndent();
                }
            if (!includeElse)
                includeElse = true;
        }
        writer.WriteLine($"return {ResultVarName}");
    }
    private void WriteFactoryMethodBodyForIntersectionModel(CodeMethod codeElement, CodeClass parentClass, CodeParameter parseNodeParameter, LanguageWriter writer)
    {
        writer.WriteLine($"{ResultVarName} = {parentClass.Name}()");
        var includeElse = false;
        foreach (var property in parentClass.GetPropertiesOfKind(CodePropertyKind.Custom)
                                            .Where(static x => x.Type is not CodeType propertyType || propertyType.IsCollection || propertyType.TypeDefinition is not CodeClass)
                                            .OrderBy(static x => x, CodePropertyTypeBackwardComparer)
                                            .ThenBy(static x => x.Name))
        {
            if (property.Type is CodeType propertyType)
            {
                var valueVarName = $"{property.Name}_value";
                writer.StartBlock($"{(includeElse ? "el" : string.Empty)}if {valueVarName} := {parseNodeParameter.Name}.{GetDeserializationMethodName(propertyType, codeElement, parentClass)}:");
                writer.WriteLine($"{ResultVarName}.{property.Name} = {valueVarName}");
                writer.DecreaseIndent();
            }
            if (!includeElse)
                includeElse = true;
        }
        var complexProperties = parentClass.GetPropertiesOfKind(CodePropertyKind.Custom)
                                            .Where(static x => x.Type is CodeType xType && xType.TypeDefinition is CodeClass && !xType.IsCollection)
                                            .Select(static x => new Tuple<CodeProperty, CodeType>(x, (CodeType)x.Type))
                                            .ToArray();
        if (complexProperties.Length != 0)
        {
            if (includeElse)
            {
                writer.StartBlock("else:");
            }
            foreach (var property in complexProperties)
            {
                _codeUsingWriter.WriteDeferredImport(parentClass, property.Item2.Name, writer);
                writer.WriteLine($"{ResultVarName}.{property.Item1.Name} = {property.Item2.Name}()");
            }
            if (includeElse)
            {
                writer.DecreaseIndent();
            }
        }
        writer.WriteLine($"return {ResultVarName}");
    }
    private void WriteFactoryMethodBody(CodeMethod codeElement, CodeClass parentClass, LanguageWriter writer)
    {
        var parseNodeParameter = codeElement.Parameters.OfKind(CodeParameterKind.ParseNode) ?? throw new InvalidOperationException("Factory method should have a ParseNode parameter");

        if (parentClass.DiscriminatorInformation.ShouldWriteParseNodeCheck && !parentClass.DiscriminatorInformation.ShouldWriteDiscriminatorForIntersectionType)
        {
            writer.StartBlock("try:");
            writer.WriteLine($"child_node = {parseNodeParameter.Name}.get_child_node(\"{parentClass.DiscriminatorInformation.DiscriminatorPropertyName}\")");
            writer.WriteLine($"{DiscriminatorMappingVarName} = child_node.get_str_value() if child_node else {NoneKeyword}");
            writer.DecreaseIndent();
            writer.StartBlock("except AttributeError:");
            writer.WriteLine($"{DiscriminatorMappingVarName} = {NoneKeyword}");
            writer.DecreaseIndent();
        }
        if (parentClass.DiscriminatorInformation.ShouldWriteDiscriminatorForInheritedType)
            WriteFactoryMethodBodyForInheritedModel(parentClass, writer);
        else if (parentClass.DiscriminatorInformation.ShouldWriteDiscriminatorForUnionType)
            WriteFactoryMethodBodyForUnionModel(codeElement, parentClass, parseNodeParameter, writer);
        else if (parentClass.DiscriminatorInformation.ShouldWriteDiscriminatorForIntersectionType)
            WriteFactoryMethodBodyForIntersectionModel(codeElement, parentClass, parseNodeParameter, writer);
        else
            writer.WriteLine($"return {parentClass.Name}()");
    }
    private void WriteIndexerBody(CodeMethod codeElement, CodeClass parentClass, string returnType, LanguageWriter writer)
    {
        _codeUsingWriter.WriteDeferredImport(parentClass, codeElement.ReturnType.Name, writer);
        if (parentClass.GetPropertyOfKind(CodePropertyKind.PathParameters) is CodeProperty pathParametersProperty &&
            codeElement.OriginalIndexer != null)
            conventions.AddParametersAssignment(writer, pathParametersProperty.Type, $"self.{pathParametersProperty.Name}",
                (codeElement.OriginalIndexer.IndexParameter.Type, codeElement.OriginalIndexer.IndexParameter.SerializationName, codeElement.OriginalIndexer.IndexParameter.Name));
        conventions.AddRequestBuilderBody(parentClass, returnType, writer, conventions.TempDictionaryVarName);
    }
    private void WriteRequestBuilderWithParametersBody(CodeMethod codeElement, CodeClass parentClass, string returnType, LanguageWriter writer)
    {
        _codeUsingWriter.WriteDeferredImport(parentClass, codeElement.ReturnType.Name, writer);
        var codePathParameters = codeElement.Parameters
                                                    .Where(x => x.IsOfKind(CodeParameterKind.Path));
        conventions.AddRequestBuilderBody(parentClass, returnType, writer, pathParameters: codePathParameters);
    }
    private static void WriteApiConstructorBody(CodeClass parentClass, CodeMethod method, LanguageWriter writer)
    {
        if (parentClass.GetPropertyOfKind(CodePropertyKind.RequestAdapter) is not CodeProperty requestAdapterProperty) return;
        var backingStoreParameter = method.Parameters.OfKind(CodeParameterKind.BackingStore);
        var requestAdapterPropertyName = requestAdapterProperty.Name;
        var pathParametersProperty = parentClass.GetPropertyOfKind(CodePropertyKind.PathParameters);
        WriteSerializationRegistration(method.SerializerModules, writer, "register_default_serializer");
        WriteSerializationRegistration(method.DeserializerModules, writer, "register_default_deserializer");
        if (!string.IsNullOrEmpty(method.BaseUrl))
        {
            writer.StartBlock($"if not self.{requestAdapterPropertyName}.base_url:");
            writer.WriteLine($"self.{requestAdapterPropertyName}.base_url = \"{method.BaseUrl}\"");
            writer.DecreaseIndent();
            if (pathParametersProperty != null)
                writer.WriteLine($"self.{pathParametersProperty.Name}[\"base_url\"] = self.{requestAdapterPropertyName}.base_url");
        }
        if (backingStoreParameter != null)
            writer.WriteLine($"self.{requestAdapterPropertyName}.enable_backing_store({backingStoreParameter.Name})");
    }
    private static void WriteQueryParametersMapper(CodeMethod codeElement, CodeClass parentClass, LanguageWriter writer)
    {
        var parameter = codeElement.Parameters.FirstOrDefault(x => x.IsOfKind(CodeParameterKind.QueryParametersMapperParameter));
        if (parameter == null) throw new InvalidOperationException("QueryParametersMapper should have a parameter of type QueryParametersMapper");
        var parameterName = parameter.Name;
        var escapedProperties = parentClass.Properties.Where(x => x.IsOfKind(CodePropertyKind.QueryParameter) && x.IsNameEscaped);
        var unescapedProperties = parentClass.Properties.Where(x => x.IsOfKind(CodePropertyKind.QueryParameter) && !x.IsNameEscaped);
        foreach (var escapedProperty in escapedProperties)
        {
            writer.StartBlock($"if {parameterName} == \"{escapedProperty.Name}\":");
            writer.WriteLine($"return \"{escapedProperty.SerializationName}\"");
            writer.DecreaseIndent();
        }
        foreach (var unescapedProperty in unescapedProperties.Select(x => x.Name))
        {
            writer.StartBlock($"if {parameterName} == \"{unescapedProperty}\":");
            writer.WriteLine($"return \"{unescapedProperty}\"");
            writer.DecreaseIndent();
        }
        writer.WriteLine($"return {parameterName}");
    }
    private static void WriteSerializationRegistration(HashSet<string> serializationModules, LanguageWriter writer, string methodName)
    {
        if (serializationModules != null)
            foreach (var module in serializationModules)
                writer.WriteLine($"{methodName}({module})");
    }
    private CodePropertyKind[]? _DirectAccessProperties;
    private CodePropertyKind[] DirectAccessProperties
    {
        get
        {
            if (_DirectAccessProperties == null)
            {
                var directAccessProperties = new List<CodePropertyKind> {
                CodePropertyKind.BackingStore,
                CodePropertyKind.RequestBuilder,
                CodePropertyKind.UrlTemplate,
                CodePropertyKind.PathParameters
            };
                if (!_usesBackingStore)
                {
                    directAccessProperties.Add(CodePropertyKind.AdditionalData);
                }
                _DirectAccessProperties = directAccessProperties.ToArray();
            }
            return _DirectAccessProperties;
        }
    }
    private CodePropertyKind[]? _SetterAccessProperties;
    private CodePropertyKind[] SetterAccessProperties
    {
        get
        {
            _SetterAccessProperties ??= new CodePropertyKind[] {
                    CodePropertyKind.AdditionalData, //additional data and custom properties need to use the accessors in case of backing store use
                    CodePropertyKind.Custom
                }.Except(DirectAccessProperties)
                .ToArray();
            return _SetterAccessProperties;
        }
    }
    private void WriteConstructorBody(CodeClass parentClass, CodeMethod currentMethod, LanguageWriter writer, bool inherits)
    {
        if (inherits && !parentClass.IsOfKind(CodeClassKind.Model))
        {
            if (parentClass.IsOfKind(CodeClassKind.RequestBuilder) &&
            currentMethod.Parameters.OfKind(CodeParameterKind.RequestAdapter) is CodeParameter requestAdapterParameter &&
            parentClass.Properties.FirstOrDefaultOfKind(CodePropertyKind.UrlTemplate) is CodeProperty urlTemplateProperty)
            {
                if (currentMethod.Parameters.OfKind(CodeParameterKind.PathParameters) is CodeParameter pathParametersParameter)
                {
                    var pathParameters = currentMethod.Parameters
                                                                .Where(static x => x.IsOfKind(CodeParameterKind.Path))
                                                                .Select(static x => (string.IsNullOrEmpty(x.SerializationName) ? x.Name : x.SerializationName, x.Name))
                                                                .ToArray();
                    if (pathParameters.Length != 0)
                    {
                        writer.StartBlock($"if isinstance({pathParametersParameter.Name}, dict):");
                        foreach (var parameter in pathParameters)
                        {
                            var (name, identName) = parameter;
                            writer.WriteLine($"{pathParametersParameter.Name}['{name}'] = {identName}");
                        }
                        writer.DecreaseIndent();
                    }
                    writer.WriteLine($"super().__init__({requestAdapterParameter.Name}, {urlTemplateProperty.DefaultValue ?? ""}, {pathParametersParameter.Name})");
                }
                else
                    writer.WriteLine($"super().__init__({requestAdapterParameter.Name}, {urlTemplateProperty.DefaultValue ?? ""}, {NoneKeyword})");
            }
            else
                writer.WriteLine("super().__init__()");
        }
        if (parentClass.IsOfKind(CodeClassKind.Model))
        {
            writer.DecreaseIndent();
        }

        if (!(parentClass.IsOfKind(CodeClassKind.RequestBuilder) && currentMethod.IsOfKind(CodeMethodKind.Constructor, CodeMethodKind.ClientConstructor)))
        {
            WriteDirectAccessProperties(parentClass, writer);
            WriteSetterAccessProperties(parentClass, writer);
            WriteSetterAccessPropertiesWithoutDefaults(parentClass, writer);
        }

        if (parentClass.IsOfKind(CodeClassKind.Model))
        {
            writer.IncreaseIndent();
        }
    }
    private void WriteDirectAccessProperties(CodeClass parentClass, LanguageWriter writer)
    {
        foreach (var propWithDefault in parentClass.GetPropertiesOfKind(DirectAccessProperties)
                                        .Where(static x => !string.IsNullOrEmpty(x.DefaultValue) && !NoneKeyword.Equals(x.DefaultValue, StringComparison.Ordinal))
                                        .OrderByDescending(static x => x.Kind)
                                        .ThenBy(static x => x.Name))
        {
            var returnType = conventions.GetTypeString(propWithDefault.Type, propWithDefault, true, writer);
            var defaultValue = propWithDefault.DefaultValue;
            if (propWithDefault.Type is CodeType propertyType && propertyType.TypeDefinition is CodeEnum enumDefinition)
            {
                _codeUsingWriter.WriteDeferredImport(parentClass, enumDefinition.Name, writer);
                defaultValue = $"{enumDefinition.Name}({defaultValue})";
            }
            conventions.WriteInLineDescription(propWithDefault, writer);
            if (parentClass.IsOfKind(CodeClassKind.Model))
            {
                writer.WriteLine($"{propWithDefault.Name}: {(propWithDefault.Type.IsNullable ? "Optional[" : string.Empty)}{returnType}{(propWithDefault.Type.IsNullable ? "]" : string.Empty)} = {defaultValue}");
                writer.WriteLine();
            }
            else
            {
                writer.WriteLine($"self.{conventions.GetAccessModifier(propWithDefault.Access)}{propWithDefault.NamePrefix}{propWithDefault.Name}: {(propWithDefault.Type.IsNullable ? "Optional[" : string.Empty)}{returnType}{(propWithDefault.Type.IsNullable ? "]" : string.Empty)} = {defaultValue}");
                writer.WriteLine();
            }
        }
    }
    private void WriteSetterAccessProperties(CodeClass parentClass, LanguageWriter writer)
    {
        foreach (var propWithDefault in parentClass.GetPropertiesOfKind(SetterAccessProperties)
                                        .Where(static x => !string.IsNullOrEmpty(x.DefaultValue) && !NoneKeyword.Equals(x.DefaultValue, StringComparison.Ordinal))
                                        // do not apply the default value if the type is composed as the default value may not necessarily which type to use
                                        .Where(static x => x.Type is not CodeType propType || propType.TypeDefinition is not CodeClass propertyClass || propertyClass.OriginalComposedType is null)
                                        .OrderByDescending(static x => x.Kind)
                                        .ThenBy(static x => x.Name))
        {
            var defaultValue = propWithDefault.DefaultValue;
            if (propWithDefault.Type is CodeType propertyType && propertyType.TypeDefinition is CodeEnum enumDefinition)
            {
                _codeUsingWriter.WriteDeferredImport(parentClass, enumDefinition.Name, writer);
                defaultValue = $"{enumDefinition.Name}({defaultValue})";
            }
            var returnType = conventions.GetTypeString(propWithDefault.Type, propWithDefault, true, writer);
            conventions.WriteInLineDescription(propWithDefault, writer);
            var setterString = $"{propWithDefault.Name}: {(propWithDefault.Type.IsNullable ? "Optional[" : string.Empty)}{returnType}{(propWithDefault.Type.IsNullable ? "]" : string.Empty)} = {defaultValue}";
            if (parentClass.IsOfKind(CodeClassKind.Model))
            {
                writer.WriteLine($"{setterString}");
            }
            else
                writer.WriteLine($"self.{setterString}");
        }
    }
    private const string NoneKeyword = "None";
    private void WriteSetterAccessPropertiesWithoutDefaults(CodeClass parentClass, LanguageWriter writer)
    {
        foreach (var propWithoutDefault in parentClass.GetPropertiesOfKind(SetterAccessProperties)
                                        .Where(static x => string.IsNullOrEmpty(x.DefaultValue) || NoneKeyword.Equals(x.DefaultValue, StringComparison.Ordinal))
                                        .OrderByDescending(static x => x.Kind)
                                        .ThenBy(static x => x.Name))
        {
            var returnType = conventions.GetTypeString(propWithoutDefault.Type, propWithoutDefault, true, writer);
            conventions.WriteInLineDescription(propWithoutDefault, writer);
            if (parentClass.IsOfKind(CodeClassKind.Model))
                writer.WriteLine($"{propWithoutDefault.Name}: {(propWithoutDefault.Type.IsNullable ? "Optional[" : string.Empty)}{returnType}{(propWithoutDefault.Type.IsNullable ? "]" : string.Empty)} = {NoneKeyword}");
            else
                writer.WriteLine($"self.{conventions.GetAccessModifier(propWithoutDefault.Access)}{propWithoutDefault.NamePrefix}{propWithoutDefault.Name}: {(propWithoutDefault.Type.IsNullable ? "Optional[" : string.Empty)}{returnType}{(propWithoutDefault.Type.IsNullable ? "]" : string.Empty)} = {NoneKeyword}");
        }
    }
    private static void WriteSetterBody(CodeMethod codeElement, LanguageWriter writer, CodeClass parentClass)
    {
        if (!parentClass.IsOfKind(CodeClassKind.Model))
        {
            var backingStore = parentClass.GetBackingStoreProperty();
            if (backingStore == null)
                writer.WriteLine($"self.{codeElement.AccessedProperty?.NamePrefix}{codeElement.AccessedProperty?.Name} = value");
            else
                writer.WriteLine($"self.{backingStore.NamePrefix}{backingStore.Name}[\"{codeElement.AccessedProperty?.Name}\"] = value");
            writer.CloseBlock(string.Empty);
        }
        else
            writer.DecreaseIndent();
    }
    private void WriteGetterBody(CodeMethod codeElement, LanguageWriter writer, CodeClass parentClass)
    {
        if (!parentClass.IsOfKind(CodeClassKind.Model))
        {
            var backingStore = parentClass.GetBackingStoreProperty();
            if (backingStore == null)
                writer.WriteLine($"return self.{codeElement.AccessedProperty?.NamePrefix}{codeElement.AccessedProperty?.Name}");
            else
                if (!(codeElement.AccessedProperty?.Type?.IsNullable ?? true) &&
                    !(codeElement.AccessedProperty?.ReadOnly ?? true) &&
                    !string.IsNullOrEmpty(codeElement.AccessedProperty?.DefaultValue))
            {
                writer.WriteLines($"value: {conventions.GetTypeString(codeElement.AccessedProperty.Type, codeElement, true, writer)} = self.{backingStore.NamePrefix}{backingStore.Name}.get(\"{codeElement.AccessedProperty.Name}\")",
                    "if not value:");
                writer.IncreaseIndent();
                writer.WriteLines($"value = {codeElement.AccessedProperty.DefaultValue}",
                    $"self.{codeElement.AccessedProperty?.NamePrefix}{codeElement.AccessedProperty?.Name} = value");
                writer.DecreaseIndent();
                writer.WriteLines("return value");
            }
            else
                writer.WriteLine($"return self.{backingStore.NamePrefix}{backingStore.Name}.get(\"{codeElement.AccessedProperty?.Name}\")");
            writer.CloseBlock(string.Empty);
        }
        else
            writer.DecreaseIndent();
    }
    private static void WriteDefaultMethodBody(CodeMethod codeElement, LanguageWriter writer, string returnType)
    {
        var promisePrefix = codeElement.IsAsync ? "await " : string.Empty;
        writer.WriteLine($"return {promisePrefix}{returnType}()");
    }
    private const string DefaultDeserializerValue = "{}";
    private void WriteDeserializerBody(CodeMethod codeElement, CodeClass parentClass, LanguageWriter writer, bool inherits)
    {
        _codeUsingWriter.WriteInternalImports(parentClass, writer);
        if (parentClass.DiscriminatorInformation.ShouldWriteDiscriminatorForUnionType)
            WriteDeserializerBodyForUnionModel(codeElement, parentClass, writer);
        else if (parentClass.DiscriminatorInformation.ShouldWriteDiscriminatorForIntersectionType)
            WriteDeserializerBodyForIntersectionModel(parentClass, writer);
        else
            WriteDeserializerBodyForInheritedModel(inherits, codeElement, parentClass, writer);
    }
    private void WriteDeserializerBodyForUnionModel(CodeMethod method, CodeClass parentClass, LanguageWriter writer)
    {
        foreach (var otherPropName in parentClass
                                        .GetPropertiesOfKind(CodePropertyKind.Custom)
                                        .Where(static x => !x.ExistsInBaseType)
                                        .Where(static x => x.Type is CodeType propertyType && !propertyType.IsCollection && propertyType.TypeDefinition is CodeClass)
                                        .OrderBy(static x => x, CodePropertyTypeForwardComparer)
                                        .ThenBy(static x => x.Name)
                                        .Select(static x => x.Name))
        {
            writer.StartBlock($"if self.{otherPropName}:");
            writer.WriteLine($"return self.{otherPropName}.{method.Name}()");
            writer.DecreaseIndent();
        }
        writer.WriteLine($"return {DefaultDeserializerValue}");
    }
    private void WriteDeserializerBodyForIntersectionModel(CodeClass parentClass, LanguageWriter writer)
    {
        var complexProperties = parentClass.GetPropertiesOfKind(CodePropertyKind.Custom)
                                            .Where(static x => x.Type is CodeType propType && propType.TypeDefinition is CodeClass && !x.Type.IsCollection)
                                            .ToArray();
        if (complexProperties.Length != 0)
        {
            var propertiesNames = complexProperties
                                .Select(static x => x.Name)
                                .OrderBy(static x => x)
                                .ToArray();
            var propertiesNamesAsConditions = propertiesNames
                                .Select(static x => $"self.{x}")
                                .Aggregate(static (x, y) => $"{x} or {y}");
            writer.StartBlock($"if {propertiesNamesAsConditions}:");
            var propertiesNamesAsArgument = propertiesNames
                                .Select(static x => $"self.{x}")
                                .Aggregate(static (x, y) => $"{x}, {y}");
            writer.WriteLine($"return ParseNodeHelper.merge_deserializers_for_intersection_wrapper({propertiesNamesAsArgument})");
            writer.DecreaseIndent();
        }
        writer.WriteLine($"return {DefaultDeserializerValue}");
    }
    private void WriteDeserializerBodyForInheritedModel(bool inherits, CodeMethod codeElement, CodeClass parentClass, LanguageWriter writer)
    {
        _codeUsingWriter.WriteInternalImports(parentClass, writer);
        writer.StartBlock($"fields: Dict[str, Callable[[Any], {NoneKeyword}]] = {{");
        foreach (var otherProp in parentClass
                                        .GetPropertiesOfKind(CodePropertyKind.Custom)
                                        .Where(static x => !x.ExistsInBaseType)
                                        .OrderBy(static x => x.Name))
        {
            writer.WriteLine($"\"{otherProp.WireName}\": lambda n : setattr(self, '{otherProp.Name}', n.{GetDeserializationMethodName(otherProp.Type, codeElement, parentClass)}),");
        }
        writer.CloseBlock();
        if (inherits)
        {
            writer.WriteLine($"super_fields = super().{codeElement.Name}()");
            writer.WriteLine("fields.update(super_fields)");
        }
        writer.WriteLine("return fields");
    }
    private void WriteRequestExecutorBody(CodeMethod codeElement, RequestParams requestParams, CodeClass parentClass,
        bool isVoid, string returnType, LanguageWriter writer, bool isEnum)
    {
        if (codeElement.HttpMethod == null) throw new InvalidOperationException("http method cannot be null");

        var generatorMethodName = parentClass
                                            .Methods
                                            .FirstOrDefault(x => x.IsOfKind(CodeMethodKind.RequestGenerator) && x.HttpMethod == codeElement.HttpMethod)
                                            ?.Name;
        writer.WriteLine($"request_info = self.{generatorMethodName}(");
        var requestInfoParameters = new CodeParameter?[] { requestParams.requestBody, requestParams.requestContentType, requestParams.requestConfiguration }
                                        .OfType<CodeParameter>()
                                        .Select(static x => x.Name)
                                        .ToArray();
        if (requestInfoParameters.Length != 0)
        {
            writer.IncreaseIndent();
            writer.WriteLine(requestInfoParameters.Aggregate(static (x, y) => $"{x}, {y}"));
            writer.DecreaseIndent();
        }
        writer.WriteLine(")");
        var isStream = conventions.StreamTypeName.Equals(returnType, StringComparison.OrdinalIgnoreCase);
        var returnTypeWithoutCollectionSymbol = GetReturnTypeWithoutCollectionSymbol(codeElement, returnType);
        var genericTypeForSendMethod = GetSendRequestMethodName(isVoid, isStream, codeElement.ReturnType.IsCollection, returnTypeWithoutCollectionSymbol, isEnum);
        var newFactoryParameter = GetTypeFactory(isVoid, isStream, returnTypeWithoutCollectionSymbol, isEnum);
        var errorMappingVarName = NoneKeyword;
        if (codeElement.ErrorMappings.Any())
        {
            _codeUsingWriter.WriteInternalErrorMappingImports(parentClass, writer);
            errorMappingVarName = "error_mapping";
            writer.StartBlock($"{errorMappingVarName}: Dict[str, type[ParsableFactory]] = {{");
            foreach (var errorMapping in codeElement.ErrorMappings)
            {
                writer.WriteLine($"\"{errorMapping.Key.ToUpperInvariant()}\": {errorMapping.Value.Name},");
            }
            writer.CloseBlock();
        }
        writer.StartBlock("if not self.request_adapter:");
        writer.WriteLine("raise Exception(\"Http core is null\") ");
        writer.DecreaseIndent();
        _codeUsingWriter.WriteDeferredImport(parentClass, codeElement.ReturnType.Name, writer);
        writer.WriteLine($"return await self.request_adapter.{genericTypeForSendMethod}(request_info,{newFactoryParameter} {errorMappingVarName})");
    }
    private string GetReturnTypeWithoutCollectionSymbol(CodeMethod codeElement, string fullTypeName)
    {
        if (!codeElement.ReturnType.IsCollection) return fullTypeName;
        if (codeElement.ReturnType.Clone() is CodeTypeBase clone)
        {
            clone.CollectionKind = CodeTypeBase.CodeTypeCollectionKind.None;
            return conventions.GetTypeString(clone, codeElement);
        }
        return string.Empty;
    }
    private const string RequestInfoVarName = "request_info";
    private void WriteRequestGeneratorBody(CodeMethod codeElement, RequestParams requestParams, CodeClass currentClass, LanguageWriter writer)
    {
        if (codeElement.HttpMethod == null) throw new InvalidOperationException("http method cannot be null");

        if (currentClass.GetPropertyOfKind(CodePropertyKind.PathParameters) is not CodeProperty urlTemplateParamsProperty) throw new InvalidOperationException("path parameters cannot be null");
        if (currentClass.GetPropertyOfKind(CodePropertyKind.UrlTemplate) is not CodeProperty urlTemplateProperty) throw new InvalidOperationException("url template cannot be null");
        var urlTemplateValue = codeElement.HasUrlTemplateOverride ? $"'{codeElement.UrlTemplateOverride}'" : GetPropertyCall(urlTemplateProperty, "''");
        writer.WriteLine($"{RequestInfoVarName} = RequestInformation(Method.{codeElement.HttpMethod.Value.ToString().ToUpperInvariant()}, {urlTemplateValue}, {GetPropertyCall(urlTemplateParamsProperty, "''")})");
        if (requestParams.requestConfiguration != null)
            writer.WriteLine($"{RequestInfoVarName}.configure({requestParams.requestConfiguration.Name})");
        if (codeElement.ShouldAddAcceptHeader)
            writer.WriteLine($"{RequestInfoVarName}.headers.try_add(\"Accept\", \"{codeElement.AcceptHeaderValue.SanitizeDoubleQuote()}\")");
        if (currentClass.GetPropertyOfKind(CodePropertyKind.RequestAdapter) is CodeProperty requestAdapterProperty)
            UpdateRequestInformationFromRequestBody(codeElement, requestParams, requestAdapterProperty, writer);
        writer.WriteLine($"return {RequestInfoVarName}");
    }
    private static string GetPropertyCall(CodeProperty property, string defaultValue) => property == null ? defaultValue : $"self.{property.Name}";
    private void WriteSerializerBody(bool inherits, CodeClass parentClass, LanguageWriter writer)
    {
        if (parentClass.DiscriminatorInformation.ShouldWriteDiscriminatorForUnionType)
            WriteSerializerBodyForUnionModel(parentClass, writer);
        else if (parentClass.DiscriminatorInformation.ShouldWriteDiscriminatorForIntersectionType)
            WriteSerializerBodyForIntersectionModel(parentClass, writer);
        else
            WriteSerializerBodyForInheritedModel(inherits, parentClass, writer);

        if (parentClass.GetPropertyOfKind(CodePropertyKind.AdditionalData) is CodeProperty additionalDataProperty)
            writer.WriteLine($"writer.write_additional_data_value(self.{additionalDataProperty.Name})");
    }
    private void WriteSerializerBodyForInheritedModel(bool inherits, CodeClass parentClass, LanguageWriter writer)
    {
        if (inherits)
            writer.WriteLine("super().serialize(writer)");
        foreach (var otherProp in parentClass
                                        .GetPropertiesOfKind(CodePropertyKind.Custom)
                                        .Where(static x => !x.ExistsInBaseType && !x.ReadOnly)
                                        .OrderBy(static x => x.Name))
        {
            var serializationMethodName = GetSerializationMethodName(otherProp.Type);
            writer.WriteLine($"writer.{serializationMethodName}(\"{otherProp.WireName}\", self.{otherProp.Name})");
        }
    }
    private void WriteSerializerBodyForUnionModel(CodeClass parentClass, LanguageWriter writer)
    {
        var includeElse = false;
        foreach (var otherProp in parentClass
                                        .GetPropertiesOfKind(CodePropertyKind.Custom)
                                        .Where(static x => !x.ExistsInBaseType)
                                        .OrderBy(static x => x, CodePropertyTypeForwardComparer)
                                        .ThenBy(static x => x.Name))
        {
            writer.StartBlock($"{(includeElse ? "el" : string.Empty)}if self.{otherProp.Name}:");
            writer.WriteLine($"writer.{GetSerializationMethodName(otherProp.Type)}({NoneKeyword}, self.{otherProp.Name})");
            writer.DecreaseIndent();
            if (!includeElse)
                includeElse = true;
        }
    }
    private void WriteSerializerBodyForIntersectionModel(CodeClass parentClass, LanguageWriter writer)
    {
        var includeElse = false;
        foreach (var otherProp in parentClass
                                        .GetPropertiesOfKind(CodePropertyKind.Custom)
                                        .Where(static x => !x.ExistsInBaseType)
                                        .Where(static x => x.Type is not CodeType propertyType || propertyType.IsCollection || propertyType.TypeDefinition is not CodeClass)
                                        .OrderBy(static x => x, CodePropertyTypeBackwardComparer)
                                        .ThenBy(static x => x.Name))
        {
            writer.StartBlock($"{(includeElse ? "el" : string.Empty)}if self.{otherProp.Name}:");
            writer.WriteLine($"writer.{GetSerializationMethodName(otherProp.Type)}({NoneKeyword}, self.{otherProp.Name})");
            writer.DecreaseIndent();
            if (!includeElse)
                includeElse = true;
        }
        var complexProperties = parentClass.GetPropertiesOfKind(CodePropertyKind.Custom)
                                            .Where(static x => x.Type is CodeType propType && propType.TypeDefinition is CodeClass && !x.Type.IsCollection)
                                            .ToArray();
        if (complexProperties.Length != 0)
        {
            if (includeElse)
            {
                writer.StartBlock("else:");
            }
            var propertiesNames = complexProperties
                                .Select(static x => x.Name)
                                .OrderBy(static x => x, StringComparer.OrdinalIgnoreCase)
                                .Select(static x => $"self.{x}")
                                .Aggregate(static (x, y) => $"{x}, {y}");
            writer.WriteLine($"writer.{GetSerializationMethodName(complexProperties[0].Type)}({NoneKeyword}, {propertiesNames})");
            if (includeElse)
            {
                writer.DecreaseIndent();
            }
        }
    }
    private void WriteMethodDocumentation(CodeMethod code, LanguageWriter writer, string returnType, bool isVoid)
    {
        var nullablePrefix = code.ReturnType.IsNullable && !isVoid ? "Optional[" : string.Empty;
        var nullableSuffix = code.ReturnType.IsNullable && !isVoid ? "]" : string.Empty;
        var returnRemark = isVoid ? $"Returns: {NoneKeyword}" : $"Returns: {nullablePrefix}{returnType}{nullableSuffix}";
        conventions.WriteLongDescription(code,
                                           writer,
                                           code.Parameters
                                               .Where(static x => x.Documentation.DescriptionAvailable)
                                               .OrderBy(static x => x.Name, StringComparer.OrdinalIgnoreCase)
                                               .Select(x => $"param {x.Name}: {x.Documentation.GetDescription(type => conventions.GetTypeString(type, code), normalizationFunc: PythonConventionService.RemoveInvalidDescriptionCharacters)}")
                                               .Union([returnRemark]));
        conventions.WriteDeprecationWarning(code, writer);
    }
    private static readonly PythonCodeParameterOrderComparer parameterOrderComparer = new();
    private void WriteMethodPrototype(CodeMethod code, LanguageWriter writer, string returnType, bool isVoid)
    {
        if (code.IsOfKind(CodeMethodKind.Factory))
            writer.WriteLine("@staticmethod");
        var accessModifier = conventions.GetAccessModifier(code.Access);
        var isConstructor = code.IsOfKind(CodeMethodKind.Constructor, CodeMethodKind.ClientConstructor);
        var methodName = code.Kind switch
        {
            _ when code.IsAccessor => code.AccessedProperty?.Name,
            _ when isConstructor => "__init__",
            _ => code.Name,
        };
        var asyncPrefix = code.IsAsync && code.Kind is CodeMethodKind.RequestExecutor ? "async " : string.Empty;
        var instanceReference = code.IsOfKind(CodeMethodKind.Factory) ? string.Empty : "self,";
        var parameters = string.Join(", ", code.Parameters.OrderBy(x => x, parameterOrderComparer)
                                                        .Select(p => new PythonConventionService() // requires a writer instance because method parameters use inline type definitions
                                                        .GetParameterSignature(p, code, writer))
                                                        .ToList());
        var isStreamType = conventions.StreamTypeName.Equals(returnType, StringComparison.OrdinalIgnoreCase);
        var nullablePrefix = (code.ReturnType.IsNullable || isStreamType) && !isVoid ? "Optional[" : string.Empty;
        var nullableSuffix = (code.ReturnType.IsNullable || isStreamType) && !isVoid ? "]" : string.Empty;
        var propertyDecorator = code.Kind switch
        {
            CodeMethodKind.Getter => "@property",
            CodeMethodKind.Setter => $"@{methodName}.setter",
            _ => string.Empty
        };
        var nullReturnTypeSuffix = !isVoid && !isConstructor;
        var returnTypeSuffix = nullReturnTypeSuffix ? $"{nullablePrefix}{returnType}{nullableSuffix}" : NoneKeyword;
        if (!string.IsNullOrEmpty(propertyDecorator))
            writer.WriteLine($"{propertyDecorator}");
        writer.WriteLine($"{asyncPrefix}def {accessModifier}{methodName}({instanceReference}{parameters}) -> {returnTypeSuffix}:");
    }
    private string GetDeserializationMethodName(CodeTypeBase propType, CodeMethod codeElement, CodeClass parentClass)
    {
        var isCollection = propType.CollectionKind != CodeTypeBase.CodeTypeCollectionKind.None;
        var propertyType = conventions.TranslateType(propType);
        if (conventions.TypeExistInSameClassAsTarget(propType, codeElement))
            propertyType = parentClass.Name;
        if (propType is CodeType currentType)
        {
            if (currentType.TypeDefinition is CodeEnum currentEnum)
                return $"get_{(currentEnum.Flags || isCollection ? "collection_of_enum_values" : "enum_value")}({propertyType.ToPascalCase()})";
            if (isCollection)
                if (currentType.TypeDefinition == null)
                    return $"get_collection_of_primitive_values({propertyType})";
                else
                    return $"get_collection_of_object_values({propertyType.ToPascalCase()})";
        }
        return propertyType switch
        {
            "str" or "bool" or "int" or "float" or "UUID" or "bytes" => $"get_{propertyType.ToLowerInvariant()}_value()",
            "datetime.datetime" => "get_datetime_value()",
            "datetime.date" => "get_date_value()",
            "datetime.time" => "get_time_value()",
            "datetime.timedelta" => "get_timedelta_value()",
            _ => $"get_object_value({propertyType.ToPascalCase()})",
        };
    }
    private string GetSerializationMethodName(CodeTypeBase propType)
    {
        var isCollection = propType.CollectionKind != CodeTypeBase.CodeTypeCollectionKind.None;
        var propertyType = conventions.TranslateType(propType);
        if (propType is CodeType currentType)
        {
            if (isCollection)
                if (currentType.TypeDefinition == null)
                    return "write_collection_of_primitive_values";
                else if (currentType.TypeDefinition is CodeEnum)
                    return "write_collection_of_enum_values";
                else
                    return "write_collection_of_object_values";
            else if (currentType.TypeDefinition is CodeEnum)
                return "write_enum_value";
        }
        return propertyType switch
        {
            "str" or "bool" or "int" or "float" or "UUID" or "bytes" => $"write_{propertyType.ToLowerInvariant()}_value",
            "datetime.datetime" => "write_datetime_value",
            "datetime.date" => "write_date_value",
            "datetime.time" => "write_time_value",
            "datetime.timedelta" => "write_timedelta_value",
            _ => "write_object_value",
        };
    }
    private string GetTypeFactory(bool isVoid, bool isStream, string returnType, bool isEnum)
    {
        if (isVoid) return string.Empty;
<<<<<<< HEAD
        if (isStream || conventions.IsPrimitiveType(returnType)) return $" {returnType},";

=======
        if (isStream || conventions.IsPrimitiveType(returnType) || isEnum) return $" \"{returnType}\",";
>>>>>>> 6c4376e0
        return $" {returnType},";
    }
    private string GetSendRequestMethodName(bool isVoid, bool isStream, bool isCollection, string returnType,
        bool isEnum)
    {
        if (isVoid) return "send_no_response_content_async";
        if (isCollection)
        {
            if (conventions.IsPrimitiveType(returnType) || isEnum) return "send_collection_of_primitive_async";
            return "send_collection_async";
        }

        if (isStream || conventions.IsPrimitiveType(returnType) || isEnum) return "send_primitive_async";
        return "send_async";
    }
    private void UpdateRequestInformationFromRequestBody(CodeMethod codeElement, RequestParams requestParams, CodeProperty requestAdapterProperty, LanguageWriter writer)
    {
        if (requestParams.requestBody != null)
        {
            var sanitizedRequestBodyContentType = codeElement.RequestBodyContentType.SanitizeDoubleQuote();
            if (requestParams.requestBody.Type.Name.Equals(conventions.StreamTypeName, StringComparison.OrdinalIgnoreCase))
            {
                if (requestParams.requestContentType is not null)
                    writer.WriteLine($"{RequestInfoVarName}.set_stream_content({requestParams.requestBody.Name}, {requestParams.requestContentType.Name})");
                else if (!string.IsNullOrEmpty(sanitizedRequestBodyContentType))
                    writer.WriteLine($"{RequestInfoVarName}.set_stream_content({requestParams.requestBody.Name}, \"{sanitizedRequestBodyContentType}\")");
            }
            else
            {
                var setMethodName = requestParams.requestBody.Type is CodeType bodyType && (bodyType.TypeDefinition is CodeClass || bodyType.Name.Equals("MultipartBody", StringComparison.OrdinalIgnoreCase)) ? "set_content_from_parsable" : "set_content_from_scalar";
                writer.WriteLine($"{RequestInfoVarName}.{setMethodName}(self.{requestAdapterProperty.Name}, \"{sanitizedRequestBodyContentType}\", {requestParams.requestBody.Name})");
            }
        }
    }
}<|MERGE_RESOLUTION|>--- conflicted
+++ resolved
@@ -811,12 +811,8 @@
     private string GetTypeFactory(bool isVoid, bool isStream, string returnType, bool isEnum)
     {
         if (isVoid) return string.Empty;
-<<<<<<< HEAD
         if (isStream || conventions.IsPrimitiveType(returnType)) return $" {returnType},";
 
-=======
-        if (isStream || conventions.IsPrimitiveType(returnType) || isEnum) return $" \"{returnType}\",";
->>>>>>> 6c4376e0
         return $" {returnType},";
     }
     private string GetSendRequestMethodName(bool isVoid, bool isStream, bool isCollection, string returnType,
