--- conflicted
+++ resolved
@@ -6,29 +6,12 @@
 using System.Text;
 using System.Text.RegularExpressions;
 
-<<<<<<< HEAD
-namespace Kiota.Builder.Extensions
-{
-=======
 namespace Kiota.Builder.Extensions {
->>>>>>> 7cd1f4de
     public static class StringExtensions {
         public static string ToFirstCharacterLowerCase(this string input)
             => string.IsNullOrEmpty(input) ? input : $"{char.ToLowerInvariant(input.FirstOrDefault())}{input[1..]}";
         public static string ToFirstCharacterUpperCase(this string input)
             => string.IsNullOrEmpty(input) ? input : Char.ToUpperInvariant(input.FirstOrDefault()) + input[1..];
-<<<<<<< HEAD
-        public static string ToCamelCase(this string name, char separator = '-')
-        {
-            if(string.IsNullOrEmpty(name)) return name;
-            var chunks = name.Split(separator, StringSplitOptions.RemoveEmptyEntries);
-            var identifier = chunks[0] + string.Join(string.Empty, chunks.Skip(1)
-                                                                .Select(s => ToFirstCharacterUpperCase(s)));
-            return identifier;
-        }
-        public static string ToPascalCase(this string name, char separator = '-')
-            => string.IsNullOrEmpty(name) ? name : String.Join(null, name.Split(separator, StringSplitOptions.RemoveEmptyEntries)
-=======
 
         /// <summary>
         /// Converts a string delimited by a symbol to camel case
@@ -47,7 +30,6 @@
 
         public static string ToPascalCase(this string name)
             => string.IsNullOrEmpty(name) ? name : String.Join(null, name.Split("-", StringSplitOptions.RemoveEmptyEntries)
->>>>>>> 7cd1f4de
                                                                             .Select(s => ToFirstCharacterUpperCase(s)));
         public static string ReplaceValueIdentifier(this string original) =>
             original?.Replace("$value", "Content");
