﻿using System;
using System.Collections.Generic;
using System.IO;
using System.Linq;
using System.Reflection;
using System.Text.Json;
using System.Text.Json.Serialization;
using System.Text.RegularExpressions;
using System.Threading;
using System.Threading.Tasks;
using Kiota.Builder.Configuration;
using Kiota.Builder.Extensions;
using Kiota.Builder.OpenApiExtensions;
using Kiota.Builder.Plugins.Models;
using Microsoft.Extensions.FileProviders;
using Microsoft.Kiota.Abstractions.Extensions;
using Microsoft.OpenApi.ApiManifest;
using Microsoft.OpenApi.Models;
using Microsoft.OpenApi.Services;
using Microsoft.OpenApi.Writers;
using Microsoft.Plugins.Manifest;

namespace Kiota.Builder.Plugins;
public partial class PluginsGenerationService
{
    private readonly OpenApiDocument OAIDocument;
    private readonly OpenApiUrlTreeNode TreeNode;
    private readonly GenerationConfiguration Configuration;
    private readonly string WorkingDirectory;

    public PluginsGenerationService(OpenApiDocument document, OpenApiUrlTreeNode openApiUrlTreeNode, GenerationConfiguration configuration, string workingDirectory)
    {
        ArgumentNullException.ThrowIfNull(document);
        ArgumentNullException.ThrowIfNull(openApiUrlTreeNode);
        ArgumentNullException.ThrowIfNull(configuration);
        ArgumentException.ThrowIfNullOrEmpty(workingDirectory);
        OAIDocument = document;
        TreeNode = openApiUrlTreeNode;
        Configuration = configuration;
        WorkingDirectory = workingDirectory;
    }
    private static readonly OpenAPIRuntimeComparer _openAPIRuntimeComparer = new();
    private const string ManifestFileNameSuffix = ".json";
    private const string DescriptionPathSuffix = "openapi.yml";
    private const string OpenAIManifestFileName = "openai-plugins";
    private const string AppManifestFileName = "manifest.json";
    public async Task GenerateManifestAsync(CancellationToken cancellationToken = default)
    {
        // 1. cleanup any namings to be used later on.
        Configuration.ClientClassName = PluginNameCleanupRegex().Replace(Configuration.ClientClassName, string.Empty); //drop any special characters
        // 2. write the OpenApi description
        var descriptionRelativePath = $"{Configuration.ClientClassName.ToLowerInvariant()}-{DescriptionPathSuffix}";
        var descriptionFullPath = Path.Combine(Configuration.OutputPath, descriptionRelativePath);
        var directory = Path.GetDirectoryName(descriptionFullPath);
        if (!string.IsNullOrEmpty(directory) && !Directory.Exists(directory))
            Directory.CreateDirectory(directory);
#pragma warning disable CA2007 // Consider calling ConfigureAwait on the awaited task
        await using var descriptionStream = File.Create(descriptionFullPath, 4096);
        await using var fileWriter = new StreamWriter(descriptionStream);
#pragma warning restore CA2007 // Consider calling ConfigureAwait on the awaited task
        var descriptionWriter = new OpenApiYamlWriter(fileWriter);
        var trimmedPluginDocument = GetDocumentWithTrimmedComponentsAndResponses(OAIDocument);
        trimmedPluginDocument.SerializeAsV3(descriptionWriter);
        descriptionWriter.Flush();

        // 3. write the plugins

        foreach (var pluginType in Configuration.PluginTypes)
        {
            var manifestFileName = pluginType == PluginType.OpenAI ? OpenAIManifestFileName : $"{Configuration.ClientClassName.ToLowerInvariant()}-{pluginType.ToString().ToLowerInvariant()}";
            var manifestOutputPath = Path.Combine(Configuration.OutputPath, $"{manifestFileName}{ManifestFileNameSuffix}");
#pragma warning disable CA2007 // Consider calling ConfigureAwait on the awaited task
            await using var fileStream = File.Create(manifestOutputPath, 4096);
            await using var writer = new Utf8JsonWriter(fileStream, new JsonWriterOptions { Indented = true });
#pragma warning restore CA2007 // Consider calling ConfigureAwait on the awaited task

            switch (pluginType)
            {
                case PluginType.APIPlugin:
                    var pluginDocument = GetManifestDocument(descriptionRelativePath);
                    pluginDocument.Write(writer);
                    break;
                case PluginType.APIManifest:
                    var apiManifest = new ApiManifestDocument("application"); //TODO add application name
                    // pass empty config hash so that its not included in this manifest.
                    apiManifest.ApiDependencies.AddOrReplace(Configuration.ClientClassName, Configuration.ToApiDependency(string.Empty, TreeNode?.GetRequestInfo().ToDictionary(static x => x.Key, static x => x.Value) ?? [], WorkingDirectory));
                    var publisherName = string.IsNullOrEmpty(OAIDocument.Info?.Contact?.Name)
                        ? DefaultContactName
                        : OAIDocument.Info.Contact.Name;
                    var publisherEmail = string.IsNullOrEmpty(OAIDocument.Info?.Contact?.Email)
                        ? DefaultContactEmail
                        : OAIDocument.Info.Contact.Email;
                    apiManifest.Publisher = new Publisher(publisherName, publisherEmail);
                    apiManifest.Write(writer);
                    break;
                case PluginType.OpenAI:
                    var pluginDocumentV1 = GetV1ManifestDocument(descriptionRelativePath);
                    pluginDocumentV1.Write(writer);
                    break;
                default:
                    throw new NotImplementedException($"The {pluginType} plugin is not implemented.");
            }
            await writer.FlushAsync(cancellationToken).ConfigureAwait(false);
        }

        // 4. write the app manifest if its an Api Plugin
        if (Configuration.PluginTypes.Any(static plugin => plugin == PluginType.APIPlugin))
        {
            var manifestFullPath = Path.Combine(Configuration.OutputPath, AppManifestFileName);
            var pluginFileName = $"{Configuration.ClientClassName.ToLowerInvariant()}-{PluginType.APIPlugin.ToString().ToLowerInvariant()}{ManifestFileNameSuffix}";
            var appManifestModel = await GetAppManifestModelAsync(pluginFileName, manifestFullPath, cancellationToken).ConfigureAwait(false);
#pragma warning disable CA2007
            await using var appManifestStream = File.Open(manifestFullPath, FileMode.Create);
#pragma warning restore CA2007
            await JsonSerializer.SerializeAsync(appManifestStream, appManifestModel, AppManifestModelGenerationContext.AppManifestModel, cancellationToken).ConfigureAwait(false);
        }
    }

<<<<<<< HEAD
    private const string ColorFileName = "color.png";
    private const string OutlineFileName = "outline.png";
=======
    [GeneratedRegex(@"[^a-zA-Z0-9_]+", RegexOptions.IgnoreCase | RegexOptions.Singleline, 2000)]
    private static partial Regex PluginNameCleanupRegex();
>>>>>>> 1983ca4d

    private async Task<AppManifestModel> GetAppManifestModelAsync(string pluginFileName, string manifestFullPath, CancellationToken cancellationToken)
    {
        var manifestInfo = ExtractInfoFromDocument(OAIDocument.Info);
        // create default model
        var manifestModel = new AppManifestModel
        {
            Id = Guid.NewGuid().ToString(),
            Developer = new Developer
            {
                Name = !string.IsNullOrEmpty(OAIDocument.Info?.Contact?.Name) ? OAIDocument.Info?.Contact?.Name : "Microsoft Kiota.",
                WebsiteUrl = !string.IsNullOrEmpty(OAIDocument.Info?.Contact?.Url?.OriginalString) ? OAIDocument.Info?.Contact?.Url?.OriginalString : "https://www.example.com/contact/",
                PrivacyUrl = !string.IsNullOrEmpty(manifestInfo.PrivacyUrl) ? manifestInfo.PrivacyUrl : "https://www.example.com/privacy/",
                TermsOfUseUrl = !string.IsNullOrEmpty(OAIDocument.Info?.TermsOfService?.OriginalString) ? OAIDocument.Info?.TermsOfService?.OriginalString : "https://www.example.com/terms/",
            },
            PackageName = $"com.microsoft.kiota.plugin.{Configuration.ClientClassName}",
            Name = new Name
            {
                ShortName = Configuration.ClientClassName,
                FullName = $"API Plugin {Configuration.ClientClassName} for {OAIDocument.Info?.Title.CleanupXMLString() ?? "OpenApi Document"}"
            },
            Description = new Description
            {
                ShortName = !string.IsNullOrEmpty(OAIDocument.Info?.Description.CleanupXMLString()) ? $"API Plugin for {OAIDocument.Info?.Description.CleanupXMLString()}." : OAIDocument.Info?.Title.CleanupXMLString() ?? "OpenApi Document",
                FullName = !string.IsNullOrEmpty(OAIDocument.Info?.Description.CleanupXMLString()) ? $"API Plugin for {OAIDocument.Info?.Description.CleanupXMLString()}." : OAIDocument.Info?.Title.CleanupXMLString() ?? "OpenApi Document"
            },
            Icons = new Icons(),
            AccentColor = "#FFFFFF"
        };

        if (File.Exists(manifestFullPath)) // No need for default, try to update the model from the file
        {
#pragma warning disable CA2007 // Consider calling ConfigureAwait on the awaited task
            await using var fileStream = File.OpenRead(manifestFullPath);
#pragma warning restore CA2007 // Consider calling ConfigureAwait on the awaited task
            var manifestModelFromFile = await JsonSerializer.DeserializeAsync(fileStream, AppManifestModelGenerationContext.AppManifestModel, cancellationToken).ConfigureAwait(false);
            if (manifestModelFromFile != null)
                manifestModel = manifestModelFromFile;
        }
        else
        {
            // The manifest file did not exist, so setup any dependencies needed.
            // If it already existed, the user has setup them up in another way. 

            // 1. Check if icons exist and write them out.
            var embeddedProvider = new EmbeddedFileProvider(Assembly.GetExecutingAssembly());
            var iconFilePath = Path.Combine(Configuration.OutputPath, ColorFileName);
            if (!File.Exists(iconFilePath))
            {
#pragma warning disable CA2007
                await using var reader = embeddedProvider.GetFileInfo(ColorFileName).CreateReadStream();
                await using var defaultColorFile = File.Open(iconFilePath, FileMode.Create);
#pragma warning restore CA2007
                await reader.CopyToAsync(defaultColorFile, cancellationToken).ConfigureAwait(false);
            }
            // 2. Check if outline exist and write them out.
            var outlineFilePath = Path.Combine(Configuration.OutputPath, OutlineFileName);
            if (!File.Exists(outlineFilePath))
            {
#pragma warning disable CA2007
                await using var reader = embeddedProvider.GetFileInfo(OutlineFileName).CreateReadStream();
                await using var defaultColorFile = File.Open(outlineFilePath, FileMode.Create);
#pragma warning restore CA2007
                await reader.CopyToAsync(defaultColorFile, cancellationToken).ConfigureAwait(false);
            }
        }

        manifestModel.CopilotExtensions ??= new CopilotExtensions();// ensure its not null.

        if (manifestModel.CopilotExtensions.Plugins is not null && manifestModel.CopilotExtensions.Plugins.FirstOrDefault(pluginItem => Configuration.ClientClassName.Equals(pluginItem.Id, StringComparison.OrdinalIgnoreCase)) is { } plugin)
        {
            plugin.File = pluginFileName; // id is already consistent so make sure the file name is ok
        }
        else
        {
            manifestModel.CopilotExtensions.Plugins ??= [];
            // Add a new plugin entry
            manifestModel.CopilotExtensions.Plugins.Add(new Plugin
            {
                File = pluginFileName,
                Id = Configuration.ClientClassName
            });
        }

        return manifestModel;
    }

    internal static readonly AppManifestModelGenerationContext AppManifestModelGenerationContext = new(new JsonSerializerOptions
    {
        PropertyNamingPolicy = JsonNamingPolicy.CamelCase,
        WriteIndented = true,
        DefaultIgnoreCondition = JsonIgnoreCondition.WhenWritingNull
    });

    private OpenApiDocument GetDocumentWithTrimmedComponentsAndResponses(OpenApiDocument doc)
    {
        // ensure the info and components are not null
        doc.Info ??= new OpenApiInfo();
        doc.Components ??= new OpenApiComponents();

        if (string.IsNullOrEmpty(doc.Info?.Version)) // filtering fails if there's no version.
            doc.Info!.Version = "1.0";

        //empty out all the responses with a single empty 2XX and cleanup the extensions
        var openApiWalker = new OpenApiWalker(new OpenApiPluginWalker());
        openApiWalker.Walk(doc);

        // remove unused components using the OpenApi.Net library
        var requestUrls = new Dictionary<string, List<string>>();
        var basePath = doc.GetAPIRootUrl(Configuration.OpenAPIFilePath);
        foreach (var path in doc.Paths.Where(static path => path.Value.Operations.Count > 0))
        {
            var key = string.IsNullOrEmpty(basePath) ? path.Key : $"{basePath}/{path.Key.TrimStart(KiotaBuilder.ForwardSlash)}";
            requestUrls[key] = path.Value.Operations.Keys.Select(static key => key.ToString().ToUpperInvariant()).ToList();
        }

        var predicate = OpenApiFilterService.CreatePredicate(requestUrls: requestUrls, source: doc);
        return OpenApiFilterService.CreateFilteredDocument(doc, predicate);
    }

    private PluginManifestDocument GetV1ManifestDocument(string openApiDocumentPath)
    {
        var descriptionForHuman = OAIDocument.Info?.Description.CleanupXMLString() is string d && !string.IsNullOrEmpty(d) ? d : $"Description for {OAIDocument.Info?.Title.CleanupXMLString()}";
        var manifestInfo = ExtractInfoFromDocument(OAIDocument.Info);
        return new PluginManifestDocument
        {
            SchemaVersion = "v1",
            NameForHuman = OAIDocument.Info?.Title.CleanupXMLString(),
            NameForModel = OAIDocument.Info?.Title.CleanupXMLString(),
            DescriptionForHuman = descriptionForHuman,
            DescriptionForModel = manifestInfo.DescriptionForModel ?? descriptionForHuman,
            Auth = new V1AnonymousAuth(),
            Api = new Api()
            {
                Type = ApiType.openapi,
                URL = openApiDocumentPath
            },
            ContactEmail = manifestInfo.ContactEmail,
            LogoUrl = manifestInfo.LogoUrl,
            LegalInfoUrl = manifestInfo.LegalUrl,
        };
    }

    private PluginManifestDocument GetManifestDocument(string openApiDocumentPath)
    {
        var (runtimes, functions) = GetRuntimesAndFunctionsFromTree(TreeNode, openApiDocumentPath);
        var descriptionForHuman = OAIDocument.Info?.Description.CleanupXMLString() is string d && !string.IsNullOrEmpty(d) ? d : $"Description for {OAIDocument.Info?.Title.CleanupXMLString()}";
        var manifestInfo = ExtractInfoFromDocument(OAIDocument.Info);
        return new PluginManifestDocument
        {
            Schema = "https://aka.ms/json-schemas/copilot-extensions/v2.1/plugin.schema.json",
            SchemaVersion = "v2.1",
            NameForHuman = OAIDocument.Info?.Title.CleanupXMLString(),
            // TODO name for model ???
            DescriptionForHuman = descriptionForHuman,
            DescriptionForModel = manifestInfo.DescriptionForModel ?? descriptionForHuman,
            ContactEmail = manifestInfo.ContactEmail,
            Namespace = Configuration.ClientClassName,
            LogoUrl = manifestInfo.LogoUrl,
            LegalInfoUrl = manifestInfo.LegalUrl,
            PrivacyPolicyUrl = manifestInfo.PrivacyUrl,
            Runtimes = [.. runtimes
                            .GroupBy(static x => x, _openAPIRuntimeComparer)
                            .Select(static x =>
                            {
                                var result = x.First();
                                result.RunForFunctions = x.SelectMany(static y => y.RunForFunctions).Distinct(StringComparer.OrdinalIgnoreCase).ToList();
                                return result;
                            })
                            .OrderBy(static x => x.RunForFunctions[0], StringComparer.OrdinalIgnoreCase)],
            Functions = [.. functions.OrderBy(static x => x.Name, StringComparer.OrdinalIgnoreCase)]
        };
    }

    private static OpenApiManifestInfo ExtractInfoFromDocument(OpenApiInfo? openApiInfo)
    {
        var manifestInfo = new OpenApiManifestInfo();

        if (openApiInfo is null)
            return manifestInfo;

        string? descriptionForModel = null;
        string? legalUrl = null;
        string? logoUrl = null;
        string? privacyUrl = null;
        string contactEmail = string.IsNullOrEmpty(openApiInfo.Contact?.Email)
            ? DefaultContactEmail
            : openApiInfo.Contact.Email;

        if (openApiInfo.Extensions.TryGetValue(OpenApiDescriptionForModelExtension.Name, out var descriptionExtension) &&
            descriptionExtension is OpenApiDescriptionForModelExtension extension &&
            !string.IsNullOrEmpty(extension.Description))
            descriptionForModel = extension.Description.CleanupXMLString();
        if (openApiInfo.Extensions.TryGetValue(OpenApiLegalInfoUrlExtension.Name, out var legalExtension) && legalExtension is OpenApiLegalInfoUrlExtension legal)
            legalUrl = legal.Legal;
        if (openApiInfo.Extensions.TryGetValue(OpenApiLogoExtension.Name, out var logoExtension) && logoExtension is OpenApiLogoExtension logo)
            logoUrl = logo.Url;
        if (openApiInfo.Extensions.TryGetValue(OpenApiPrivacyPolicyUrlExtension.Name, out var privacyExtension) && privacyExtension is OpenApiPrivacyPolicyUrlExtension privacy)
            privacyUrl = privacy.Privacy;

        return new OpenApiManifestInfo(descriptionForModel, legalUrl, logoUrl, privacyUrl, contactEmail);

    }
    private const string DefaultContactName = "publisher-name";
    private const string DefaultContactEmail = "publisher-email@example.com";
    private sealed record OpenApiManifestInfo(string? DescriptionForModel = null, string? LegalUrl = null, string? LogoUrl = null, string? PrivacyUrl = null, string ContactEmail = DefaultContactEmail);
    private static (OpenApiRuntime[], Function[]) GetRuntimesAndFunctionsFromTree(OpenApiUrlTreeNode currentNode, string openApiDocumentPath)
    {
        var runtimes = new List<OpenApiRuntime>();
        var functions = new List<Function>();
        if (currentNode.PathItems.TryGetValue(Constants.DefaultOpenApiLabel, out var pathItem))
        {
            foreach (var operation in pathItem.Operations.Values.Where(static x => !string.IsNullOrEmpty(x.OperationId)))
            {
                runtimes.Add(new OpenApiRuntime
                {
                    Auth = new AnonymousAuth(),
                    Spec = new OpenApiRuntimeSpec()
                    {
                        Url = openApiDocumentPath,
                    },
                    RunForFunctions = [operation.OperationId]
                });
                functions.Add(new Function
                {
                    Name = operation.OperationId,
                    Description =
                        operation.Summary.CleanupXMLString() is string summary && !string.IsNullOrEmpty(summary)
                            ? summary
                            : operation.Description.CleanupXMLString(),
                    States = GetStatesFromOperation(operation),
                });
            }
        }
        foreach (var node in currentNode.Children)
        {
            var (childRuntimes, childFunctions) = GetRuntimesAndFunctionsFromTree(node.Value, openApiDocumentPath);
            runtimes.AddRange(childRuntimes);
            functions.AddRange(childFunctions);
        }
        return (runtimes.ToArray(), functions.ToArray());
    }
    private static States? GetStatesFromOperation(OpenApiOperation openApiOperation)
    {
        return (GetStateFromExtension<OpenApiAiReasoningInstructionsExtension>(openApiOperation, OpenApiAiReasoningInstructionsExtension.Name, static x => x.ReasoningInstructions),
                GetStateFromExtension<OpenApiAiRespondingInstructionsExtension>(openApiOperation, OpenApiAiRespondingInstructionsExtension.Name, static x => x.RespondingInstructions)) switch
        {
            (State reasoning, State responding) => new States
            {
                Reasoning = reasoning,
                Responding = responding
            },
            (State reasoning, _) => new States
            {
                Reasoning = reasoning
            },
            (_, State responding) => new States
            {
                Responding = responding
            },
            _ => null
        };
    }
    private static State? GetStateFromExtension<T>(OpenApiOperation openApiOperation, string extensionName, Func<T, List<string>> instructionsExtractor)
    {
        if (openApiOperation.Extensions.TryGetValue(extensionName, out var rExtRaw) &&
            rExtRaw is T rExt &&
            instructionsExtractor(rExt).Exists(static x => !string.IsNullOrEmpty(x)))
        {
            return new State
            {
                Instructions = new Instructions(instructionsExtractor(rExt).Where(static x => !string.IsNullOrEmpty(x)).Select(static x => x.CleanupXMLString()).ToList())
            };
        }
        return null;
    }
}<|MERGE_RESOLUTION|>--- conflicted
+++ resolved
@@ -116,13 +116,10 @@
         }
     }
 
-<<<<<<< HEAD
     private const string ColorFileName = "color.png";
     private const string OutlineFileName = "outline.png";
-=======
     [GeneratedRegex(@"[^a-zA-Z0-9_]+", RegexOptions.IgnoreCase | RegexOptions.Singleline, 2000)]
     private static partial Regex PluginNameCleanupRegex();
->>>>>>> 1983ca4d
 
     private async Task<AppManifestModel> GetAppManifestModelAsync(string pluginFileName, string manifestFullPath, CancellationToken cancellationToken)
     {
