﻿using System.Linq;
using System.Text.RegularExpressions;

namespace kiota.core {
    public class CSharpRefiner : CommonLanguageRefiner, ILanguageRefiner
    {
        private Regex responseHandlerType = new Regex("<(.*),object>");
        public override void Refine(CodeNamespace generatedCode)
        {
            generatedCode.AddUsing(new CodeUsing() { Name = "System" });
            generatedCode.AddUsing(new CodeUsing() { Name = "System.Threading.Tasks" });
<<<<<<< HEAD
            generatedCode.AddUsing(new CodeUsing() { Name = "System.Net.Http" });
=======
            AddAsyncSuffix(generatedCode);
>>>>>>> 57467048
            AddInnerClasses(generatedCode);
            MakeNativeResponseHandlers(generatedCode);
        }

        private void MakeNativeResponseHandlers(CodeNamespace generatedCode)
        {
            foreach (var codeElement in generatedCode.InnerChildElements)
            {
                switch (codeElement)
                {
                    case CodeClass c:
                        var responseHandlerProp = c.InnerChildElements.Where(e => e is CodeProperty && e.Name == "ResponseHandler")
                                                                        .Cast<CodeProperty>().FirstOrDefault();
                        if (responseHandlerProp != null)
                        {
                            responseHandlerProp.Type.Name = responseHandlerType.Replace(responseHandlerProp.Type.Name, "<HttpResponseMessage,Task<$1>>"); // TODO: We should probably generic types properly 
                        }
                        var defaultResponseHandler = c.InnerChildElements.Where(e => e is CodeMethod && e.Name == "DefaultResponseHandler")
                                                                      .Cast<CodeMethod>().FirstOrDefault();
                        if (defaultResponseHandler != null)
                        {
                            defaultResponseHandler.Parameters.FirstOrDefault().Type.Name = "HttpResponseMessage";
                        }
                        break;
                    case CodeNamespace n:
                        MakeNativeResponseHandlers(n);
                        break;
                }
            }
        }
        private void AddAsyncSuffix(CodeElement currentElement) {
            if(currentElement is CodeMethod currentMethod)
                currentMethod.Name += "Async";
            foreach(var childElement in currentElement.GetChildElements())
                AddAsyncSuffix(childElement);
        }
    }
}<|MERGE_RESOLUTION|>--- conflicted
+++ resolved
@@ -9,11 +9,8 @@
         {
             generatedCode.AddUsing(new CodeUsing() { Name = "System" });
             generatedCode.AddUsing(new CodeUsing() { Name = "System.Threading.Tasks" });
-<<<<<<< HEAD
             generatedCode.AddUsing(new CodeUsing() { Name = "System.Net.Http" });
-=======
             AddAsyncSuffix(generatedCode);
->>>>>>> 57467048
             AddInnerClasses(generatedCode);
             MakeNativeResponseHandlers(generatedCode);
         }
