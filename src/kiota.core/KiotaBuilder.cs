﻿using System;
using System.Collections.Generic;
using System.ComponentModel;
using System.IO;
using System.Linq;
using System.Net.Http;
using System.Text;
using System.Threading.Tasks;
using Microsoft.Extensions.Logging;
using Microsoft.OpenApi.Models;
using Microsoft.OpenApi.Readers;

namespace kiota.core
{
    public class KiotaBuilder
    {
        private ILogger<KiotaBuilder> logger;
        public KiotaBuilder(ILogger<KiotaBuilder> logger)
        {
            this.logger = logger;
        }
        private ILanguageRenderer GetRenderer(GenerationLanguage language)
        {
            switch (language)
            {
                case GenerationLanguage.CSharp:
                    return new CSharpRenderer();
                default:
                    throw new ArgumentException($"Unknown language {language}");
            } 
        }

        public async Task GenerateSDK(GenerationConfiguration config)
        {
            string inputPath = config.OpenAPIFilePath;

            Stream input;
            if (inputPath.StartsWith("http"))
            {
                using var httpClient = new HttpClient();
                input = await httpClient.GetStreamAsync(inputPath);
            }
            else
            {
                input = new FileStream(inputPath, FileMode.Open);
            }

            // Parse OpenAPI Input
            var reader = new OpenApiStreamReader();
            var doc = reader.Read(input, out var diag);
            // TODO: Check for errors

<<<<<<< HEAD
            // Generate API Model
            var root = KiotaBuilder.Generate(doc);
           // SyntaxTree syntaxTree = KiotaBuilder.GenerateSyntaxTree(root);

           // SyntaxTree syntaxTree = KiotaBuilder.RefineSyntaxTreeByLanguage(syntaxTree, language);

=======
            // Generate Code Model
            var root = Generate(doc);
          
>>>>>>> a986f5c1
            // Render source output
            var renderer = GetRenderer(config.Language);
            renderer.Render(root, config);
            input?.Close();
        }



        public RequestBuilder Generate(OpenApiDocument doc)
        {
            RequestBuilder root = null;

            var paths = doc?.Paths;
            if (paths != null)
            {
                root = new RequestBuilder("/");

                foreach (var path in paths)
                {
                    Attach(root, path.Key, path.Value);
                }
            }
            return root;
        }

        private RequestBuilder Attach(RequestBuilder root, string path, OpenApiPathItem pathItem)
        {
            if (path.StartsWith("/"))  // remove leading slash
            {
                path = path[1..];
            }
            var segments = path.Split('/');
            return Attach(root, segments, pathItem, path);
        }

        private RequestBuilder Attach(RequestBuilder current, IEnumerable<string> segments, OpenApiPathItem pathItem, string path)
        {

            var segment = segments.FirstOrDefault();
            if (string.IsNullOrEmpty(segment))
            {
                current.PathItem = pathItem;
                current.Path = path;
                return current;
            }

            // If the child segment has already been defined, then insert into it
            if (current.Children.ContainsKey(segment))
            {
                return Attach(current.Children[segment], segments.Skip(1), pathItem, path);
            }
            else
            {
                var node = new RequestBuilder(segment);
                current.Children[segment] = node;
                return Attach(node, segments.Skip(1), pathItem, path);
            }
        }

    }
}<|MERGE_RESOLUTION|>--- conflicted
+++ resolved
@@ -50,18 +50,13 @@
             var doc = reader.Read(input, out var diag);
             // TODO: Check for errors
 
-<<<<<<< HEAD
-            // Generate API Model
-            var root = KiotaBuilder.Generate(doc);
            // SyntaxTree syntaxTree = KiotaBuilder.GenerateSyntaxTree(root);
 
            // SyntaxTree syntaxTree = KiotaBuilder.RefineSyntaxTreeByLanguage(syntaxTree, language);
 
-=======
             // Generate Code Model
             var root = Generate(doc);
           
->>>>>>> a986f5c1
             // Render source output
             var renderer = GetRenderer(config.Language);
             renderer.Render(root, config);
