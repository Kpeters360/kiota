--- conflicted
+++ resolved
@@ -192,10 +192,6 @@
         configuration.OutputPath = GetAbsolutePath(outputPath);
         if (!string.IsNullOrEmpty(clientClassName))
             configuration.ClientClassName = clientClassName;
-<<<<<<< HEAD
-        // configuration.SkipGeneration = skipGeneration;
-=======
->>>>>>> 381de203
         configuration.CleanOutput = cleanOutput;
         configuration.ClearCache = clearCache;
         configuration.Operation = ConsumerOperation.Add; //TODO should be updated to edit in the edit scenario
@@ -221,11 +217,7 @@
         }
         catch (Exception ex)
         {
-<<<<<<< HEAD
-            globalLogger.LogCritical("error adding the client: {exceptionMessage}", ex.Message);
-=======
             globalLogger.LogCritical(ex, "error adding the client: {exceptionMessage}", ex.Message);
->>>>>>> 381de203
         }
         return globalLogger.LogEntries;
     }
