---
parent: Welcome to Kiota
---

# OData

## Standard OData query parameters

```csharp
<<<<<<< HEAD
// An authentication provider from the supported language table
// https://github.com/microsoft/kiota#supported-languages, or your own implementation
var authProvider = ;
var coreService = new HttpClientRequestAdapter(authProvider);
var client = new ApiClient(coreService);
var message = await client
    .Users["bob@contoso.com"]
    .Events
    .GetAsync(q =>
    {
        q.Select2 = new List<UserSelectFields>
        {
            UserSelectFields.FirstName,
            UserSelectFields.DisplayName
        };
        q.Expand2 = UserExpandFields.Calendar;
    });
=======
var authProvider = ; /** An authentication provider from the supported language table https://github.com/microsoft/kiota#supported-languages, or your own implementation **/
var requestAdapter = new HttpClientRequestAdapter(authProvider);
var client = new ApiClient(requestAdapter);
var message = await client.Users["bob@contoso.com"]
                          .Events
                          .GetAsync(q => {
                q.Select2 = new List<UserSelectFields> { UserSelectFields.FirstName, UserSelectFields.DisplayName };
                q.Expand2 = UserExpandFields.Calendar;
            } );
>>>>>>> 1ee68425

```<|MERGE_RESOLUTION|>--- conflicted
+++ resolved
@@ -7,12 +7,11 @@
 ## Standard OData query parameters
 
 ```csharp
-<<<<<<< HEAD
 // An authentication provider from the supported language table
 // https://github.com/microsoft/kiota#supported-languages, or your own implementation
 var authProvider = ;
-var coreService = new HttpClientRequestAdapter(authProvider);
-var client = new ApiClient(coreService);
+var requestAdapter = new HttpClientRequestAdapter(authProvider);
+var client = new ApiClient(requestAdapter);
 var message = await client
     .Users["bob@contoso.com"]
     .Events
@@ -25,16 +24,4 @@
         };
         q.Expand2 = UserExpandFields.Calendar;
     });
-=======
-var authProvider = ; /** An authentication provider from the supported language table https://github.com/microsoft/kiota#supported-languages, or your own implementation **/
-var requestAdapter = new HttpClientRequestAdapter(authProvider);
-var client = new ApiClient(requestAdapter);
-var message = await client.Users["bob@contoso.com"]
-                          .Events
-                          .GetAsync(q => {
-                q.Select2 = new List<UserSelectFields> { UserSelectFields.FirstName, UserSelectFields.DisplayName };
-                q.Expand2 = UserExpandFields.Calendar;
-            } );
->>>>>>> 1ee68425
-
 ```