--- conflicted
+++ resolved
@@ -110,19 +110,12 @@
     {
         static async Task Main(string[] args)
         {
-<<<<<<< HEAD
             var credential = new InteractiveBrowserCredential(
                 "<insert clientId from $app.ClientId>");
             var authProvider = new AzureIdentityAuthenticationProvider(
                 credential, new string[] {"User.Read"});
-            var core = new HttpClientRequestAdapter(authProvider);
-            var apiClient = new ApiClient(core);
-=======
-            var credential = new InteractiveBrowserCredential("<insert clientId from $app.ClientId>");
-            var authProvider = new AzureIdentityAuthenticationProvider(credential, new string[] {"User.Read"});
             var requestAdapter = new HttpClientRequestAdapter(authProvider);
             var apiClient = new ApiClient(requestAdapter);
->>>>>>> 1ee68425
             var me = await apiClient.Me.GetAsync();
             Console.WriteLine(me.DisplayName);
         }
