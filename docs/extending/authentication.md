---
parent: Understand and Extend the Kiota generator
---

# Authentication with Kiota clients

Most REST APIs are protected through some kind of authentication and authorization scheme. The default HTTP core services provided by Kiota require an Authentication Provider to be passed to handle authentication concerns.

## Authentication Provider interface

The authentication providers are required to implement the following contract/interface defined in the abstraction library.

```csharp
public interface IAuthenticationProvider
{
    Task AuthenticateRequest(RequestInformation request);
}
```

Where the request parameter is the abstract request to be executed. And the return value must be a Task that completes whenever the authentication sequence has completed and the request object has been updates with the additional authentication/authorization information.

## Base bearer token authentication provider

A common practice in the industry for APIs is to implement authentication and authorization via the `Authorization` request header with a bearer token value.

<<<<<<< HEAD
Should you want to add support for additional authentication providers for that scheme, Kiota abstractions already offer a base class to extend so you only need to implement the access token acquisition sequence and not the header composition/addition.
=======
Should you want to add support for additional authentication providers for that scheme, Kiota abstractions already offer a base class to extend so you only need to implement the access token obtention sequence and not the header composition/addition.
>>>>>>> 1ee68425

```csharp
public abstract class BaseBearerTokenAuthenticationProvider
{
    public abstract Task<string> GetAuthorizationToken(RequestInformation request);
}
```

Where the request parameter is the abstract request to be executed. And the return value is a Task that holds the access token, or null if the request could/should not be authenticated.

<<<<<<< HEAD
> **Note:** Please leverage the same approach if you want to add support for new authentication schemes where the authentication scheme composition logic is implemented in a base class so it can be reused accross multiple providers.
=======
> Note: Please leverage the same approach if you want to add support for new authentication schemes where the authentication scheme composition logic is implemented in a base class so it can be reused across multiple providers.
>>>>>>> 1ee68425

## Azure Identity Authentication Provider

The additional azure authentication package contains an authentication provider that relies on Azure Identity to get access tokens and implements bearer authentication. It can effectively be used for any client making requests to APIs secured by the Microsoft/Azure Identity Platform.

> **Note:** Please leverage an approach of a one authentication provider per package should you submit pull requests adding new authentication providers. This approach helps keep the code modular and avoids mixing dependencies.

## Anonymous Authentication Provider

Some APIs do not require any authentication and can be queries anonymously. For this reasons the abstraction package also provide a `AnonymousAuthenticationProvider` which serves as a placedholer and performs no operation.

## Choose your authentication provider

1. Does the target API require authentication? No - Use the Anonymous Authentication Provider, Yes - keep reading
1. Is the authentication implemented that Authorization bearer token header? No - Implement a custom authentication provider, Yes - keep reading
1. Is the API protected by Microsoft Identity Platform? No - Implement a custom authentication provider, Yes - Use the Azure Identity Authentication Provider

<<<<<<< HEAD
> **Note:** if you end up implementing a custom authentication provider and you think this provider could be usefull to others, do not hesitate to send us a pull request!
=======
> Note: if you end up implementing a custom authentication provider and you think this provider could be useful to others, do not hesitate to send us a pull request!
>>>>>>> 1ee68425
<|MERGE_RESOLUTION|>--- conflicted
+++ resolved
@@ -23,11 +23,7 @@
 
 A common practice in the industry for APIs is to implement authentication and authorization via the `Authorization` request header with a bearer token value.
 
-<<<<<<< HEAD
 Should you want to add support for additional authentication providers for that scheme, Kiota abstractions already offer a base class to extend so you only need to implement the access token acquisition sequence and not the header composition/addition.
-=======
-Should you want to add support for additional authentication providers for that scheme, Kiota abstractions already offer a base class to extend so you only need to implement the access token obtention sequence and not the header composition/addition.
->>>>>>> 1ee68425
 
 ```csharp
 public abstract class BaseBearerTokenAuthenticationProvider
@@ -38,11 +34,7 @@
 
 Where the request parameter is the abstract request to be executed. And the return value is a Task that holds the access token, or null if the request could/should not be authenticated.
 
-<<<<<<< HEAD
-> **Note:** Please leverage the same approach if you want to add support for new authentication schemes where the authentication scheme composition logic is implemented in a base class so it can be reused accross multiple providers.
-=======
-> Note: Please leverage the same approach if you want to add support for new authentication schemes where the authentication scheme composition logic is implemented in a base class so it can be reused across multiple providers.
->>>>>>> 1ee68425
+> **Note:** Please leverage the same approach if you want to add support for new authentication schemes where the authentication scheme composition logic is implemented in a base class so it can be reused across multiple providers.
 
 ## Azure Identity Authentication Provider
 
@@ -60,8 +52,4 @@
 1. Is the authentication implemented that Authorization bearer token header? No - Implement a custom authentication provider, Yes - keep reading
 1. Is the API protected by Microsoft Identity Platform? No - Implement a custom authentication provider, Yes - Use the Azure Identity Authentication Provider
 
-<<<<<<< HEAD
-> **Note:** if you end up implementing a custom authentication provider and you think this provider could be usefull to others, do not hesitate to send us a pull request!
-=======
-> Note: if you end up implementing a custom authentication provider and you think this provider could be useful to others, do not hesitate to send us a pull request!
->>>>>>> 1ee68425
+> **Note:** if you end up implementing a custom authentication provider and you think this provider could be useful to others, do not hesitate to send us a pull request!